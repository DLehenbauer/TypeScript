--- conflicted
+++ resolved
@@ -1,1776 +1,1772 @@
-/// <reference path="..\compiler\commandLineParser.ts" />
-/// <reference path="..\services\services.ts" />
-/// <reference path="node.d.ts" />
-
-module ts.server {
-    export interface Logger {
-        close(): void;
-        isVerbose(): boolean;
-        loggingEnabled(): boolean;
-        perftrc(s: string): void;
-        info(s: string): void;
-        startGroup(): void;
-        endGroup(): void;
-        msg(s: string, type?: string): void;
-    }
-
-    var lineCollectionCapacity = 4;
-
-    class ScriptInfo {
-        svc: ScriptVersionCache;
-        children: ScriptInfo[] = [];     // files referenced by this file
-        defaultProject: Project;      // project to use by default for file
-        fileWatcher: FileWatcher;
-        formatCodeOptions = ts.clone(CompilerService.defaultFormatCodeOptions);
-
-        constructor(private host: ServerHost, public fileName: string, public content: string, public isOpen = false) {
-            this.svc = ScriptVersionCache.fromString(content);
-        }
-
-        setFormatOptions(tabSize?: number, indentSize?: number) {
-            if (tabSize) {
-                this.formatCodeOptions.TabSize = tabSize;
-            }
-            if (indentSize) {
-                this.formatCodeOptions.IndentSize = indentSize;
-            }
-        }
-
-        close() {
-            this.isOpen = false;
-        }
-
-        addChild(childInfo: ScriptInfo) {
-            this.children.push(childInfo);
-        }
-
-        snap() {
-            return this.svc.getSnapshot();
-        }
-
-        getText() {
-            var snap = this.snap();
-            return snap.getText(0, snap.getLength());
-        }
-
-        getLineInfo(line: number) {
-            var snap = this.snap();
-            return snap.index.lineNumberToInfo(line);
-        }
-
-        editContent(start: number, end: number, newText: string): void {
-            this.svc.edit(start, end - start, newText);
-        }
-
-        getTextChangeRangeBetweenVersions(startVersion: number, endVersion: number): ts.TextChangeRange {
-            return this.svc.getTextChangesBetweenVersions(startVersion, endVersion);
-        }
-
-        getChangeRange(oldSnapshot: ts.IScriptSnapshot): ts.TextChangeRange {
-            return this.snap().getChangeRange(oldSnapshot);
-        }
-    }
-
-    class LSHost implements ts.LanguageServiceHost {
-        ls: ts.LanguageService = null;
-        compilationSettings: ts.CompilerOptions;
-        filenameToScript: ts.Map<ScriptInfo> = {};
-        roots: ScriptInfo[] = [];
-
-        constructor(public host: ServerHost, public project: Project) {
-        }
-
-        getDefaultLibFileName() {
-            var nodeModuleBinDir = ts.getDirectoryPath(ts.normalizePath(this.host.getExecutingFilePath()));
-            return ts.combinePaths(nodeModuleBinDir, ts.getDefaultLibFileName(this.compilationSettings));
-        }
-
-        getScriptSnapshot(filename: string): ts.IScriptSnapshot {
-            var scriptInfo = this.getScriptInfo(filename);
-            if (scriptInfo) {
-                return scriptInfo.snap();
-            }
-        }
-
-        setCompilationSettings(opt: ts.CompilerOptions) {
-            this.compilationSettings = opt;
-        }
-
-        lineAffectsRefs(filename: string, line: number) {
-            var info = this.getScriptInfo(filename);
-            var lineInfo = info.getLineInfo(line);
-            if (lineInfo && lineInfo.text) {
-                var regex = /reference|import|\/\*|\*\//;
-                return regex.test(lineInfo.text);
-            }
-        }
-
-        getCompilationSettings() {
-            // change this to return active project settings for file
-            return this.compilationSettings;
-        }
-
-        getScriptFileNames() {
-            return this.roots.map(root => root.fileName);
-        }
-
-        getScriptVersion(filename: string) {
-            return this.getScriptInfo(filename).svc.latestVersion().toString();
-        }
-
-        getCurrentDirectory(): string {
-            return "";
-        }
-
-        getScriptIsOpen(filename: string) {
-            return this.getScriptInfo(filename).isOpen;
-        }
-
-        removeReferencedFile(info: ScriptInfo) {
-            if (!info.isOpen) {
-                this.filenameToScript[info.fileName] = undefined;
-            }
-        }
-
-        getScriptInfo(filename: string): ScriptInfo {
-            var scriptInfo = ts.lookUp(this.filenameToScript, filename);
-            if (!scriptInfo) {
-                scriptInfo = this.project.openReferencedFile(filename);
-                if (scriptInfo) {
-                    this.filenameToScript[scriptInfo.fileName] = scriptInfo;
-                }
-            }
-            else {
-            }
-            return scriptInfo;
-        }
-
-        addRoot(info: ScriptInfo) {
-            var scriptInfo = ts.lookUp(this.filenameToScript, info.fileName);
-            if (!scriptInfo) {
-                this.filenameToScript[info.fileName] = info;
-                this.roots.push(info);
-            }
-        }
-
-        saveTo(filename: string, tmpfilename: string) {
-            var script = this.getScriptInfo(filename);
-            if (script) {
-                var snap = script.snap();
-                this.host.writeFile(tmpfilename, snap.getText(0, snap.getLength()));
-            }
-        }
-
-        reloadScript(filename: string, tmpfilename: string, cb: () => any) {
-            var script = this.getScriptInfo(filename);
-            if (script) {
-                script.svc.reloadFromFile(tmpfilename, cb);
-            }
-        }
-
-        editScript(filename: string, start: number, end: number, newText: string) {
-            var script = this.getScriptInfo(filename);
-            if (script) {
-                script.editContent(start, end, newText);
-                return;
-            }
-
-            throw new Error("No script with name '" + filename + "'");
-        }
-
-        resolvePath(path: string): string {
-            var start = new Date().getTime();
-            var result = this.host.resolvePath(path);
-            return result;
-        }
-
-        fileExists(path: string): boolean {
-            var start = new Date().getTime();
-            var result = this.host.fileExists(path);
-            return result;
-        }
-
-        directoryExists(path: string): boolean {
-            return this.host.directoryExists(path);
-        }
-
-        /**
-         *  @param line 1 based index
-         */
-        lineToTextSpan(filename: string, line: number): ts.Span {
-            var script: ScriptInfo = this.filenameToScript[filename];
-            var index = script.snap().index;
-
-            var lineInfo = index.lineNumberToInfo(line + 1);
-            var len: number;
-            if (lineInfo.leaf) {
-                len = lineInfo.leaf.text.length;
-            }
-            else {
-                var nextLineInfo = index.lineNumberToInfo(line + 2);
-                len = nextLineInfo.offset - lineInfo.offset;
-            }
-<<<<<<< HEAD
-            return ts.createSpan(lineInfo.col, len);
-=======
-            return ts.createTextSpan(lineInfo.offset, len);
->>>>>>> 355dcd11
-        }
-
-        /**
-         * @param line 1 based index
-         * @param offset 1 based index
-         */
-        lineOffsetToPosition(filename: string, line: number, offset: number): number {
-            var script: ScriptInfo = this.filenameToScript[filename];
-            var index = script.snap().index;
-
-            var lineInfo = index.lineNumberToInfo(line);
-            // TODO: assert this offset is actually on the line
-            return (lineInfo.offset + offset - 1);
-        }
-
-        /**
-         * @param line 1-based index
-         * @param offset 1-based index
-         */
-        positionToLineOffset(filename: string, position: number): ILineInfo {
-            var script: ScriptInfo = this.filenameToScript[filename];
-            var index = script.snap().index;
-            var lineOffset = index.charOffsetToLineNumberAndPos(position);
-            return { line: lineOffset.line, offset: lineOffset.offset + 1 };
-        }
-    }
-
-    // assumes normalized paths
-    function getAbsolutePath(filename: string, directory: string) {
-        var rootLength = ts.getRootLength(filename);
-        if (rootLength > 0) {
-            return filename;
-        }
-        else {
-            var splitFilename = filename.split('/');
-            var splitDir = directory.split('/');
-            var i = 0;
-            var dirTail = 0;
-            var sflen = splitFilename.length;
-            while ((i < sflen) && (splitFilename[i].charAt(0) == '.')) {
-                var dots = splitFilename[i];
-                if (dots == '..') {
-                    dirTail++;
-                }
-                else if (dots != '.') {
-                    return undefined;
-                }
-                i++;
-            }
-            return splitDir.slice(0, splitDir.length - dirTail).concat(splitFilename.slice(i)).join('/');
-        }
-    }
-
-    interface ProjectOptions {
-        // these fields can be present in the project file
-        files?: string[];
-        compilerOptions?: ts.CompilerOptions;
-    }
-
-    export class Project {
-        compilerService: CompilerService;
-        projectOptions: ProjectOptions;
-        projectFilename: string;
-        program: ts.Program;
-        filenameToSourceFile: ts.Map<ts.SourceFile> = {};
-        updateGraphSeq = 0;
-
-        constructor(public projectService: ProjectService) {
-            this.compilerService = new CompilerService(this);
-        }
-
-        openReferencedFile(filename: string) {
-            return this.projectService.openFile(filename, false);
-        }
-
-        getSourceFile(info: ScriptInfo) {
-            return this.filenameToSourceFile[info.fileName];
-        }
-
-        getSourceFileFromName(filename: string, requireOpen?: boolean) {
-            var info = this.projectService.getScriptInfo(filename);
-            if (info) {
-                if ((!requireOpen) || info.isOpen) {
-                    return this.getSourceFile(info);
-                }
-            }
-        }
-
-        removeReferencedFile(info: ScriptInfo) {
-            this.compilerService.host.removeReferencedFile(info);
-            this.updateGraph();
-        }
-
-        updateFileMap() {
-            this.filenameToSourceFile = {};
-            var sourceFiles = this.program.getSourceFiles();
-            for (var i = 0, len = sourceFiles.length; i < len; i++) {
-                var normFilename = ts.normalizePath(sourceFiles[i].fileName);
-                this.filenameToSourceFile[normFilename] = sourceFiles[i];
-            }
-        }
-
-        finishGraph() {
-            this.updateGraph();
-            this.compilerService.languageService.getNavigateToItems(".*");
-        }
-
-        updateGraph() {
-            this.program = this.compilerService.languageService.getProgram();
-            this.updateFileMap();
-        }
-
-        isConfiguredProject() {
-            return this.projectFilename;
-        }
-
-        // add a root file to project
-        addRoot(info: ScriptInfo) {
-            info.defaultProject = this;
-            this.compilerService.host.addRoot(info);
-        }
-
-        filesToString() {
-            var strBuilder = "";
-            ts.forEachValue(this.filenameToSourceFile,
-                sourceFile => { strBuilder += sourceFile.fileName + "\n"; });
-            return strBuilder;
-        }
-
-        setProjectOptions(projectOptions: ProjectOptions) {
-            this.projectOptions = projectOptions;
-            if (projectOptions.compilerOptions) {
-                this.compilerService.setCompilerOptions(projectOptions.compilerOptions);
-            }
-        }
-    }
-
-    interface ProjectOpenResult {
-        success?: boolean;
-        errorMsg?: string;
-        project?: Project;
-    }
-
-    function copyListRemovingItem<T>(item: T, list: T[]) {
-        var copiedList: T[] = [];
-        for (var i = 0, len = list.length; i < len; i++) {
-            if (list[i] != item) {
-                copiedList.push(list[i]);
-            }
-        }
-        return copiedList;
-    }
-
-    interface ProjectServiceEventHandler {
-        (eventName: string, project: Project, fileName: string): void;
-    }
-
-    interface HostConfiguration {
-        formatCodeOptions: ts.FormatCodeOptions;
-        hostInfo: string;
-    }
-
-    export class ProjectService {
-        filenameToScriptInfo: ts.Map<ScriptInfo> = {};
-        // open, non-configured files in two lists
-        openFileRoots: ScriptInfo[] = [];
-        openFilesReferenced: ScriptInfo[] = [];
-        // projects covering open files
-        inferredProjects: Project[] = [];
-        hostConfiguration: HostConfiguration;
-
-        constructor(public host: ServerHost, public psLogger: Logger, public eventHandler?: ProjectServiceEventHandler) {
-            // ts.disableIncrementalParsing = true;
-            this.addDefaultHostConfiguration();
-        }
-
-        addDefaultHostConfiguration() {
-            this.hostConfiguration = {
-                formatCodeOptions: ts.clone(CompilerService.defaultFormatCodeOptions),
-                hostInfo: "Unknown host"
-            }
-        }
-        
-        getFormatCodeOptions(file?: string) {
-            if (file) {
-                var info = this.filenameToScriptInfo[file];                
-                if (info) {
-                    return info.formatCodeOptions;
-                }
-            }
-            return this.hostConfiguration.formatCodeOptions;
-        }
-
-        watchedFileChanged(fileName: string) {
-            var info = this.filenameToScriptInfo[fileName];
-            if (!info) {
-                this.psLogger.info("Error: got watch notification for unknown file: " + fileName);
-            }
-
-            if (!this.host.fileExists(fileName)) {
-                // File was deleted
-                this.fileDeletedInFilesystem(info);
-            }
-            else {
-                if (info && (!info.isOpen)) {
-                    info.svc.reloadFromFile(info.fileName);
-                }
-            }
-        }
-        
-        log(msg: string, type = "Err") {
-            this.psLogger.msg(msg, type);
-        }
-
-        setHostConfiguration(args: ts.server.protocol.ConfigureRequestArguments) {
-            if (args.file) {
-                var info = this.filenameToScriptInfo[args.file];
-                if (info) {
-                    info.setFormatOptions(args.tabSize, args.indentSize);
-                    this.log("Host configuration update for file " + args.file + " tab size " + args.tabSize);
-                }
-            }
-            else {
-                this.hostConfiguration.formatCodeOptions.TabSize = args.tabSize;
-                this.hostConfiguration.formatCodeOptions.IndentSize = args.indentSize;
-                this.hostConfiguration.hostInfo = args.hostInfo;
-                this.log("Host information " + args.hostInfo, "Info");
-            }
-        }
-
-        closeLog() {
-            this.psLogger.close();
-        }
-
-        createInferredProject(root: ScriptInfo) {
-            var iproj = new Project(this);
-            iproj.addRoot(root);
-            iproj.finishGraph();
-            this.inferredProjects.push(iproj);
-            return iproj;
-        }
-
-        fileDeletedInFilesystem(info: ScriptInfo) {
-            this.psLogger.info(info.fileName + " deleted");
-            
-            if (info.fileWatcher) {
-                info.fileWatcher.close();
-                info.fileWatcher = undefined;
-            }
-
-            if (!info.isOpen) {
-                this.filenameToScriptInfo[info.fileName] = undefined;
-                var referencingProjects = this.findReferencingProjects(info);
-                for (var i = 0, len = referencingProjects.length; i < len; i++) {
-                    referencingProjects[i].removeReferencedFile(info);
-                }
-                for (var j = 0, flen = this.openFileRoots.length; j < flen; j++) {
-                    var openFile = this.openFileRoots[j];
-                    if (this.eventHandler) {
-                        this.eventHandler("context", openFile.defaultProject, openFile.fileName);
-                    }
-                }
-                for (var j = 0, flen = this.openFilesReferenced.length; j < flen; j++) {
-                    var openFile = this.openFilesReferenced[j];
-                    if (this.eventHandler) {
-                        this.eventHandler("context", openFile.defaultProject, openFile.fileName);
-                    }
-                }
-            }
-
-            this.printProjects();
-        }
-
-        addOpenFile(info: ScriptInfo) {
-            this.findReferencingProjects(info);
-            if (info.defaultProject) {
-                this.openFilesReferenced.push(info);
-            }
-            else {
-                // create new inferred project p with the newly opened file as root
-                info.defaultProject = this.createInferredProject(info);
-                var openFileRoots: ScriptInfo[] = [];
-                // for each inferred project root r
-                for (var i = 0, len = this.openFileRoots.length; i < len; i++) {
-                    var r = this.openFileRoots[i];
-                    // if r referenced by the new project
-                    if (info.defaultProject.getSourceFile(r)) {
-                        // remove project rooted at r
-                        this.inferredProjects =
-                        copyListRemovingItem(r.defaultProject, this.inferredProjects);
-                        // put r in referenced open file list
-                        this.openFilesReferenced.push(r);
-                        // set default project of r to the new project 
-                        r.defaultProject = info.defaultProject;
-                    }
-                    else {
-                        // otherwise, keep r as root of inferred project
-                        openFileRoots.push(r);
-                    }
-                }
-                this.openFileRoots = openFileRoots;
-                this.openFileRoots.push(info);
-            }
-        }
-
-        closeOpenFile(info: ScriptInfo) {
-            var openFileRoots: ScriptInfo[] = [];
-            var removedProject: Project;
-            for (var i = 0, len = this.openFileRoots.length; i < len; i++) {
-                // if closed file is root of project
-                if (info == this.openFileRoots[i]) {
-                    // remove that project and remember it
-                    removedProject = info.defaultProject;
-                }
-                else {
-                    openFileRoots.push(this.openFileRoots[i]);
-                }
-            }
-            this.openFileRoots = openFileRoots;
-            if (removedProject) {
-                // remove project from inferred projects list
-                this.inferredProjects = copyListRemovingItem(removedProject, this.inferredProjects);
-                var openFilesReferenced: ScriptInfo[] = [];
-                var orphanFiles: ScriptInfo[] = [];
-                // for all open, referenced files f
-                for (var i = 0, len = this.openFilesReferenced.length; i < len; i++) {
-                    var f = this.openFilesReferenced[i];
-                    // if f was referenced by the removed project, remember it
-                    if (f.defaultProject == removedProject) {
-                        f.defaultProject = undefined;
-                        orphanFiles.push(f);
-                    }
-                    else {
-                        // otherwise add it back to the list of referenced files
-                        openFilesReferenced.push(f);
-                    }
-                }
-                this.openFilesReferenced = openFilesReferenced;
-                // treat orphaned files as newly opened
-                for (var i = 0, len = orphanFiles.length; i < len; i++) {
-                    this.addOpenFile(orphanFiles[i]);
-                }
-            }
-            else {
-                this.openFilesReferenced = copyListRemovingItem(info, this.openFilesReferenced);
-            }
-            info.close();
-        }
-
-        findReferencingProjects(info: ScriptInfo, excludedProject?: Project) {
-            var referencingProjects: Project[] = [];
-            info.defaultProject = undefined;
-            for (var i = 0, len = this.inferredProjects.length; i < len; i++) {
-                this.inferredProjects[i].updateGraph();
-                if (this.inferredProjects[i] != excludedProject) {
-                    if (this.inferredProjects[i].getSourceFile(info)) {
-                        info.defaultProject = this.inferredProjects[i];
-                        referencingProjects.push(this.inferredProjects[i]);
-                    }
-                }
-            }
-            return referencingProjects;
-        }
-
-        updateProjectStructure() {
-            this.log("updating project structure from ...", "Info");
-            this.printProjects();
-
-            // First loop through all open files that are referenced by projects but are not
-            // project roots.  For each referenced file, see if the default project still
-            // references that file.  If so, then just keep the file in the referenced list.
-            // If not, add the file to an unattached list, to be rechecked later.
-
-            var openFilesReferenced: ScriptInfo[] = [];
-            var unattachedOpenFiles: ScriptInfo[] = [];
-
-            for (var i = 0, len = this.openFilesReferenced.length; i < len; i++) {
-                var referencedFile = this.openFilesReferenced[i];
-                referencedFile.defaultProject.updateGraph();
-                var sourceFile = referencedFile.defaultProject.getSourceFile(referencedFile);
-                if (sourceFile) {
-                    openFilesReferenced.push(referencedFile);
-                }
-                else {
-                    unattachedOpenFiles.push(referencedFile);
-                }
-            }
-            this.openFilesReferenced = openFilesReferenced;
-
-            // Then, loop through all of the open files that are project roots.
-            // For each root file, note the project that it roots.  Then see if 
-            // any other projects newly reference the file.  If zero projects
-            // newly reference the file, keep it as a root.  If one or more
-            // projects newly references the file, remove its project from the
-            // inferred projects list (since it is no longer a root) and add
-            // the file to the open, referenced file list.
-            var openFileRoots: ScriptInfo[] = [];
-            for (var i = 0, len = this.openFileRoots.length; i < len; i++) {
-                var rootFile = this.openFileRoots[i];
-                var rootedProject = rootFile.defaultProject;
-                var referencingProjects = this.findReferencingProjects(rootFile, rootedProject);
-                if (referencingProjects.length == 0) {
-                    rootFile.defaultProject = rootedProject;
-                    openFileRoots.push(rootFile);
-                }
-                else {
-                    // remove project from inferred projects list because root captured
-                    this.inferredProjects = copyListRemovingItem(rootedProject, this.inferredProjects);
-                    this.openFilesReferenced.push(rootFile);
-                }
-            }
-            this.openFileRoots = openFileRoots;
-
-            // Finally, if we found any open, referenced files that are no longer
-            // referenced by their default project, treat them as newly opened
-            // by the editor. 
-            for (var i = 0, len = unattachedOpenFiles.length; i < len; i++) {
-                this.addOpenFile(unattachedOpenFiles[i]);
-            }
-            this.printProjects();
-        }
-
-        getScriptInfo(filename: string) {
-            filename = ts.normalizePath(filename);
-            return ts.lookUp(this.filenameToScriptInfo, filename);
-        }
-
-        /**
-         * @param filename is absolute pathname
-         */
-        openFile(fileName: string, openedByClient: boolean) {
-            fileName = ts.normalizePath(fileName);
-            var info = ts.lookUp(this.filenameToScriptInfo, fileName);
-            if (!info) {
-                var content: string;
-                if (this.host.fileExists(fileName)) {
-                    content = this.host.readFile(fileName);
-                }
-                if (!content) {
-                    if (openedByClient) {
-                        content = "";
-                    }
-                }
-                if (content !== undefined) {
-                    var indentSize: number;
-                    info = new ScriptInfo(this.host, fileName, content, openedByClient);
-                    this.filenameToScriptInfo[fileName] = info;
-                    if (!info.isOpen) {
-                        info.fileWatcher = this.host.watchFile(fileName, _ => { this.watchedFileChanged(fileName); });
-                    }
-                }
-            }
-            if (info) {
-                if (openedByClient) {
-                    info.isOpen = true;
-                }
-            }
-            return info;
-        }
-
-        /**
-         * Open file whose contents is managed by the client
-         * @param filename is absolute pathname
-         */
-
-        openClientFile(filename: string) {
-            // TODO: tsconfig check
-            var info = this.openFile(filename, true);
-            this.addOpenFile(info);
-            this.printProjects();
-            return info;
-        }
-
-        /**
-         * Close file whose contents is managed by the client
-         * @param filename is absolute pathname
-         */
-
-        closeClientFile(filename: string) {
-            // TODO: tsconfig check
-            var info = ts.lookUp(this.filenameToScriptInfo, filename);
-            if (info) {
-                this.closeOpenFile(info);
-                info.isOpen = false;
-            }
-            this.printProjects();
-        }
-
-        getProjectsReferencingFile(filename: string) {
-            var scriptInfo = ts.lookUp(this.filenameToScriptInfo, filename);
-            if (scriptInfo) {
-                var projects: Project[] = [];
-                for (var i = 0, len = this.inferredProjects.length; i < len; i++) {
-                    if (this.inferredProjects[i].getSourceFile(scriptInfo)) {
-                        projects.push(this.inferredProjects[i]);
-                    }
-                }
-                return projects;
-            }
-        }
-
-        getProjectForFile(filename: string) {
-            var scriptInfo = ts.lookUp(this.filenameToScriptInfo, filename);
-            if (scriptInfo) {
-                return scriptInfo.defaultProject;
-            }
-        }
-
-        printProjectsForFile(filename: string) {
-            var scriptInfo = ts.lookUp(this.filenameToScriptInfo, filename);
-            if (scriptInfo) {
-                this.psLogger.startGroup();
-                this.psLogger.info("Projects for " + filename)
-                var projects = this.getProjectsReferencingFile(filename);
-                for (var i = 0, len = projects.length; i < len; i++) {
-                    this.psLogger.info("Inferred Project " + i.toString());
-                }
-                this.psLogger.endGroup();
-            }
-            else {
-                this.psLogger.info(filename + " not in any project");
-            }
-        }
-
-        printProjects() {
-            this.psLogger.startGroup();
-            for (var i = 0, len = this.inferredProjects.length; i < len; i++) {
-                var project = this.inferredProjects[i];
-                project.updateGraph();
-                this.psLogger.info("Project " + i.toString());
-                this.psLogger.info(project.filesToString());
-                this.psLogger.info("-----------------------------------------------");
-            }
-            this.psLogger.info("Open file roots: ")
-            for (var i = 0, len = this.openFileRoots.length; i < len; i++) {
-                this.psLogger.info(this.openFileRoots[i].fileName);
-            }
-            this.psLogger.info("Open files referenced: ")
-            for (var i = 0, len = this.openFilesReferenced.length; i < len; i++) {
-                this.psLogger.info(this.openFilesReferenced[i].fileName);
-            }
-            this.psLogger.endGroup();
-        }
-
-        openConfigFile(configFilename: string): ProjectOpenResult {
-            configFilename = ts.normalizePath(configFilename);
-            // file references will be relative to dirPath (or absolute)
-            var dirPath = ts.getDirectoryPath(configFilename);
-            var rawConfig = <ProjectOptions>ts.readConfigFile(configFilename);
-            if (!rawConfig) {
-                return { errorMsg: "tsconfig syntax error" };
-            }
-            else {
-                // REVIEW: specify no base path so can get absolute path below
-                var parsedCommandLine = ts.parseConfigFile(rawConfig);
-
-                if (parsedCommandLine.errors) {
-                    // TODO: gather diagnostics and transmit
-                    return { errorMsg: "tsconfig option errors" };
-                }
-                else if (parsedCommandLine.fileNames) {
-                    var proj = this.createProject(configFilename);
-                    for (var i = 0, len = parsedCommandLine.fileNames.length; i < len; i++) {
-                        var rootFilename = parsedCommandLine.fileNames[i];
-                        var normRootFilename = ts.normalizePath(rootFilename);
-                        normRootFilename = getAbsolutePath(normRootFilename, dirPath);
-                        if (this.host.fileExists(normRootFilename)) {
-                            // TODO: pass true for file exiplicitly opened
-                            var info = this.openFile(normRootFilename, false);
-                            proj.addRoot(info);
-                        }
-                        else {
-                            return { errorMsg: "specified file " + rootFilename + " not found" };
-                        }
-                    }
-                    var projectOptions: ProjectOptions = {
-                        files: parsedCommandLine.fileNames,
-                        compilerOptions: parsedCommandLine.options
-                    };
-                    proj.setProjectOptions(projectOptions);
-                    return { success: true, project: proj };
-                }
-                else {
-                    return { errorMsg: "no files found" };
-                }
-            }
-        }
-
-        createProject(projectFilename: string) {
-            var eproj = new Project(this);
-            eproj.projectFilename = projectFilename;
-            return eproj;
-        }
-
-    }
-
-    class CompilerService {
-        host: LSHost;
-        languageService: ts.LanguageService;
-        classifier: ts.Classifier;
-        settings = ts.getDefaultCompilerOptions();
-        documentRegistry = ts.createDocumentRegistry();
-
-        constructor(public project: Project) {
-            this.host = new LSHost(project.projectService.host, project);
-            // override default ES6 (remove when compiler default back at ES5)
-            this.settings.target = ts.ScriptTarget.ES5;
-            this.host.setCompilationSettings(this.settings);
-            this.languageService = ts.createLanguageService(this.host, this.documentRegistry);
-            this.classifier = ts.createClassifier();
-        }
-
-        setCompilerOptions(opt: ts.CompilerOptions) {
-            this.settings = opt;
-            this.host.setCompilationSettings(opt);
-        }
-
-        isExternalModule(filename: string): boolean {
-            var sourceFile = this.languageService.getSourceFile(filename);
-            return ts.isExternalModule(sourceFile);
-        }
-
-        static defaultFormatCodeOptions: ts.FormatCodeOptions = {
-            IndentSize: 4,
-            TabSize: 4,
-            NewLineCharacter: ts.sys.newLine,
-            ConvertTabsToSpaces: true,
-            InsertSpaceAfterCommaDelimiter: true,
-            InsertSpaceAfterSemicolonInForStatements: true,
-            InsertSpaceBeforeAndAfterBinaryOperators: true,
-            InsertSpaceAfterKeywordsInControlFlowStatements: true,
-            InsertSpaceAfterFunctionKeywordForAnonymousFunctions: false,
-            InsertSpaceAfterOpeningAndBeforeClosingNonemptyParenthesis: false,
-            PlaceOpenBraceOnNewLineForFunctions: false,
-            PlaceOpenBraceOnNewLineForControlBlocks: false,
-        }
-
-    }
-
-    interface LineCollection {
-        charCount(): number;
-        lineCount(): number;
-        isLeaf(): boolean;
-        walk(rangeStart: number, rangeLength: number, walkFns: ILineIndexWalker): void;
-    }
-
-    export interface ILineInfo {
-        line: number;
-        offset: number;
-        text?: string;
-        leaf?: LineLeaf;
-    }
-
-    enum CharRangeSection {
-        PreStart,
-        Start,
-        Entire,
-        Mid,
-        End,
-        PostEnd
-    }
-
-    interface ILineIndexWalker {
-        goSubtree: boolean;
-        done: boolean;
-        leaf(relativeStart: number, relativeLength: number, lineCollection: LineLeaf): void;
-        pre? (relativeStart: number, relativeLength: number, lineCollection: LineCollection,
-            parent: LineNode, nodeType: CharRangeSection): LineCollection;
-        post? (relativeStart: number, relativeLength: number, lineCollection: LineCollection,
-            parent: LineNode, nodeType: CharRangeSection): LineCollection;
-    }
-
-    class BaseLineIndexWalker implements ILineIndexWalker {
-        goSubtree = true;
-        done = false;
-        leaf(rangeStart: number, rangeLength: number, ll: LineLeaf) {
-        }
-    }
-
-    class EditWalker extends BaseLineIndexWalker {
-        lineIndex = new LineIndex();
-        // path to start of range
-        startPath: LineCollection[];
-        endBranch: LineCollection[] = [];
-        branchNode: LineNode;
-        // path to current node 
-        stack: LineNode[];
-        state = CharRangeSection.Entire;
-        lineCollectionAtBranch: LineCollection;
-        initialText = "";
-        trailingText = "";
-        suppressTrailingText = false;
-
-        constructor() {
-            super();
-            this.lineIndex.root = new LineNode();
-            this.startPath = [this.lineIndex.root];
-            this.stack = [this.lineIndex.root];
-        }
-
-        insertLines(insertedText: string) {
-            if (this.suppressTrailingText) {
-                this.trailingText = "";
-            }
-            if (insertedText) {
-                insertedText = this.initialText + insertedText + this.trailingText;
-            }
-            else {
-                insertedText = this.initialText + this.trailingText;
-            }
-            var lm = LineIndex.linesFromText(insertedText);
-            var lines = lm.lines;
-            if (lines.length > 1) {
-                if (lines[lines.length - 1] == "") {
-                    lines.length--;
-                }
-            }
-            var branchParent: LineNode;
-            var lastZeroCount: LineCollection;
-
-            for (var k = this.endBranch.length - 1; k >= 0; k--) {
-                (<LineNode>this.endBranch[k]).updateCounts();
-                if (this.endBranch[k].charCount() == 0) {
-                    lastZeroCount = this.endBranch[k];
-                    if (k > 0) {
-                        branchParent = <LineNode>this.endBranch[k - 1];
-                    }
-                    else {
-                        branchParent = this.branchNode;
-                    }
-                }
-            }
-            if (lastZeroCount) {
-                branchParent.remove(lastZeroCount);
-            }
-
-            // path at least length two (root and leaf)
-            var insertionNode = <LineNode>this.startPath[this.startPath.length - 2];
-            var leafNode = <LineLeaf>this.startPath[this.startPath.length - 1];
-            var len = lines.length;
-
-            if (len > 0) {
-                leafNode.text = lines[0];
-
-                if (len > 1) {
-                    var insertedNodes = <LineCollection[]>new Array(len - 1);
-                    var startNode = <LineCollection>leafNode;
-                    for (var i = 1, len = lines.length; i < len; i++) {
-                        insertedNodes[i - 1] = new LineLeaf(lines[i]);
-                    }
-                    var pathIndex = this.startPath.length - 2;
-                    while (pathIndex >= 0) {
-                        insertionNode = <LineNode>this.startPath[pathIndex];
-                        insertedNodes = insertionNode.insertAt(startNode, insertedNodes);
-                        pathIndex--;
-                        startNode = insertionNode;
-                    }
-                    var insertedNodesLen = insertedNodes.length;
-                    while (insertedNodesLen > 0) {
-                        var newRoot = new LineNode();
-                        newRoot.add(this.lineIndex.root);
-                        insertedNodes = newRoot.insertAt(this.lineIndex.root, insertedNodes);
-                        insertedNodesLen = insertedNodes.length;
-                        this.lineIndex.root = newRoot;
-                    }
-                    this.lineIndex.root.updateCounts();
-                }
-                else {
-                    for (var j = this.startPath.length - 2; j >= 0; j--) {
-                        (<LineNode>this.startPath[j]).updateCounts();
-                    }
-                }
-            }
-            else {
-                // no content for leaf node, so delete it
-                insertionNode.remove(leafNode);
-                for (var j = this.startPath.length - 2; j >= 0; j--) {
-                    (<LineNode>this.startPath[j]).updateCounts();
-                }
-            }
-
-            return this.lineIndex;
-        }
-
-        post(relativeStart: number, relativeLength: number, lineCollection: LineCollection, parent: LineCollection, nodeType: CharRangeSection): LineCollection {
-            // have visited the path for start of range, now looking for end
-            // if range is on single line, we will never make this state transition
-            if (lineCollection == this.lineCollectionAtBranch) {
-                this.state = CharRangeSection.End;
-            }
-            // always pop stack because post only called when child has been visited
-            this.stack.length--;
-            return undefined;
-        }
-
-        pre(relativeStart: number, relativeLength: number, lineCollection: LineCollection, parent: LineCollection, nodeType: CharRangeSection) {
-            // currentNode corresponds to parent, but in the new tree
-            var currentNode = this.stack[this.stack.length - 1];
-
-            if ((this.state == CharRangeSection.Entire) && (nodeType == CharRangeSection.Start)) {
-                // if range is on single line, we will never make this state transition
-                this.state = CharRangeSection.Start;
-                this.branchNode = currentNode;
-                this.lineCollectionAtBranch = lineCollection;
-            }
-
-            var child: LineCollection;
-            function fresh(node: LineCollection): LineCollection {
-                if (node.isLeaf()) {
-                    return new LineLeaf("");
-                }
-                else return new LineNode();
-            }
-            switch (nodeType) {
-                case CharRangeSection.PreStart:
-                    this.goSubtree = false;
-                    if (this.state != CharRangeSection.End) {
-                        currentNode.add(lineCollection);
-                    }
-                    break;
-                case CharRangeSection.Start:
-                    if (this.state == CharRangeSection.End) {
-                        this.goSubtree = false;
-                    }
-                    else {
-                        child = fresh(lineCollection);
-                        currentNode.add(child);
-                        this.startPath[this.startPath.length] = child;
-                    }
-                    break;
-                case CharRangeSection.Entire:
-                    if (this.state != CharRangeSection.End) {
-                        child = fresh(lineCollection);
-                        currentNode.add(child);
-                        this.startPath[this.startPath.length] = child;
-                    }
-                    else {
-                        if (!lineCollection.isLeaf()) {
-                            child = fresh(lineCollection);
-                            currentNode.add(child);
-                            this.endBranch[this.endBranch.length] = child;
-                        }
-                    }
-                    break;
-                case CharRangeSection.Mid:
-                    this.goSubtree = false;
-                    break;
-                case CharRangeSection.End:
-                    if (this.state != CharRangeSection.End) {
-                        this.goSubtree = false;
-                    }
-                    else {
-                        if (!lineCollection.isLeaf()) {
-                            child = fresh(lineCollection);
-                            currentNode.add(child);
-                            this.endBranch[this.endBranch.length] = child;
-                        }
-                    }
-                    break;
-                case CharRangeSection.PostEnd:
-                    this.goSubtree = false;
-                    if (this.state != CharRangeSection.Start) {
-                        currentNode.add(lineCollection);
-                    }
-                    break;
-            }
-            if (this.goSubtree) {
-                this.stack[this.stack.length] = <LineNode>child;
-            }
-            return lineCollection;
-        }
-        // just gather text from the leaves
-        leaf(relativeStart: number, relativeLength: number, ll: LineLeaf) {
-            if (this.state == CharRangeSection.Start) {
-                this.initialText = ll.text.substring(0, relativeStart);
-            }
-            else if (this.state == CharRangeSection.Entire) {
-                this.initialText = ll.text.substring(0, relativeStart);
-                this.trailingText = ll.text.substring(relativeStart + relativeLength);
-            }
-            else {
-                // state is CharRangeSection.End
-                this.trailingText = ll.text.substring(relativeStart + relativeLength);
-            }
-        }
-    }
-
-    // text change information 
-    class TextChange {
-        constructor(public pos: number, public deleteLen: number, public insertedText?: string) {
-        }
-
-        getTextChangeRange() {
-            return ts.createTextChangeRange(ts.createSpan(this.pos, this.deleteLen),
-                this.insertedText ? this.insertedText.length : 0);
-        }
-    }
-
-    export class ScriptVersionCache {
-        changes: TextChange[] = [];
-        versions: LineIndexSnapshot[] = [];
-        minVersion = 0;  // no versions earlier than min version will maintain change history
-        private currentVersion = 0;
-
-        static changeNumberThreshold = 8;
-        static changeLengthThreshold = 256;
-        static maxVersions = 8;
-
-        // REVIEW: can optimize by coalescing simple edits
-        edit(pos: number, deleteLen: number, insertedText?: string) {
-            this.changes[this.changes.length] = new TextChange(pos, deleteLen, insertedText);
-            if ((this.changes.length > ScriptVersionCache.changeNumberThreshold) ||
-                (deleteLen > ScriptVersionCache.changeLengthThreshold) ||
-                (insertedText && (insertedText.length > ScriptVersionCache.changeLengthThreshold))) {
-                this.getSnapshot();
-            }
-        }
-
-        latest() {
-            return this.versions[this.currentVersion];
-        }
-
-        latestVersion() {
-            if (this.changes.length > 0) {
-                this.getSnapshot();
-            }
-            return this.currentVersion;
-        }
-
-        reloadFromFile(filename: string, cb?: () => any) {
-            var content = ts.sys.readFile(filename);
-            this.reload(content);
-            if (cb)
-                cb();
-        }
-    
-        // reload whole script, leaving no change history behind reload
-        reload(script: string) {
-            this.currentVersion++;
-            this.changes = []; // history wiped out by reload
-            var snap = new LineIndexSnapshot(this.currentVersion, this);
-            this.versions[this.currentVersion] = snap;
-            snap.index = new LineIndex();
-            var lm = LineIndex.linesFromText(script);
-            snap.index.load(lm.lines);
-            // REVIEW: could use linked list 
-            for (var i = this.minVersion; i < this.currentVersion; i++) {
-                this.versions[i] = undefined;
-            }
-            this.minVersion = this.currentVersion;
-
-        }
-
-        getSnapshot() {
-            var snap = this.versions[this.currentVersion];
-            if (this.changes.length > 0) {
-                var snapIndex = this.latest().index;
-                for (var i = 0, len = this.changes.length; i < len; i++) {
-                    var change = this.changes[i];
-                    snapIndex = snapIndex.edit(change.pos, change.deleteLen, change.insertedText);
-                }
-                snap = new LineIndexSnapshot(this.currentVersion + 1, this);
-                snap.index = snapIndex;
-                snap.changesSincePreviousVersion = this.changes;
-                this.currentVersion = snap.version;
-                this.versions[snap.version] = snap;
-                this.changes = [];
-                if ((this.currentVersion - this.minVersion) >= ScriptVersionCache.maxVersions) {
-                    var oldMin = this.minVersion;
-                    this.minVersion = (this.currentVersion - ScriptVersionCache.maxVersions) + 1;
-                    for (var j = oldMin; j < this.minVersion; j++) {
-                        this.versions[j] = undefined;
-                    }
-                }
-            }
-            return snap;
-        }
-
-        getTextChangesBetweenVersions(oldVersion: number, newVersion: number) {
-            if (oldVersion < newVersion) {
-                if (oldVersion >= this.minVersion) {
-                    var textChangeRanges: ts.TextChangeRange[] = [];
-                    for (var i = oldVersion + 1; i <= newVersion; i++) {
-                        var snap = this.versions[i];
-                        for (var j = 0, len = snap.changesSincePreviousVersion.length; j < len; j++) {
-                            var textChange = snap.changesSincePreviousVersion[j];
-                            textChangeRanges[textChangeRanges.length] = textChange.getTextChangeRange();
-                        }
-                    }
-                    return ts.collapseTextChangeRangesAcrossMultipleVersions(textChangeRanges);
-                }
-                else {
-                    return undefined;
-                }
-            }
-            else {
-                return ts.unchangedTextChangeRange;
-            }
-        }
-
-        static fromString(script: string) {
-            var svc = new ScriptVersionCache();
-            var snap = new LineIndexSnapshot(0, svc);
-            svc.versions[svc.currentVersion] = snap;
-            snap.index = new LineIndex();
-            var lm = LineIndex.linesFromText(script);
-            snap.index.load(lm.lines);
-            return svc;
-        }
-    }
-
-    class LineIndexSnapshot implements ts.IScriptSnapshot {
-        index: LineIndex;
-        changesSincePreviousVersion: TextChange[] = [];
-
-        constructor(public version: number, public cache: ScriptVersionCache) {
-        }
-
-        getText(rangeStart: number, rangeEnd: number) {
-            return this.index.getText(rangeStart, rangeEnd - rangeStart);
-        }
-
-        getLength() {
-            return this.index.root.charCount();
-        }
-
-        // this requires linear space so don't hold on to these 
-        getLineStartPositions(): number[] {
-            var starts: number[] = [-1];
-            var count = 1;
-            var pos = 0;
-            this.index.every((ll, s, len) => {
-                starts[count++] = pos;
-                pos += ll.text.length;
-                return true;
-            }, 0);
-            return starts;
-        }
-
-        getLineMapper() {
-            return ((line: number) => {
-                return this.index.lineNumberToInfo(line).offset;
-            });
-        }
-
-        getTextChangeRangeSinceVersion(scriptVersion: number) {
-            if (this.version <= scriptVersion) {
-                return ts.unchangedTextChangeRange;
-            }
-            else {
-                return this.cache.getTextChangesBetweenVersions(scriptVersion, this.version);
-            }
-        }
-        getChangeRange(oldSnapshot: ts.IScriptSnapshot): ts.TextChangeRange {
-            var oldSnap = <LineIndexSnapshot>oldSnapshot;
-            return this.getTextChangeRangeSinceVersion(oldSnap.version);
-        }
-    }
-
-    export class LineIndex {
-        root: LineNode;
-        // set this to true to check each edit for accuracy
-        checkEdits = false;
-
-        charOffsetToLineNumberAndPos(charOffset: number) {
-            return this.root.charOffsetToLineNumberAndPos(1, charOffset);
-        }
-
-        lineNumberToInfo(lineNumber: number): ILineInfo {
-            var lineCount = this.root.lineCount();
-            if (lineNumber <= lineCount) {
-                var lineInfo = this.root.lineNumberToInfo(lineNumber, 0);
-                lineInfo.line = lineNumber;
-                return lineInfo;
-            }
-            else {
-                return {
-                    line: lineNumber,
-                    offset: this.root.charCount()
-                }
-            }
-        }
-
-        load(lines: string[]) {
-            if (lines.length > 0) {
-                var leaves: LineLeaf[] = [];
-                for (var i = 0, len = lines.length; i < len; i++) {
-                    leaves[i] = new LineLeaf(lines[i]);
-                }
-                this.root = LineIndex.buildTreeFromBottom(leaves);
-            }
-            else {
-                this.root = new LineNode();
-            }
-        }
-
-        walk(rangeStart: number, rangeLength: number, walkFns: ILineIndexWalker) {
-            this.root.walk(rangeStart, rangeLength, walkFns);
-        }
-
-        getText(rangeStart: number, rangeLength: number) {
-            var accum = "";
-            if ((rangeLength > 0) && (rangeStart < this.root.charCount())) {
-                this.walk(rangeStart, rangeLength, {
-                    goSubtree: true,
-                    done: false,
-                    leaf: (relativeStart: number, relativeLength: number, ll: LineLeaf) => {
-                        accum = accum.concat(ll.text.substring(relativeStart, relativeStart + relativeLength));
-                    }
-                });
-            }
-            return accum;
-        }
-
-        every(f: (ll: LineLeaf, s: number, len: number) => boolean, rangeStart: number, rangeEnd?: number) {
-            if (!rangeEnd) {
-                rangeEnd = this.root.charCount();
-            }
-            var walkFns = {
-                goSubtree: true,
-                done: false,
-                leaf: function (relativeStart: number, relativeLength: number, ll: LineLeaf) {
-                    if (!f(ll, relativeStart, relativeLength)) {
-                        this.done = true;
-                    }
-                }
-            }
-            this.walk(rangeStart, rangeEnd - rangeStart, walkFns);
-            return !walkFns.done;
-        }
-
-        edit(pos: number, deleteLength: number, newText?: string) {
-            function editFlat(source: string, s: number, dl: number, nt = "") {
-                return source.substring(0, s) + nt + source.substring(s + dl, source.length);
-            }
-            if (this.root.charCount() == 0) {
-                // TODO: assert deleteLength == 0
-                if (newText) {
-                    this.load(LineIndex.linesFromText(newText).lines);
-                    return this;
-                }
-            }
-            else {
-                if (this.checkEdits) {
-                    var checkText = editFlat(this.getText(0, this.root.charCount()), pos, deleteLength, newText);
-                }
-                var walker = new EditWalker();
-                if (pos >= this.root.charCount()) {
-                    // insert at end
-                    pos = this.root.charCount() - 1;
-                    var endString = this.getText(pos, 1);
-                    if (newText) {
-                        newText = endString + newText;
-                    }
-                    else {
-                        newText = endString;
-                    }
-                    deleteLength = 0;
-                    walker.suppressTrailingText = true;
-                }
-                else if (deleteLength > 0) {
-                    // check whether last characters deleted are line break
-                    var e = pos + deleteLength;
-                    var lineInfo = this.charOffsetToLineNumberAndPos(e);
-                    if ((lineInfo && (lineInfo.offset == 0))) {
-                        // move range end just past line that will merge with previous line
-                        deleteLength += lineInfo.text.length;
-                        // store text by appending to end of insertedText
-                        if (newText) {
-                            newText = newText + lineInfo.text;
-                        }
-                        else {
-                            newText = lineInfo.text;
-                        }
-                    }
-                }
-                if (pos < this.root.charCount()) {
-                    this.root.walk(pos, deleteLength, walker);
-                    walker.insertLines(newText);
-                }
-                if (this.checkEdits) {
-                    var updatedText = this.getText(0, this.root.charCount());
-                    Debug.assert(checkText == updatedText, "buffer edit mismatch");
-                }
-                return walker.lineIndex;
-            }
-        }
-
-        static buildTreeFromBottom(nodes: LineCollection[]): LineNode {
-            var nodeCount = Math.ceil(nodes.length / lineCollectionCapacity);
-            var interiorNodes: LineNode[] = [];
-            var nodeIndex = 0;
-            for (var i = 0; i < nodeCount; i++) {
-                interiorNodes[i] = new LineNode();
-                var charCount = 0;
-                var lineCount = 0;
-                for (var j = 0; j < lineCollectionCapacity; j++) {
-                    if (nodeIndex < nodes.length) {
-                        interiorNodes[i].add(nodes[nodeIndex]);
-                        charCount += nodes[nodeIndex].charCount();
-                        lineCount += nodes[nodeIndex].lineCount();
-                    }
-                    else {
-                        break;
-                    }
-                    nodeIndex++;
-                }
-                interiorNodes[i].totalChars = charCount;
-                interiorNodes[i].totalLines = lineCount;
-            }
-            if (interiorNodes.length == 1) {
-                return interiorNodes[0];
-            }
-            else {
-                return this.buildTreeFromBottom(interiorNodes);
-            }
-        }
-
-        static linesFromText(text: string) {
-            var lineStarts = ts.computeLineStarts(text);
-
-            if (lineStarts.length == 0) {
-                return { lines: <string[]>[], lineMap: lineStarts };
-            }
-            var lines = <string[]>new Array(lineStarts.length);
-            var lc = lineStarts.length - 1;
-            for (var lmi = 0; lmi < lc; lmi++) {
-                lines[lmi] = text.substring(lineStarts[lmi], lineStarts[lmi + 1]);
-            }
-
-            var endText = text.substring(lineStarts[lc]);
-            if (endText.length > 0) {
-                lines[lc] = endText;
-            }
-            else {
-                lines.length--;
-            }
-            return { lines: lines, lineMap: lineStarts };
-        }
-    }
-
-    class LineNode implements LineCollection {
-        totalChars = 0;
-        totalLines = 0;
-        children: LineCollection[] = [];
-
-        isLeaf() {
-            return false;
-        }
-
-        updateCounts() {
-            this.totalChars = 0;
-            this.totalLines = 0;
-            for (var i = 0, len = this.children.length; i < len; i++) {
-                var child = this.children[i];
-                this.totalChars += child.charCount();
-                this.totalLines += child.lineCount();
-            }
-        }
-
-        execWalk(rangeStart: number, rangeLength: number, walkFns: ILineIndexWalker, childIndex: number, nodeType: CharRangeSection) {
-            if (walkFns.pre) {
-                walkFns.pre(rangeStart, rangeLength, this.children[childIndex], this, nodeType);
-            }
-            if (walkFns.goSubtree) {
-                this.children[childIndex].walk(rangeStart, rangeLength, walkFns);
-                if (walkFns.post) {
-                    walkFns.post(rangeStart, rangeLength, this.children[childIndex], this, nodeType);
-                }
-            }
-            else {
-                walkFns.goSubtree = true;
-            }
-            return walkFns.done;
-        }
-
-        skipChild(relativeStart: number, relativeLength: number, childIndex: number, walkFns: ILineIndexWalker, nodeType: CharRangeSection) {
-            if (walkFns.pre && (!walkFns.done)) {
-                walkFns.pre(relativeStart, relativeLength, this.children[childIndex], this, nodeType);
-                walkFns.goSubtree = true;
-            }
-        }
-
-        walk(rangeStart: number, rangeLength: number, walkFns: ILineIndexWalker) {
-            // assume (rangeStart < this.totalChars) && (rangeLength <= this.totalChars) 
-            var childIndex = 0;
-            var child = this.children[0];
-            var childCharCount = child.charCount();
-            // find sub-tree containing start
-            var adjustedStart = rangeStart;
-            while (adjustedStart >= childCharCount) {
-                this.skipChild(adjustedStart, rangeLength, childIndex, walkFns, CharRangeSection.PreStart);
-                adjustedStart -= childCharCount;
-                child = this.children[++childIndex];
-                childCharCount = child.charCount();
-            }
-            // Case I: both start and end of range in same subtree
-            if ((adjustedStart + rangeLength) <= childCharCount) {
-                if (this.execWalk(adjustedStart, rangeLength, walkFns, childIndex, CharRangeSection.Entire)) {
-                    return;
-                }
-            }
-            else {
-                // Case II: start and end of range in different subtrees (possibly with subtrees in the middle)
-                if (this.execWalk(adjustedStart, childCharCount - adjustedStart, walkFns, childIndex, CharRangeSection.Start)) {
-                    return;
-                }
-                var adjustedLength = rangeLength - (childCharCount - adjustedStart);
-                child = this.children[++childIndex];
-                childCharCount = child.charCount();
-                while (adjustedLength > childCharCount) {
-                    if (this.execWalk(0, childCharCount, walkFns, childIndex, CharRangeSection.Mid)) {
-                        return;
-                    }
-                    adjustedLength -= childCharCount;
-                    child = this.children[++childIndex];
-                    childCharCount = child.charCount();
-                }
-                if (adjustedLength > 0) {
-                    if (this.execWalk(0, adjustedLength, walkFns, childIndex, CharRangeSection.End)) {
-                        return;
-                    }
-                }
-            }
-            // Process any subtrees after the one containing range end
-            if (walkFns.pre) {
-                var clen = this.children.length;
-                if (childIndex < (clen - 1)) {
-                    for (var ej = childIndex + 1; ej < clen; ej++) {
-                        this.skipChild(0, 0, ej, walkFns, CharRangeSection.PostEnd);
-                    }
-                }
-            }
-        }
-
-        charOffsetToLineNumberAndPos(lineNumber: number, charOffset: number): ILineInfo {
-            var childInfo = this.childFromCharOffset(lineNumber, charOffset);
-            if (!childInfo.child) {
-                return {
-                    line: lineNumber,
-                    offset: charOffset,
-                }
-            }
-            else if (childInfo.childIndex < this.children.length) {
-                if (childInfo.child.isLeaf()) {
-                    return {
-                        line: childInfo.lineNumber,
-                        offset: childInfo.charOffset,
-                        text: (<LineLeaf>(childInfo.child)).text,
-                        leaf: (<LineLeaf>(childInfo.child))
-                    };
-                }
-                else {
-                    var lineNode = <LineNode>(childInfo.child);
-                    return lineNode.charOffsetToLineNumberAndPos(childInfo.lineNumber, childInfo.charOffset);
-                }
-            }
-            else {
-                var lineInfo = this.lineNumberToInfo(this.lineCount(), 0);
-                return { line: this.lineCount(), offset: lineInfo.leaf.charCount() };
-            }
-        }
-
-        lineNumberToInfo(lineNumber: number, charOffset: number): ILineInfo {
-            var childInfo = this.childFromLineNumber(lineNumber, charOffset);
-            if (!childInfo.child) {
-                return {
-                    line: lineNumber,
-                    offset: charOffset
-                }
-            } 
-            else if (childInfo.child.isLeaf()) {
-                return {
-                    line: lineNumber,
-                    offset: childInfo.charOffset,
-                    text: (<LineLeaf>(childInfo.child)).text,
-                    leaf: (<LineLeaf>(childInfo.child))
-                }
-            }
-            else {
-                var lineNode = <LineNode>(childInfo.child);
-                return lineNode.lineNumberToInfo(childInfo.relativeLineNumber, childInfo.charOffset);
-            }
-        }
-
-        childFromLineNumber(lineNumber: number, charOffset: number) {
-            var child: LineCollection;
-            var relativeLineNumber = lineNumber;
-            for (var i = 0, len = this.children.length; i < len; i++) {
-                child = this.children[i];
-                var childLineCount = child.lineCount();
-                if (childLineCount >= relativeLineNumber) {
-                    break;
-                }
-                else {
-                    relativeLineNumber -= childLineCount;
-                    charOffset += child.charCount();
-                }
-            }
-            return {
-                child: child,
-                childIndex: i,
-                relativeLineNumber: relativeLineNumber,
-                charOffset: charOffset
-            };
-        }
-
-        childFromCharOffset(lineNumber: number, charOffset: number) {
-            var child: LineCollection;
-            for (var i = 0, len = this.children.length; i < len; i++) {
-                child = this.children[i];
-                if (child.charCount() > charOffset) {
-                    break;
-                }
-                else {
-                    charOffset -= child.charCount();
-                    lineNumber += child.lineCount();
-                }
-            }
-            return {
-                child: child,
-                childIndex: i,
-                charOffset: charOffset,
-                lineNumber: lineNumber
-            }
-        }
-
-        splitAfter(childIndex: number) {
-            var splitNode: LineNode;
-            var clen = this.children.length;
-            childIndex++;
-            var endLength = childIndex;
-            if (childIndex < clen) {
-                splitNode = new LineNode();
-                while (childIndex < clen) {
-                    splitNode.add(this.children[childIndex++]);
-                }
-                splitNode.updateCounts();
-            }
-            this.children.length = endLength;
-            return splitNode;
-        }
-
-        remove(child: LineCollection) {
-            var childIndex = this.findChildIndex(child);
-            var clen = this.children.length;
-            if (childIndex < (clen - 1)) {
-                for (var i = childIndex; i < (clen - 1); i++) {
-                    this.children[i] = this.children[i + 1];
-                }
-            }
-            this.children.length--;
-        }
-
-        findChildIndex(child: LineCollection) {
-            var childIndex = 0;
-            var clen = this.children.length;
-            while ((this.children[childIndex] != child) && (childIndex < clen)) childIndex++;
-            return childIndex;
-        }
-
-        insertAt(child: LineCollection, nodes: LineCollection[]) {
-            var childIndex = this.findChildIndex(child);
-            var clen = this.children.length;
-            var nodeCount = nodes.length;
-            // if child is last and there is more room and only one node to place, place it
-            if ((clen < lineCollectionCapacity) && (childIndex == (clen - 1)) && (nodeCount == 1)) {
-                this.add(nodes[0]);
-                this.updateCounts();
-                return [];
-            }
-            else {
-                var shiftNode = this.splitAfter(childIndex);
-                var nodeIndex = 0;
-                childIndex++;
-                while ((childIndex < lineCollectionCapacity) && (nodeIndex < nodeCount)) {
-                    this.children[childIndex++] = nodes[nodeIndex++];
-                }
-                var splitNodes: LineNode[] = [];
-                var splitNodeCount = 0;
-                if (nodeIndex < nodeCount) {
-                    splitNodeCount = Math.ceil((nodeCount - nodeIndex) / lineCollectionCapacity);
-                    splitNodes = <LineNode[]>new Array(splitNodeCount);
-                    var splitNodeIndex = 0;
-                    for (var i = 0; i < splitNodeCount; i++) {
-                        splitNodes[i] = new LineNode();
-                    }
-                    var splitNode = <LineNode>splitNodes[0];
-                    while (nodeIndex < nodeCount) {
-                        splitNode.add(nodes[nodeIndex++]);
-                        if (splitNode.children.length == lineCollectionCapacity) {
-                            splitNodeIndex++;
-                            splitNode = <LineNode>splitNodes[splitNodeIndex];
-                        }
-                    }
-                    for (i = splitNodes.length - 1; i >= 0; i--) {
-                        if (splitNodes[i].children.length == 0) {
-                            splitNodes.length--;
-                        }
-                    }
-                }
-                if (shiftNode) {
-                    splitNodes[splitNodes.length] = shiftNode;
-                }
-                this.updateCounts();
-                for (i = 0; i < splitNodeCount; i++) {
-                    (<LineNode>splitNodes[i]).updateCounts();
-                }
-                return splitNodes;
-            }
-        }
-
-        // assume there is room for the item; return true if more room
-        add(collection: LineCollection) {
-            this.children[this.children.length] = collection;
-            return (this.children.length < lineCollectionCapacity);
-        }
-
-        charCount() {
-            return this.totalChars;
-        }
-
-        lineCount() {
-            return this.totalLines;
-        }
-    }
-
-    class LineLeaf implements LineCollection {
-        udata: any;
-
-        constructor(public text: string) {
-
-        }
-
-        setUdata(data: any) {
-            this.udata = data;
-        }
-
-        getUdata() {
-            return this.udata;
-        }
-
-        isLeaf() {
-            return true;
-        }
-
-        walk(rangeStart: number, rangeLength: number, walkFns: ILineIndexWalker) {
-            walkFns.leaf(rangeStart, rangeLength, this);
-        }
-
-        charCount() {
-            return this.text.length;
-        }
-
-        lineCount() {
-            return 1;
-        }
-    }
+/// <reference path="..\compiler\commandLineParser.ts" />
+/// <reference path="..\services\services.ts" />
+/// <reference path="node.d.ts" />
+
+module ts.server {
+    export interface Logger {
+        close(): void;
+        isVerbose(): boolean;
+        loggingEnabled(): boolean;
+        perftrc(s: string): void;
+        info(s: string): void;
+        startGroup(): void;
+        endGroup(): void;
+        msg(s: string, type?: string): void;
+    }
+
+    var lineCollectionCapacity = 4;
+
+    class ScriptInfo {
+        svc: ScriptVersionCache;
+        children: ScriptInfo[] = [];     // files referenced by this file
+        defaultProject: Project;      // project to use by default for file
+        fileWatcher: FileWatcher;
+        formatCodeOptions = ts.clone(CompilerService.defaultFormatCodeOptions);
+
+        constructor(private host: ServerHost, public fileName: string, public content: string, public isOpen = false) {
+            this.svc = ScriptVersionCache.fromString(content);
+        }
+
+        setFormatOptions(tabSize?: number, indentSize?: number) {
+            if (tabSize) {
+                this.formatCodeOptions.TabSize = tabSize;
+            }
+            if (indentSize) {
+                this.formatCodeOptions.IndentSize = indentSize;
+            }
+        }
+
+        close() {
+            this.isOpen = false;
+        }
+
+        addChild(childInfo: ScriptInfo) {
+            this.children.push(childInfo);
+        }
+
+        snap() {
+            return this.svc.getSnapshot();
+        }
+
+        getText() {
+            var snap = this.snap();
+            return snap.getText(0, snap.getLength());
+        }
+
+        getLineInfo(line: number) {
+            var snap = this.snap();
+            return snap.index.lineNumberToInfo(line);
+        }
+
+        editContent(start: number, end: number, newText: string): void {
+            this.svc.edit(start, end - start, newText);
+        }
+
+        getTextChangeRangeBetweenVersions(startVersion: number, endVersion: number): ts.TextChangeRange {
+            return this.svc.getTextChangesBetweenVersions(startVersion, endVersion);
+        }
+
+        getChangeRange(oldSnapshot: ts.IScriptSnapshot): ts.TextChangeRange {
+            return this.snap().getChangeRange(oldSnapshot);
+        }
+    }
+
+    class LSHost implements ts.LanguageServiceHost {
+        ls: ts.LanguageService = null;
+        compilationSettings: ts.CompilerOptions;
+        filenameToScript: ts.Map<ScriptInfo> = {};
+        roots: ScriptInfo[] = [];
+
+        constructor(public host: ServerHost, public project: Project) {
+        }
+
+        getDefaultLibFileName() {
+            var nodeModuleBinDir = ts.getDirectoryPath(ts.normalizePath(this.host.getExecutingFilePath()));
+            return ts.combinePaths(nodeModuleBinDir, ts.getDefaultLibFileName(this.compilationSettings));
+        }
+
+        getScriptSnapshot(filename: string): ts.IScriptSnapshot {
+            var scriptInfo = this.getScriptInfo(filename);
+            if (scriptInfo) {
+                return scriptInfo.snap();
+            }
+        }
+
+        setCompilationSettings(opt: ts.CompilerOptions) {
+            this.compilationSettings = opt;
+        }
+
+        lineAffectsRefs(filename: string, line: number) {
+            var info = this.getScriptInfo(filename);
+            var lineInfo = info.getLineInfo(line);
+            if (lineInfo && lineInfo.text) {
+                var regex = /reference|import|\/\*|\*\//;
+                return regex.test(lineInfo.text);
+            }
+        }
+
+        getCompilationSettings() {
+            // change this to return active project settings for file
+            return this.compilationSettings;
+        }
+
+        getScriptFileNames() {
+            return this.roots.map(root => root.fileName);
+        }
+
+        getScriptVersion(filename: string) {
+            return this.getScriptInfo(filename).svc.latestVersion().toString();
+        }
+
+        getCurrentDirectory(): string {
+            return "";
+        }
+
+        getScriptIsOpen(filename: string) {
+            return this.getScriptInfo(filename).isOpen;
+        }
+
+        removeReferencedFile(info: ScriptInfo) {
+            if (!info.isOpen) {
+                this.filenameToScript[info.fileName] = undefined;
+            }
+        }
+
+        getScriptInfo(filename: string): ScriptInfo {
+            var scriptInfo = ts.lookUp(this.filenameToScript, filename);
+            if (!scriptInfo) {
+                scriptInfo = this.project.openReferencedFile(filename);
+                if (scriptInfo) {
+                    this.filenameToScript[scriptInfo.fileName] = scriptInfo;
+                }
+            }
+            else {
+            }
+            return scriptInfo;
+        }
+
+        addRoot(info: ScriptInfo) {
+            var scriptInfo = ts.lookUp(this.filenameToScript, info.fileName);
+            if (!scriptInfo) {
+                this.filenameToScript[info.fileName] = info;
+                this.roots.push(info);
+            }
+        }
+
+        saveTo(filename: string, tmpfilename: string) {
+            var script = this.getScriptInfo(filename);
+            if (script) {
+                var snap = script.snap();
+                this.host.writeFile(tmpfilename, snap.getText(0, snap.getLength()));
+            }
+        }
+
+        reloadScript(filename: string, tmpfilename: string, cb: () => any) {
+            var script = this.getScriptInfo(filename);
+            if (script) {
+                script.svc.reloadFromFile(tmpfilename, cb);
+            }
+        }
+
+        editScript(filename: string, start: number, end: number, newText: string) {
+            var script = this.getScriptInfo(filename);
+            if (script) {
+                script.editContent(start, end, newText);
+                return;
+            }
+
+            throw new Error("No script with name '" + filename + "'");
+        }
+
+        resolvePath(path: string): string {
+            var start = new Date().getTime();
+            var result = this.host.resolvePath(path);
+            return result;
+        }
+
+        fileExists(path: string): boolean {
+            var start = new Date().getTime();
+            var result = this.host.fileExists(path);
+            return result;
+        }
+
+        directoryExists(path: string): boolean {
+            return this.host.directoryExists(path);
+        }
+
+        /**
+         *  @param line 1 based index
+         */
+        lineToTextSpan(filename: string, line: number): ts.Span {
+            var script: ScriptInfo = this.filenameToScript[filename];
+            var index = script.snap().index;
+
+            var lineInfo = index.lineNumberToInfo(line + 1);
+            var len: number;
+            if (lineInfo.leaf) {
+                len = lineInfo.leaf.text.length;
+            }
+            else {
+                var nextLineInfo = index.lineNumberToInfo(line + 2);
+                len = nextLineInfo.offset - lineInfo.offset;
+            }
+            return ts.createSpan(lineInfo.offset, len);
+        }
+
+        /**
+         * @param line 1 based index
+         * @param offset 1 based index
+         */
+        lineOffsetToPosition(filename: string, line: number, offset: number): number {
+            var script: ScriptInfo = this.filenameToScript[filename];
+            var index = script.snap().index;
+
+            var lineInfo = index.lineNumberToInfo(line);
+            // TODO: assert this offset is actually on the line
+            return (lineInfo.offset + offset - 1);
+        }
+
+        /**
+         * @param line 1-based index
+         * @param offset 1-based index
+         */
+        positionToLineOffset(filename: string, position: number): ILineInfo {
+            var script: ScriptInfo = this.filenameToScript[filename];
+            var index = script.snap().index;
+            var lineOffset = index.charOffsetToLineNumberAndPos(position);
+            return { line: lineOffset.line, offset: lineOffset.offset + 1 };
+        }
+    }
+
+    // assumes normalized paths
+    function getAbsolutePath(filename: string, directory: string) {
+        var rootLength = ts.getRootLength(filename);
+        if (rootLength > 0) {
+            return filename;
+        }
+        else {
+            var splitFilename = filename.split('/');
+            var splitDir = directory.split('/');
+            var i = 0;
+            var dirTail = 0;
+            var sflen = splitFilename.length;
+            while ((i < sflen) && (splitFilename[i].charAt(0) == '.')) {
+                var dots = splitFilename[i];
+                if (dots == '..') {
+                    dirTail++;
+                }
+                else if (dots != '.') {
+                    return undefined;
+                }
+                i++;
+            }
+            return splitDir.slice(0, splitDir.length - dirTail).concat(splitFilename.slice(i)).join('/');
+        }
+    }
+
+    interface ProjectOptions {
+        // these fields can be present in the project file
+        files?: string[];
+        compilerOptions?: ts.CompilerOptions;
+    }
+
+    export class Project {
+        compilerService: CompilerService;
+        projectOptions: ProjectOptions;
+        projectFilename: string;
+        program: ts.Program;
+        filenameToSourceFile: ts.Map<ts.SourceFile> = {};
+        updateGraphSeq = 0;
+
+        constructor(public projectService: ProjectService) {
+            this.compilerService = new CompilerService(this);
+        }
+
+        openReferencedFile(filename: string) {
+            return this.projectService.openFile(filename, false);
+        }
+
+        getSourceFile(info: ScriptInfo) {
+            return this.filenameToSourceFile[info.fileName];
+        }
+
+        getSourceFileFromName(filename: string, requireOpen?: boolean) {
+            var info = this.projectService.getScriptInfo(filename);
+            if (info) {
+                if ((!requireOpen) || info.isOpen) {
+                    return this.getSourceFile(info);
+                }
+            }
+        }
+
+        removeReferencedFile(info: ScriptInfo) {
+            this.compilerService.host.removeReferencedFile(info);
+            this.updateGraph();
+        }
+
+        updateFileMap() {
+            this.filenameToSourceFile = {};
+            var sourceFiles = this.program.getSourceFiles();
+            for (var i = 0, len = sourceFiles.length; i < len; i++) {
+                var normFilename = ts.normalizePath(sourceFiles[i].fileName);
+                this.filenameToSourceFile[normFilename] = sourceFiles[i];
+            }
+        }
+
+        finishGraph() {
+            this.updateGraph();
+            this.compilerService.languageService.getNavigateToItems(".*");
+        }
+
+        updateGraph() {
+            this.program = this.compilerService.languageService.getProgram();
+            this.updateFileMap();
+        }
+
+        isConfiguredProject() {
+            return this.projectFilename;
+        }
+
+        // add a root file to project
+        addRoot(info: ScriptInfo) {
+            info.defaultProject = this;
+            this.compilerService.host.addRoot(info);
+        }
+
+        filesToString() {
+            var strBuilder = "";
+            ts.forEachValue(this.filenameToSourceFile,
+                sourceFile => { strBuilder += sourceFile.fileName + "\n"; });
+            return strBuilder;
+        }
+
+        setProjectOptions(projectOptions: ProjectOptions) {
+            this.projectOptions = projectOptions;
+            if (projectOptions.compilerOptions) {
+                this.compilerService.setCompilerOptions(projectOptions.compilerOptions);
+            }
+        }
+    }
+
+    interface ProjectOpenResult {
+        success?: boolean;
+        errorMsg?: string;
+        project?: Project;
+    }
+
+    function copyListRemovingItem<T>(item: T, list: T[]) {
+        var copiedList: T[] = [];
+        for (var i = 0, len = list.length; i < len; i++) {
+            if (list[i] != item) {
+                copiedList.push(list[i]);
+            }
+        }
+        return copiedList;
+    }
+
+    interface ProjectServiceEventHandler {
+        (eventName: string, project: Project, fileName: string): void;
+    }
+
+    interface HostConfiguration {
+        formatCodeOptions: ts.FormatCodeOptions;
+        hostInfo: string;
+    }
+
+    export class ProjectService {
+        filenameToScriptInfo: ts.Map<ScriptInfo> = {};
+        // open, non-configured files in two lists
+        openFileRoots: ScriptInfo[] = [];
+        openFilesReferenced: ScriptInfo[] = [];
+        // projects covering open files
+        inferredProjects: Project[] = [];
+        hostConfiguration: HostConfiguration;
+
+        constructor(public host: ServerHost, public psLogger: Logger, public eventHandler?: ProjectServiceEventHandler) {
+            // ts.disableIncrementalParsing = true;
+            this.addDefaultHostConfiguration();
+        }
+
+        addDefaultHostConfiguration() {
+            this.hostConfiguration = {
+                formatCodeOptions: ts.clone(CompilerService.defaultFormatCodeOptions),
+                hostInfo: "Unknown host"
+            }
+        }
+        
+        getFormatCodeOptions(file?: string) {
+            if (file) {
+                var info = this.filenameToScriptInfo[file];                
+                if (info) {
+                    return info.formatCodeOptions;
+                }
+            }
+            return this.hostConfiguration.formatCodeOptions;
+        }
+
+        watchedFileChanged(fileName: string) {
+            var info = this.filenameToScriptInfo[fileName];
+            if (!info) {
+                this.psLogger.info("Error: got watch notification for unknown file: " + fileName);
+            }
+
+            if (!this.host.fileExists(fileName)) {
+                // File was deleted
+                this.fileDeletedInFilesystem(info);
+            }
+            else {
+                if (info && (!info.isOpen)) {
+                    info.svc.reloadFromFile(info.fileName);
+                }
+            }
+        }
+        
+        log(msg: string, type = "Err") {
+            this.psLogger.msg(msg, type);
+        }
+
+        setHostConfiguration(args: ts.server.protocol.ConfigureRequestArguments) {
+            if (args.file) {
+                var info = this.filenameToScriptInfo[args.file];
+                if (info) {
+                    info.setFormatOptions(args.tabSize, args.indentSize);
+                    this.log("Host configuration update for file " + args.file + " tab size " + args.tabSize);
+                }
+            }
+            else {
+                this.hostConfiguration.formatCodeOptions.TabSize = args.tabSize;
+                this.hostConfiguration.formatCodeOptions.IndentSize = args.indentSize;
+                this.hostConfiguration.hostInfo = args.hostInfo;
+                this.log("Host information " + args.hostInfo, "Info");
+            }
+        }
+
+        closeLog() {
+            this.psLogger.close();
+        }
+
+        createInferredProject(root: ScriptInfo) {
+            var iproj = new Project(this);
+            iproj.addRoot(root);
+            iproj.finishGraph();
+            this.inferredProjects.push(iproj);
+            return iproj;
+        }
+
+        fileDeletedInFilesystem(info: ScriptInfo) {
+            this.psLogger.info(info.fileName + " deleted");
+            
+            if (info.fileWatcher) {
+                info.fileWatcher.close();
+                info.fileWatcher = undefined;
+            }
+
+            if (!info.isOpen) {
+                this.filenameToScriptInfo[info.fileName] = undefined;
+                var referencingProjects = this.findReferencingProjects(info);
+                for (var i = 0, len = referencingProjects.length; i < len; i++) {
+                    referencingProjects[i].removeReferencedFile(info);
+                }
+                for (var j = 0, flen = this.openFileRoots.length; j < flen; j++) {
+                    var openFile = this.openFileRoots[j];
+                    if (this.eventHandler) {
+                        this.eventHandler("context", openFile.defaultProject, openFile.fileName);
+                    }
+                }
+                for (var j = 0, flen = this.openFilesReferenced.length; j < flen; j++) {
+                    var openFile = this.openFilesReferenced[j];
+                    if (this.eventHandler) {
+                        this.eventHandler("context", openFile.defaultProject, openFile.fileName);
+                    }
+                }
+            }
+
+            this.printProjects();
+        }
+
+        addOpenFile(info: ScriptInfo) {
+            this.findReferencingProjects(info);
+            if (info.defaultProject) {
+                this.openFilesReferenced.push(info);
+            }
+            else {
+                // create new inferred project p with the newly opened file as root
+                info.defaultProject = this.createInferredProject(info);
+                var openFileRoots: ScriptInfo[] = [];
+                // for each inferred project root r
+                for (var i = 0, len = this.openFileRoots.length; i < len; i++) {
+                    var r = this.openFileRoots[i];
+                    // if r referenced by the new project
+                    if (info.defaultProject.getSourceFile(r)) {
+                        // remove project rooted at r
+                        this.inferredProjects =
+                        copyListRemovingItem(r.defaultProject, this.inferredProjects);
+                        // put r in referenced open file list
+                        this.openFilesReferenced.push(r);
+                        // set default project of r to the new project 
+                        r.defaultProject = info.defaultProject;
+                    }
+                    else {
+                        // otherwise, keep r as root of inferred project
+                        openFileRoots.push(r);
+                    }
+                }
+                this.openFileRoots = openFileRoots;
+                this.openFileRoots.push(info);
+            }
+        }
+
+        closeOpenFile(info: ScriptInfo) {
+            var openFileRoots: ScriptInfo[] = [];
+            var removedProject: Project;
+            for (var i = 0, len = this.openFileRoots.length; i < len; i++) {
+                // if closed file is root of project
+                if (info == this.openFileRoots[i]) {
+                    // remove that project and remember it
+                    removedProject = info.defaultProject;
+                }
+                else {
+                    openFileRoots.push(this.openFileRoots[i]);
+                }
+            }
+            this.openFileRoots = openFileRoots;
+            if (removedProject) {
+                // remove project from inferred projects list
+                this.inferredProjects = copyListRemovingItem(removedProject, this.inferredProjects);
+                var openFilesReferenced: ScriptInfo[] = [];
+                var orphanFiles: ScriptInfo[] = [];
+                // for all open, referenced files f
+                for (var i = 0, len = this.openFilesReferenced.length; i < len; i++) {
+                    var f = this.openFilesReferenced[i];
+                    // if f was referenced by the removed project, remember it
+                    if (f.defaultProject == removedProject) {
+                        f.defaultProject = undefined;
+                        orphanFiles.push(f);
+                    }
+                    else {
+                        // otherwise add it back to the list of referenced files
+                        openFilesReferenced.push(f);
+                    }
+                }
+                this.openFilesReferenced = openFilesReferenced;
+                // treat orphaned files as newly opened
+                for (var i = 0, len = orphanFiles.length; i < len; i++) {
+                    this.addOpenFile(orphanFiles[i]);
+                }
+            }
+            else {
+                this.openFilesReferenced = copyListRemovingItem(info, this.openFilesReferenced);
+            }
+            info.close();
+        }
+
+        findReferencingProjects(info: ScriptInfo, excludedProject?: Project) {
+            var referencingProjects: Project[] = [];
+            info.defaultProject = undefined;
+            for (var i = 0, len = this.inferredProjects.length; i < len; i++) {
+                this.inferredProjects[i].updateGraph();
+                if (this.inferredProjects[i] != excludedProject) {
+                    if (this.inferredProjects[i].getSourceFile(info)) {
+                        info.defaultProject = this.inferredProjects[i];
+                        referencingProjects.push(this.inferredProjects[i]);
+                    }
+                }
+            }
+            return referencingProjects;
+        }
+
+        updateProjectStructure() {
+            this.log("updating project structure from ...", "Info");
+            this.printProjects();
+
+            // First loop through all open files that are referenced by projects but are not
+            // project roots.  For each referenced file, see if the default project still
+            // references that file.  If so, then just keep the file in the referenced list.
+            // If not, add the file to an unattached list, to be rechecked later.
+
+            var openFilesReferenced: ScriptInfo[] = [];
+            var unattachedOpenFiles: ScriptInfo[] = [];
+
+            for (var i = 0, len = this.openFilesReferenced.length; i < len; i++) {
+                var referencedFile = this.openFilesReferenced[i];
+                referencedFile.defaultProject.updateGraph();
+                var sourceFile = referencedFile.defaultProject.getSourceFile(referencedFile);
+                if (sourceFile) {
+                    openFilesReferenced.push(referencedFile);
+                }
+                else {
+                    unattachedOpenFiles.push(referencedFile);
+                }
+            }
+            this.openFilesReferenced = openFilesReferenced;
+
+            // Then, loop through all of the open files that are project roots.
+            // For each root file, note the project that it roots.  Then see if 
+            // any other projects newly reference the file.  If zero projects
+            // newly reference the file, keep it as a root.  If one or more
+            // projects newly references the file, remove its project from the
+            // inferred projects list (since it is no longer a root) and add
+            // the file to the open, referenced file list.
+            var openFileRoots: ScriptInfo[] = [];
+            for (var i = 0, len = this.openFileRoots.length; i < len; i++) {
+                var rootFile = this.openFileRoots[i];
+                var rootedProject = rootFile.defaultProject;
+                var referencingProjects = this.findReferencingProjects(rootFile, rootedProject);
+                if (referencingProjects.length == 0) {
+                    rootFile.defaultProject = rootedProject;
+                    openFileRoots.push(rootFile);
+                }
+                else {
+                    // remove project from inferred projects list because root captured
+                    this.inferredProjects = copyListRemovingItem(rootedProject, this.inferredProjects);
+                    this.openFilesReferenced.push(rootFile);
+                }
+            }
+            this.openFileRoots = openFileRoots;
+
+            // Finally, if we found any open, referenced files that are no longer
+            // referenced by their default project, treat them as newly opened
+            // by the editor. 
+            for (var i = 0, len = unattachedOpenFiles.length; i < len; i++) {
+                this.addOpenFile(unattachedOpenFiles[i]);
+            }
+            this.printProjects();
+        }
+
+        getScriptInfo(filename: string) {
+            filename = ts.normalizePath(filename);
+            return ts.lookUp(this.filenameToScriptInfo, filename);
+        }
+
+        /**
+         * @param filename is absolute pathname
+         */
+        openFile(fileName: string, openedByClient: boolean) {
+            fileName = ts.normalizePath(fileName);
+            var info = ts.lookUp(this.filenameToScriptInfo, fileName);
+            if (!info) {
+                var content: string;
+                if (this.host.fileExists(fileName)) {
+                    content = this.host.readFile(fileName);
+                }
+                if (!content) {
+                    if (openedByClient) {
+                        content = "";
+                    }
+                }
+                if (content !== undefined) {
+                    var indentSize: number;
+                    info = new ScriptInfo(this.host, fileName, content, openedByClient);
+                    this.filenameToScriptInfo[fileName] = info;
+                    if (!info.isOpen) {
+                        info.fileWatcher = this.host.watchFile(fileName, _ => { this.watchedFileChanged(fileName); });
+                    }
+                }
+            }
+            if (info) {
+                if (openedByClient) {
+                    info.isOpen = true;
+                }
+            }
+            return info;
+        }
+
+        /**
+         * Open file whose contents is managed by the client
+         * @param filename is absolute pathname
+         */
+
+        openClientFile(filename: string) {
+            // TODO: tsconfig check
+            var info = this.openFile(filename, true);
+            this.addOpenFile(info);
+            this.printProjects();
+            return info;
+        }
+
+        /**
+         * Close file whose contents is managed by the client
+         * @param filename is absolute pathname
+         */
+
+        closeClientFile(filename: string) {
+            // TODO: tsconfig check
+            var info = ts.lookUp(this.filenameToScriptInfo, filename);
+            if (info) {
+                this.closeOpenFile(info);
+                info.isOpen = false;
+            }
+            this.printProjects();
+        }
+
+        getProjectsReferencingFile(filename: string) {
+            var scriptInfo = ts.lookUp(this.filenameToScriptInfo, filename);
+            if (scriptInfo) {
+                var projects: Project[] = [];
+                for (var i = 0, len = this.inferredProjects.length; i < len; i++) {
+                    if (this.inferredProjects[i].getSourceFile(scriptInfo)) {
+                        projects.push(this.inferredProjects[i]);
+                    }
+                }
+                return projects;
+            }
+        }
+
+        getProjectForFile(filename: string) {
+            var scriptInfo = ts.lookUp(this.filenameToScriptInfo, filename);
+            if (scriptInfo) {
+                return scriptInfo.defaultProject;
+            }
+        }
+
+        printProjectsForFile(filename: string) {
+            var scriptInfo = ts.lookUp(this.filenameToScriptInfo, filename);
+            if (scriptInfo) {
+                this.psLogger.startGroup();
+                this.psLogger.info("Projects for " + filename)
+                var projects = this.getProjectsReferencingFile(filename);
+                for (var i = 0, len = projects.length; i < len; i++) {
+                    this.psLogger.info("Inferred Project " + i.toString());
+                }
+                this.psLogger.endGroup();
+            }
+            else {
+                this.psLogger.info(filename + " not in any project");
+            }
+        }
+
+        printProjects() {
+            this.psLogger.startGroup();
+            for (var i = 0, len = this.inferredProjects.length; i < len; i++) {
+                var project = this.inferredProjects[i];
+                project.updateGraph();
+                this.psLogger.info("Project " + i.toString());
+                this.psLogger.info(project.filesToString());
+                this.psLogger.info("-----------------------------------------------");
+            }
+            this.psLogger.info("Open file roots: ")
+            for (var i = 0, len = this.openFileRoots.length; i < len; i++) {
+                this.psLogger.info(this.openFileRoots[i].fileName);
+            }
+            this.psLogger.info("Open files referenced: ")
+            for (var i = 0, len = this.openFilesReferenced.length; i < len; i++) {
+                this.psLogger.info(this.openFilesReferenced[i].fileName);
+            }
+            this.psLogger.endGroup();
+        }
+
+        openConfigFile(configFilename: string): ProjectOpenResult {
+            configFilename = ts.normalizePath(configFilename);
+            // file references will be relative to dirPath (or absolute)
+            var dirPath = ts.getDirectoryPath(configFilename);
+            var rawConfig = <ProjectOptions>ts.readConfigFile(configFilename);
+            if (!rawConfig) {
+                return { errorMsg: "tsconfig syntax error" };
+            }
+            else {
+                // REVIEW: specify no base path so can get absolute path below
+                var parsedCommandLine = ts.parseConfigFile(rawConfig);
+
+                if (parsedCommandLine.errors) {
+                    // TODO: gather diagnostics and transmit
+                    return { errorMsg: "tsconfig option errors" };
+                }
+                else if (parsedCommandLine.fileNames) {
+                    var proj = this.createProject(configFilename);
+                    for (var i = 0, len = parsedCommandLine.fileNames.length; i < len; i++) {
+                        var rootFilename = parsedCommandLine.fileNames[i];
+                        var normRootFilename = ts.normalizePath(rootFilename);
+                        normRootFilename = getAbsolutePath(normRootFilename, dirPath);
+                        if (this.host.fileExists(normRootFilename)) {
+                            // TODO: pass true for file exiplicitly opened
+                            var info = this.openFile(normRootFilename, false);
+                            proj.addRoot(info);
+                        }
+                        else {
+                            return { errorMsg: "specified file " + rootFilename + " not found" };
+                        }
+                    }
+                    var projectOptions: ProjectOptions = {
+                        files: parsedCommandLine.fileNames,
+                        compilerOptions: parsedCommandLine.options
+                    };
+                    proj.setProjectOptions(projectOptions);
+                    return { success: true, project: proj };
+                }
+                else {
+                    return { errorMsg: "no files found" };
+                }
+            }
+        }
+
+        createProject(projectFilename: string) {
+            var eproj = new Project(this);
+            eproj.projectFilename = projectFilename;
+            return eproj;
+        }
+
+    }
+
+    class CompilerService {
+        host: LSHost;
+        languageService: ts.LanguageService;
+        classifier: ts.Classifier;
+        settings = ts.getDefaultCompilerOptions();
+        documentRegistry = ts.createDocumentRegistry();
+
+        constructor(public project: Project) {
+            this.host = new LSHost(project.projectService.host, project);
+            // override default ES6 (remove when compiler default back at ES5)
+            this.settings.target = ts.ScriptTarget.ES5;
+            this.host.setCompilationSettings(this.settings);
+            this.languageService = ts.createLanguageService(this.host, this.documentRegistry);
+            this.classifier = ts.createClassifier();
+        }
+
+        setCompilerOptions(opt: ts.CompilerOptions) {
+            this.settings = opt;
+            this.host.setCompilationSettings(opt);
+        }
+
+        isExternalModule(filename: string): boolean {
+            var sourceFile = this.languageService.getSourceFile(filename);
+            return ts.isExternalModule(sourceFile);
+        }
+
+        static defaultFormatCodeOptions: ts.FormatCodeOptions = {
+            IndentSize: 4,
+            TabSize: 4,
+            NewLineCharacter: ts.sys.newLine,
+            ConvertTabsToSpaces: true,
+            InsertSpaceAfterCommaDelimiter: true,
+            InsertSpaceAfterSemicolonInForStatements: true,
+            InsertSpaceBeforeAndAfterBinaryOperators: true,
+            InsertSpaceAfterKeywordsInControlFlowStatements: true,
+            InsertSpaceAfterFunctionKeywordForAnonymousFunctions: false,
+            InsertSpaceAfterOpeningAndBeforeClosingNonemptyParenthesis: false,
+            PlaceOpenBraceOnNewLineForFunctions: false,
+            PlaceOpenBraceOnNewLineForControlBlocks: false,
+        }
+
+    }
+
+    interface LineCollection {
+        charCount(): number;
+        lineCount(): number;
+        isLeaf(): boolean;
+        walk(rangeStart: number, rangeLength: number, walkFns: ILineIndexWalker): void;
+    }
+
+    export interface ILineInfo {
+        line: number;
+        offset: number;
+        text?: string;
+        leaf?: LineLeaf;
+    }
+
+    enum CharRangeSection {
+        PreStart,
+        Start,
+        Entire,
+        Mid,
+        End,
+        PostEnd
+    }
+
+    interface ILineIndexWalker {
+        goSubtree: boolean;
+        done: boolean;
+        leaf(relativeStart: number, relativeLength: number, lineCollection: LineLeaf): void;
+        pre? (relativeStart: number, relativeLength: number, lineCollection: LineCollection,
+            parent: LineNode, nodeType: CharRangeSection): LineCollection;
+        post? (relativeStart: number, relativeLength: number, lineCollection: LineCollection,
+            parent: LineNode, nodeType: CharRangeSection): LineCollection;
+    }
+
+    class BaseLineIndexWalker implements ILineIndexWalker {
+        goSubtree = true;
+        done = false;
+        leaf(rangeStart: number, rangeLength: number, ll: LineLeaf) {
+        }
+    }
+
+    class EditWalker extends BaseLineIndexWalker {
+        lineIndex = new LineIndex();
+        // path to start of range
+        startPath: LineCollection[];
+        endBranch: LineCollection[] = [];
+        branchNode: LineNode;
+        // path to current node 
+        stack: LineNode[];
+        state = CharRangeSection.Entire;
+        lineCollectionAtBranch: LineCollection;
+        initialText = "";
+        trailingText = "";
+        suppressTrailingText = false;
+
+        constructor() {
+            super();
+            this.lineIndex.root = new LineNode();
+            this.startPath = [this.lineIndex.root];
+            this.stack = [this.lineIndex.root];
+        }
+
+        insertLines(insertedText: string) {
+            if (this.suppressTrailingText) {
+                this.trailingText = "";
+            }
+            if (insertedText) {
+                insertedText = this.initialText + insertedText + this.trailingText;
+            }
+            else {
+                insertedText = this.initialText + this.trailingText;
+            }
+            var lm = LineIndex.linesFromText(insertedText);
+            var lines = lm.lines;
+            if (lines.length > 1) {
+                if (lines[lines.length - 1] == "") {
+                    lines.length--;
+                }
+            }
+            var branchParent: LineNode;
+            var lastZeroCount: LineCollection;
+
+            for (var k = this.endBranch.length - 1; k >= 0; k--) {
+                (<LineNode>this.endBranch[k]).updateCounts();
+                if (this.endBranch[k].charCount() == 0) {
+                    lastZeroCount = this.endBranch[k];
+                    if (k > 0) {
+                        branchParent = <LineNode>this.endBranch[k - 1];
+                    }
+                    else {
+                        branchParent = this.branchNode;
+                    }
+                }
+            }
+            if (lastZeroCount) {
+                branchParent.remove(lastZeroCount);
+            }
+
+            // path at least length two (root and leaf)
+            var insertionNode = <LineNode>this.startPath[this.startPath.length - 2];
+            var leafNode = <LineLeaf>this.startPath[this.startPath.length - 1];
+            var len = lines.length;
+
+            if (len > 0) {
+                leafNode.text = lines[0];
+
+                if (len > 1) {
+                    var insertedNodes = <LineCollection[]>new Array(len - 1);
+                    var startNode = <LineCollection>leafNode;
+                    for (var i = 1, len = lines.length; i < len; i++) {
+                        insertedNodes[i - 1] = new LineLeaf(lines[i]);
+                    }
+                    var pathIndex = this.startPath.length - 2;
+                    while (pathIndex >= 0) {
+                        insertionNode = <LineNode>this.startPath[pathIndex];
+                        insertedNodes = insertionNode.insertAt(startNode, insertedNodes);
+                        pathIndex--;
+                        startNode = insertionNode;
+                    }
+                    var insertedNodesLen = insertedNodes.length;
+                    while (insertedNodesLen > 0) {
+                        var newRoot = new LineNode();
+                        newRoot.add(this.lineIndex.root);
+                        insertedNodes = newRoot.insertAt(this.lineIndex.root, insertedNodes);
+                        insertedNodesLen = insertedNodes.length;
+                        this.lineIndex.root = newRoot;
+                    }
+                    this.lineIndex.root.updateCounts();
+                }
+                else {
+                    for (var j = this.startPath.length - 2; j >= 0; j--) {
+                        (<LineNode>this.startPath[j]).updateCounts();
+                    }
+                }
+            }
+            else {
+                // no content for leaf node, so delete it
+                insertionNode.remove(leafNode);
+                for (var j = this.startPath.length - 2; j >= 0; j--) {
+                    (<LineNode>this.startPath[j]).updateCounts();
+                }
+            }
+
+            return this.lineIndex;
+        }
+
+        post(relativeStart: number, relativeLength: number, lineCollection: LineCollection, parent: LineCollection, nodeType: CharRangeSection): LineCollection {
+            // have visited the path for start of range, now looking for end
+            // if range is on single line, we will never make this state transition
+            if (lineCollection == this.lineCollectionAtBranch) {
+                this.state = CharRangeSection.End;
+            }
+            // always pop stack because post only called when child has been visited
+            this.stack.length--;
+            return undefined;
+        }
+
+        pre(relativeStart: number, relativeLength: number, lineCollection: LineCollection, parent: LineCollection, nodeType: CharRangeSection) {
+            // currentNode corresponds to parent, but in the new tree
+            var currentNode = this.stack[this.stack.length - 1];
+
+            if ((this.state == CharRangeSection.Entire) && (nodeType == CharRangeSection.Start)) {
+                // if range is on single line, we will never make this state transition
+                this.state = CharRangeSection.Start;
+                this.branchNode = currentNode;
+                this.lineCollectionAtBranch = lineCollection;
+            }
+
+            var child: LineCollection;
+            function fresh(node: LineCollection): LineCollection {
+                if (node.isLeaf()) {
+                    return new LineLeaf("");
+                }
+                else return new LineNode();
+            }
+            switch (nodeType) {
+                case CharRangeSection.PreStart:
+                    this.goSubtree = false;
+                    if (this.state != CharRangeSection.End) {
+                        currentNode.add(lineCollection);
+                    }
+                    break;
+                case CharRangeSection.Start:
+                    if (this.state == CharRangeSection.End) {
+                        this.goSubtree = false;
+                    }
+                    else {
+                        child = fresh(lineCollection);
+                        currentNode.add(child);
+                        this.startPath[this.startPath.length] = child;
+                    }
+                    break;
+                case CharRangeSection.Entire:
+                    if (this.state != CharRangeSection.End) {
+                        child = fresh(lineCollection);
+                        currentNode.add(child);
+                        this.startPath[this.startPath.length] = child;
+                    }
+                    else {
+                        if (!lineCollection.isLeaf()) {
+                            child = fresh(lineCollection);
+                            currentNode.add(child);
+                            this.endBranch[this.endBranch.length] = child;
+                        }
+                    }
+                    break;
+                case CharRangeSection.Mid:
+                    this.goSubtree = false;
+                    break;
+                case CharRangeSection.End:
+                    if (this.state != CharRangeSection.End) {
+                        this.goSubtree = false;
+                    }
+                    else {
+                        if (!lineCollection.isLeaf()) {
+                            child = fresh(lineCollection);
+                            currentNode.add(child);
+                            this.endBranch[this.endBranch.length] = child;
+                        }
+                    }
+                    break;
+                case CharRangeSection.PostEnd:
+                    this.goSubtree = false;
+                    if (this.state != CharRangeSection.Start) {
+                        currentNode.add(lineCollection);
+                    }
+                    break;
+            }
+            if (this.goSubtree) {
+                this.stack[this.stack.length] = <LineNode>child;
+            }
+            return lineCollection;
+        }
+        // just gather text from the leaves
+        leaf(relativeStart: number, relativeLength: number, ll: LineLeaf) {
+            if (this.state == CharRangeSection.Start) {
+                this.initialText = ll.text.substring(0, relativeStart);
+            }
+            else if (this.state == CharRangeSection.Entire) {
+                this.initialText = ll.text.substring(0, relativeStart);
+                this.trailingText = ll.text.substring(relativeStart + relativeLength);
+            }
+            else {
+                // state is CharRangeSection.End
+                this.trailingText = ll.text.substring(relativeStart + relativeLength);
+            }
+        }
+    }
+
+    // text change information 
+    class TextChange {
+        constructor(public pos: number, public deleteLen: number, public insertedText?: string) {
+        }
+
+        getTextChangeRange() {
+            return ts.createTextChangeRange(ts.createSpan(this.pos, this.deleteLen),
+                this.insertedText ? this.insertedText.length : 0);
+        }
+    }
+
+    export class ScriptVersionCache {
+        changes: TextChange[] = [];
+        versions: LineIndexSnapshot[] = [];
+        minVersion = 0;  // no versions earlier than min version will maintain change history
+        private currentVersion = 0;
+
+        static changeNumberThreshold = 8;
+        static changeLengthThreshold = 256;
+        static maxVersions = 8;
+
+        // REVIEW: can optimize by coalescing simple edits
+        edit(pos: number, deleteLen: number, insertedText?: string) {
+            this.changes[this.changes.length] = new TextChange(pos, deleteLen, insertedText);
+            if ((this.changes.length > ScriptVersionCache.changeNumberThreshold) ||
+                (deleteLen > ScriptVersionCache.changeLengthThreshold) ||
+                (insertedText && (insertedText.length > ScriptVersionCache.changeLengthThreshold))) {
+                this.getSnapshot();
+            }
+        }
+
+        latest() {
+            return this.versions[this.currentVersion];
+        }
+
+        latestVersion() {
+            if (this.changes.length > 0) {
+                this.getSnapshot();
+            }
+            return this.currentVersion;
+        }
+
+        reloadFromFile(filename: string, cb?: () => any) {
+            var content = ts.sys.readFile(filename);
+            this.reload(content);
+            if (cb)
+                cb();
+        }
+    
+        // reload whole script, leaving no change history behind reload
+        reload(script: string) {
+            this.currentVersion++;
+            this.changes = []; // history wiped out by reload
+            var snap = new LineIndexSnapshot(this.currentVersion, this);
+            this.versions[this.currentVersion] = snap;
+            snap.index = new LineIndex();
+            var lm = LineIndex.linesFromText(script);
+            snap.index.load(lm.lines);
+            // REVIEW: could use linked list 
+            for (var i = this.minVersion; i < this.currentVersion; i++) {
+                this.versions[i] = undefined;
+            }
+            this.minVersion = this.currentVersion;
+
+        }
+
+        getSnapshot() {
+            var snap = this.versions[this.currentVersion];
+            if (this.changes.length > 0) {
+                var snapIndex = this.latest().index;
+                for (var i = 0, len = this.changes.length; i < len; i++) {
+                    var change = this.changes[i];
+                    snapIndex = snapIndex.edit(change.pos, change.deleteLen, change.insertedText);
+                }
+                snap = new LineIndexSnapshot(this.currentVersion + 1, this);
+                snap.index = snapIndex;
+                snap.changesSincePreviousVersion = this.changes;
+                this.currentVersion = snap.version;
+                this.versions[snap.version] = snap;
+                this.changes = [];
+                if ((this.currentVersion - this.minVersion) >= ScriptVersionCache.maxVersions) {
+                    var oldMin = this.minVersion;
+                    this.minVersion = (this.currentVersion - ScriptVersionCache.maxVersions) + 1;
+                    for (var j = oldMin; j < this.minVersion; j++) {
+                        this.versions[j] = undefined;
+                    }
+                }
+            }
+            return snap;
+        }
+
+        getTextChangesBetweenVersions(oldVersion: number, newVersion: number) {
+            if (oldVersion < newVersion) {
+                if (oldVersion >= this.minVersion) {
+                    var textChangeRanges: ts.TextChangeRange[] = [];
+                    for (var i = oldVersion + 1; i <= newVersion; i++) {
+                        var snap = this.versions[i];
+                        for (var j = 0, len = snap.changesSincePreviousVersion.length; j < len; j++) {
+                            var textChange = snap.changesSincePreviousVersion[j];
+                            textChangeRanges[textChangeRanges.length] = textChange.getTextChangeRange();
+                        }
+                    }
+                    return ts.collapseTextChangeRangesAcrossMultipleVersions(textChangeRanges);
+                }
+                else {
+                    return undefined;
+                }
+            }
+            else {
+                return ts.unchangedTextChangeRange;
+            }
+        }
+
+        static fromString(script: string) {
+            var svc = new ScriptVersionCache();
+            var snap = new LineIndexSnapshot(0, svc);
+            svc.versions[svc.currentVersion] = snap;
+            snap.index = new LineIndex();
+            var lm = LineIndex.linesFromText(script);
+            snap.index.load(lm.lines);
+            return svc;
+        }
+    }
+
+    class LineIndexSnapshot implements ts.IScriptSnapshot {
+        index: LineIndex;
+        changesSincePreviousVersion: TextChange[] = [];
+
+        constructor(public version: number, public cache: ScriptVersionCache) {
+        }
+
+        getText(rangeStart: number, rangeEnd: number) {
+            return this.index.getText(rangeStart, rangeEnd - rangeStart);
+        }
+
+        getLength() {
+            return this.index.root.charCount();
+        }
+
+        // this requires linear space so don't hold on to these 
+        getLineStartPositions(): number[] {
+            var starts: number[] = [-1];
+            var count = 1;
+            var pos = 0;
+            this.index.every((ll, s, len) => {
+                starts[count++] = pos;
+                pos += ll.text.length;
+                return true;
+            }, 0);
+            return starts;
+        }
+
+        getLineMapper() {
+            return ((line: number) => {
+                return this.index.lineNumberToInfo(line).offset;
+            });
+        }
+
+        getTextChangeRangeSinceVersion(scriptVersion: number) {
+            if (this.version <= scriptVersion) {
+                return ts.unchangedTextChangeRange;
+            }
+            else {
+                return this.cache.getTextChangesBetweenVersions(scriptVersion, this.version);
+            }
+        }
+        getChangeRange(oldSnapshot: ts.IScriptSnapshot): ts.TextChangeRange {
+            var oldSnap = <LineIndexSnapshot>oldSnapshot;
+            return this.getTextChangeRangeSinceVersion(oldSnap.version);
+        }
+    }
+
+    export class LineIndex {
+        root: LineNode;
+        // set this to true to check each edit for accuracy
+        checkEdits = false;
+
+        charOffsetToLineNumberAndPos(charOffset: number) {
+            return this.root.charOffsetToLineNumberAndPos(1, charOffset);
+        }
+
+        lineNumberToInfo(lineNumber: number): ILineInfo {
+            var lineCount = this.root.lineCount();
+            if (lineNumber <= lineCount) {
+                var lineInfo = this.root.lineNumberToInfo(lineNumber, 0);
+                lineInfo.line = lineNumber;
+                return lineInfo;
+            }
+            else {
+                return {
+                    line: lineNumber,
+                    offset: this.root.charCount()
+                }
+            }
+        }
+
+        load(lines: string[]) {
+            if (lines.length > 0) {
+                var leaves: LineLeaf[] = [];
+                for (var i = 0, len = lines.length; i < len; i++) {
+                    leaves[i] = new LineLeaf(lines[i]);
+                }
+                this.root = LineIndex.buildTreeFromBottom(leaves);
+            }
+            else {
+                this.root = new LineNode();
+            }
+        }
+
+        walk(rangeStart: number, rangeLength: number, walkFns: ILineIndexWalker) {
+            this.root.walk(rangeStart, rangeLength, walkFns);
+        }
+
+        getText(rangeStart: number, rangeLength: number) {
+            var accum = "";
+            if ((rangeLength > 0) && (rangeStart < this.root.charCount())) {
+                this.walk(rangeStart, rangeLength, {
+                    goSubtree: true,
+                    done: false,
+                    leaf: (relativeStart: number, relativeLength: number, ll: LineLeaf) => {
+                        accum = accum.concat(ll.text.substring(relativeStart, relativeStart + relativeLength));
+                    }
+                });
+            }
+            return accum;
+        }
+
+        every(f: (ll: LineLeaf, s: number, len: number) => boolean, rangeStart: number, rangeEnd?: number) {
+            if (!rangeEnd) {
+                rangeEnd = this.root.charCount();
+            }
+            var walkFns = {
+                goSubtree: true,
+                done: false,
+                leaf: function (relativeStart: number, relativeLength: number, ll: LineLeaf) {
+                    if (!f(ll, relativeStart, relativeLength)) {
+                        this.done = true;
+                    }
+                }
+            }
+            this.walk(rangeStart, rangeEnd - rangeStart, walkFns);
+            return !walkFns.done;
+        }
+
+        edit(pos: number, deleteLength: number, newText?: string) {
+            function editFlat(source: string, s: number, dl: number, nt = "") {
+                return source.substring(0, s) + nt + source.substring(s + dl, source.length);
+            }
+            if (this.root.charCount() == 0) {
+                // TODO: assert deleteLength == 0
+                if (newText) {
+                    this.load(LineIndex.linesFromText(newText).lines);
+                    return this;
+                }
+            }
+            else {
+                if (this.checkEdits) {
+                    var checkText = editFlat(this.getText(0, this.root.charCount()), pos, deleteLength, newText);
+                }
+                var walker = new EditWalker();
+                if (pos >= this.root.charCount()) {
+                    // insert at end
+                    pos = this.root.charCount() - 1;
+                    var endString = this.getText(pos, 1);
+                    if (newText) {
+                        newText = endString + newText;
+                    }
+                    else {
+                        newText = endString;
+                    }
+                    deleteLength = 0;
+                    walker.suppressTrailingText = true;
+                }
+                else if (deleteLength > 0) {
+                    // check whether last characters deleted are line break
+                    var e = pos + deleteLength;
+                    var lineInfo = this.charOffsetToLineNumberAndPos(e);
+                    if ((lineInfo && (lineInfo.offset == 0))) {
+                        // move range end just past line that will merge with previous line
+                        deleteLength += lineInfo.text.length;
+                        // store text by appending to end of insertedText
+                        if (newText) {
+                            newText = newText + lineInfo.text;
+                        }
+                        else {
+                            newText = lineInfo.text;
+                        }
+                    }
+                }
+                if (pos < this.root.charCount()) {
+                    this.root.walk(pos, deleteLength, walker);
+                    walker.insertLines(newText);
+                }
+                if (this.checkEdits) {
+                    var updatedText = this.getText(0, this.root.charCount());
+                    Debug.assert(checkText == updatedText, "buffer edit mismatch");
+                }
+                return walker.lineIndex;
+            }
+        }
+
+        static buildTreeFromBottom(nodes: LineCollection[]): LineNode {
+            var nodeCount = Math.ceil(nodes.length / lineCollectionCapacity);
+            var interiorNodes: LineNode[] = [];
+            var nodeIndex = 0;
+            for (var i = 0; i < nodeCount; i++) {
+                interiorNodes[i] = new LineNode();
+                var charCount = 0;
+                var lineCount = 0;
+                for (var j = 0; j < lineCollectionCapacity; j++) {
+                    if (nodeIndex < nodes.length) {
+                        interiorNodes[i].add(nodes[nodeIndex]);
+                        charCount += nodes[nodeIndex].charCount();
+                        lineCount += nodes[nodeIndex].lineCount();
+                    }
+                    else {
+                        break;
+                    }
+                    nodeIndex++;
+                }
+                interiorNodes[i].totalChars = charCount;
+                interiorNodes[i].totalLines = lineCount;
+            }
+            if (interiorNodes.length == 1) {
+                return interiorNodes[0];
+            }
+            else {
+                return this.buildTreeFromBottom(interiorNodes);
+            }
+        }
+
+        static linesFromText(text: string) {
+            var lineStarts = ts.computeLineStarts(text);
+
+            if (lineStarts.length == 0) {
+                return { lines: <string[]>[], lineMap: lineStarts };
+            }
+            var lines = <string[]>new Array(lineStarts.length);
+            var lc = lineStarts.length - 1;
+            for (var lmi = 0; lmi < lc; lmi++) {
+                lines[lmi] = text.substring(lineStarts[lmi], lineStarts[lmi + 1]);
+            }
+
+            var endText = text.substring(lineStarts[lc]);
+            if (endText.length > 0) {
+                lines[lc] = endText;
+            }
+            else {
+                lines.length--;
+            }
+            return { lines: lines, lineMap: lineStarts };
+        }
+    }
+
+    class LineNode implements LineCollection {
+        totalChars = 0;
+        totalLines = 0;
+        children: LineCollection[] = [];
+
+        isLeaf() {
+            return false;
+        }
+
+        updateCounts() {
+            this.totalChars = 0;
+            this.totalLines = 0;
+            for (var i = 0, len = this.children.length; i < len; i++) {
+                var child = this.children[i];
+                this.totalChars += child.charCount();
+                this.totalLines += child.lineCount();
+            }
+        }
+
+        execWalk(rangeStart: number, rangeLength: number, walkFns: ILineIndexWalker, childIndex: number, nodeType: CharRangeSection) {
+            if (walkFns.pre) {
+                walkFns.pre(rangeStart, rangeLength, this.children[childIndex], this, nodeType);
+            }
+            if (walkFns.goSubtree) {
+                this.children[childIndex].walk(rangeStart, rangeLength, walkFns);
+                if (walkFns.post) {
+                    walkFns.post(rangeStart, rangeLength, this.children[childIndex], this, nodeType);
+                }
+            }
+            else {
+                walkFns.goSubtree = true;
+            }
+            return walkFns.done;
+        }
+
+        skipChild(relativeStart: number, relativeLength: number, childIndex: number, walkFns: ILineIndexWalker, nodeType: CharRangeSection) {
+            if (walkFns.pre && (!walkFns.done)) {
+                walkFns.pre(relativeStart, relativeLength, this.children[childIndex], this, nodeType);
+                walkFns.goSubtree = true;
+            }
+        }
+
+        walk(rangeStart: number, rangeLength: number, walkFns: ILineIndexWalker) {
+            // assume (rangeStart < this.totalChars) && (rangeLength <= this.totalChars) 
+            var childIndex = 0;
+            var child = this.children[0];
+            var childCharCount = child.charCount();
+            // find sub-tree containing start
+            var adjustedStart = rangeStart;
+            while (adjustedStart >= childCharCount) {
+                this.skipChild(adjustedStart, rangeLength, childIndex, walkFns, CharRangeSection.PreStart);
+                adjustedStart -= childCharCount;
+                child = this.children[++childIndex];
+                childCharCount = child.charCount();
+            }
+            // Case I: both start and end of range in same subtree
+            if ((adjustedStart + rangeLength) <= childCharCount) {
+                if (this.execWalk(adjustedStart, rangeLength, walkFns, childIndex, CharRangeSection.Entire)) {
+                    return;
+                }
+            }
+            else {
+                // Case II: start and end of range in different subtrees (possibly with subtrees in the middle)
+                if (this.execWalk(adjustedStart, childCharCount - adjustedStart, walkFns, childIndex, CharRangeSection.Start)) {
+                    return;
+                }
+                var adjustedLength = rangeLength - (childCharCount - adjustedStart);
+                child = this.children[++childIndex];
+                childCharCount = child.charCount();
+                while (adjustedLength > childCharCount) {
+                    if (this.execWalk(0, childCharCount, walkFns, childIndex, CharRangeSection.Mid)) {
+                        return;
+                    }
+                    adjustedLength -= childCharCount;
+                    child = this.children[++childIndex];
+                    childCharCount = child.charCount();
+                }
+                if (adjustedLength > 0) {
+                    if (this.execWalk(0, adjustedLength, walkFns, childIndex, CharRangeSection.End)) {
+                        return;
+                    }
+                }
+            }
+            // Process any subtrees after the one containing range end
+            if (walkFns.pre) {
+                var clen = this.children.length;
+                if (childIndex < (clen - 1)) {
+                    for (var ej = childIndex + 1; ej < clen; ej++) {
+                        this.skipChild(0, 0, ej, walkFns, CharRangeSection.PostEnd);
+                    }
+                }
+            }
+        }
+
+        charOffsetToLineNumberAndPos(lineNumber: number, charOffset: number): ILineInfo {
+            var childInfo = this.childFromCharOffset(lineNumber, charOffset);
+            if (!childInfo.child) {
+                return {
+                    line: lineNumber,
+                    offset: charOffset,
+                }
+            }
+            else if (childInfo.childIndex < this.children.length) {
+                if (childInfo.child.isLeaf()) {
+                    return {
+                        line: childInfo.lineNumber,
+                        offset: childInfo.charOffset,
+                        text: (<LineLeaf>(childInfo.child)).text,
+                        leaf: (<LineLeaf>(childInfo.child))
+                    };
+                }
+                else {
+                    var lineNode = <LineNode>(childInfo.child);
+                    return lineNode.charOffsetToLineNumberAndPos(childInfo.lineNumber, childInfo.charOffset);
+                }
+            }
+            else {
+                var lineInfo = this.lineNumberToInfo(this.lineCount(), 0);
+                return { line: this.lineCount(), offset: lineInfo.leaf.charCount() };
+            }
+        }
+
+        lineNumberToInfo(lineNumber: number, charOffset: number): ILineInfo {
+            var childInfo = this.childFromLineNumber(lineNumber, charOffset);
+            if (!childInfo.child) {
+                return {
+                    line: lineNumber,
+                    offset: charOffset
+                }
+            } 
+            else if (childInfo.child.isLeaf()) {
+                return {
+                    line: lineNumber,
+                    offset: childInfo.charOffset,
+                    text: (<LineLeaf>(childInfo.child)).text,
+                    leaf: (<LineLeaf>(childInfo.child))
+                }
+            }
+            else {
+                var lineNode = <LineNode>(childInfo.child);
+                return lineNode.lineNumberToInfo(childInfo.relativeLineNumber, childInfo.charOffset);
+            }
+        }
+
+        childFromLineNumber(lineNumber: number, charOffset: number) {
+            var child: LineCollection;
+            var relativeLineNumber = lineNumber;
+            for (var i = 0, len = this.children.length; i < len; i++) {
+                child = this.children[i];
+                var childLineCount = child.lineCount();
+                if (childLineCount >= relativeLineNumber) {
+                    break;
+                }
+                else {
+                    relativeLineNumber -= childLineCount;
+                    charOffset += child.charCount();
+                }
+            }
+            return {
+                child: child,
+                childIndex: i,
+                relativeLineNumber: relativeLineNumber,
+                charOffset: charOffset
+            };
+        }
+
+        childFromCharOffset(lineNumber: number, charOffset: number) {
+            var child: LineCollection;
+            for (var i = 0, len = this.children.length; i < len; i++) {
+                child = this.children[i];
+                if (child.charCount() > charOffset) {
+                    break;
+                }
+                else {
+                    charOffset -= child.charCount();
+                    lineNumber += child.lineCount();
+                }
+            }
+            return {
+                child: child,
+                childIndex: i,
+                charOffset: charOffset,
+                lineNumber: lineNumber
+            }
+        }
+
+        splitAfter(childIndex: number) {
+            var splitNode: LineNode;
+            var clen = this.children.length;
+            childIndex++;
+            var endLength = childIndex;
+            if (childIndex < clen) {
+                splitNode = new LineNode();
+                while (childIndex < clen) {
+                    splitNode.add(this.children[childIndex++]);
+                }
+                splitNode.updateCounts();
+            }
+            this.children.length = endLength;
+            return splitNode;
+        }
+
+        remove(child: LineCollection) {
+            var childIndex = this.findChildIndex(child);
+            var clen = this.children.length;
+            if (childIndex < (clen - 1)) {
+                for (var i = childIndex; i < (clen - 1); i++) {
+                    this.children[i] = this.children[i + 1];
+                }
+            }
+            this.children.length--;
+        }
+
+        findChildIndex(child: LineCollection) {
+            var childIndex = 0;
+            var clen = this.children.length;
+            while ((this.children[childIndex] != child) && (childIndex < clen)) childIndex++;
+            return childIndex;
+        }
+
+        insertAt(child: LineCollection, nodes: LineCollection[]) {
+            var childIndex = this.findChildIndex(child);
+            var clen = this.children.length;
+            var nodeCount = nodes.length;
+            // if child is last and there is more room and only one node to place, place it
+            if ((clen < lineCollectionCapacity) && (childIndex == (clen - 1)) && (nodeCount == 1)) {
+                this.add(nodes[0]);
+                this.updateCounts();
+                return [];
+            }
+            else {
+                var shiftNode = this.splitAfter(childIndex);
+                var nodeIndex = 0;
+                childIndex++;
+                while ((childIndex < lineCollectionCapacity) && (nodeIndex < nodeCount)) {
+                    this.children[childIndex++] = nodes[nodeIndex++];
+                }
+                var splitNodes: LineNode[] = [];
+                var splitNodeCount = 0;
+                if (nodeIndex < nodeCount) {
+                    splitNodeCount = Math.ceil((nodeCount - nodeIndex) / lineCollectionCapacity);
+                    splitNodes = <LineNode[]>new Array(splitNodeCount);
+                    var splitNodeIndex = 0;
+                    for (var i = 0; i < splitNodeCount; i++) {
+                        splitNodes[i] = new LineNode();
+                    }
+                    var splitNode = <LineNode>splitNodes[0];
+                    while (nodeIndex < nodeCount) {
+                        splitNode.add(nodes[nodeIndex++]);
+                        if (splitNode.children.length == lineCollectionCapacity) {
+                            splitNodeIndex++;
+                            splitNode = <LineNode>splitNodes[splitNodeIndex];
+                        }
+                    }
+                    for (i = splitNodes.length - 1; i >= 0; i--) {
+                        if (splitNodes[i].children.length == 0) {
+                            splitNodes.length--;
+                        }
+                    }
+                }
+                if (shiftNode) {
+                    splitNodes[splitNodes.length] = shiftNode;
+                }
+                this.updateCounts();
+                for (i = 0; i < splitNodeCount; i++) {
+                    (<LineNode>splitNodes[i]).updateCounts();
+                }
+                return splitNodes;
+            }
+        }
+
+        // assume there is room for the item; return true if more room
+        add(collection: LineCollection) {
+            this.children[this.children.length] = collection;
+            return (this.children.length < lineCollectionCapacity);
+        }
+
+        charCount() {
+            return this.totalChars;
+        }
+
+        lineCount() {
+            return this.totalLines;
+        }
+    }
+
+    class LineLeaf implements LineCollection {
+        udata: any;
+
+        constructor(public text: string) {
+
+        }
+
+        setUdata(data: any) {
+            this.udata = data;
+        }
+
+        getUdata() {
+            return this.udata;
+        }
+
+        isLeaf() {
+            return true;
+        }
+
+        walk(rangeStart: number, rangeLength: number, walkFns: ILineIndexWalker) {
+            walkFns.leaf(rangeStart, rangeLength, this);
+        }
+
+        charCount() {
+            return this.text.length;
+        }
+
+        lineCount() {
+            return 1;
+        }
+    }
 }
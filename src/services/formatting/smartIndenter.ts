--- conflicted
+++ resolved
@@ -1,478 +1,475 @@
-///<reference path='..\services.ts' />
-
-/* @internal */
-namespace ts.formatting {
-    export module SmartIndenter {
-
-        const enum Value {
-            Unknown = -1
-        }
-
-        export function getIndentation(position: number, sourceFile: SourceFile, options: EditorOptions): number {
-            if (position > sourceFile.text.length) {
-                return 0; // past EOF
-            }
-
-            let precedingToken = findPrecedingToken(position, sourceFile);
-            if (!precedingToken) {
-                return 0;
-            }
-
-            // no indentation in string \regex\template literals
-            let precedingTokenIsLiteral =
-                precedingToken.kind === SyntaxKind.StringLiteral ||
-                precedingToken.kind === SyntaxKind.RegularExpressionLiteral ||
-                precedingToken.kind === SyntaxKind.NoSubstitutionTemplateLiteral ||
-                precedingToken.kind === SyntaxKind.TemplateHead ||
-                precedingToken.kind === SyntaxKind.TemplateMiddle ||
-                precedingToken.kind === SyntaxKind.TemplateTail;
-            if (precedingTokenIsLiteral && precedingToken.getStart(sourceFile) <= position && precedingToken.end > position) {
-                return 0;
-            }
-
-            let lineAtPosition = sourceFile.getLineAndCharacterOfPosition(position).line;
-
-            if (precedingToken.kind === SyntaxKind.CommaToken && precedingToken.parent.kind !== SyntaxKind.BinaryExpression) {
-                // previous token is comma that separates items in list - find the previous item and try to derive indentation from it
-                let actualIndentation = getActualIndentationForListItemBeforeComma(precedingToken, sourceFile, options);
-                if (actualIndentation !== Value.Unknown) {
-                    return actualIndentation;
-                }
-            }
-
-            // try to find node that can contribute to indentation and includes 'position' starting from 'precedingToken'
-            // if such node is found - compute initial indentation for 'position' inside this node
-            let previous: Node;
-            let current = precedingToken;
-            let currentStart: LineAndCharacter;
-            let indentationDelta: number;
-
-            while (current) {
-                if (positionBelongsToNode(current, position, sourceFile) && shouldIndentChildNode(current.kind, previous ? previous.kind : SyntaxKind.Unknown)) {
-                    currentStart = getStartLineAndCharacterForNode(current, sourceFile);
-
-                    if (nextTokenIsCurlyBraceOnSameLineAsCursor(precedingToken, current, lineAtPosition, sourceFile)) {
-                        indentationDelta = 0;
-                    }
-                    else {
-                        indentationDelta = lineAtPosition !== currentStart.line ? options.IndentSize : 0;
-                    }
-
-                    break;
-                }
-
-                // check if current node is a list item - if yes, take indentation from it
-                let actualIndentation = getActualIndentationForListItem(current, sourceFile, options);
-                if (actualIndentation !== Value.Unknown) {
-                    return actualIndentation;
-                }
-                actualIndentation = getLineIndentationWhenExpressionIsInMultiLine(current, sourceFile, options);
-                if (actualIndentation !== Value.Unknown) {
-                    return actualIndentation + options.IndentSize;
-                }
-
-                previous = current;
-                current = current.parent;
-            }
-
-            if (!current) {
-                // no parent was found - return 0 to be indented on the level of SourceFile
-                return 0;
-            }
-
-            return getIndentationForNodeWorker(current, currentStart, /*ignoreActualIndentationRange*/ undefined, indentationDelta, sourceFile, options);
-        }
-
-        export function getIndentationForNode(n: Node, ignoreActualIndentationRange: TextRange, sourceFile: SourceFile, options: FormatCodeOptions): number {
-            let start = sourceFile.getLineAndCharacterOfPosition(n.getStart(sourceFile));
-            return getIndentationForNodeWorker(n, start, ignoreActualIndentationRange, /*indentationDelta*/ 0, sourceFile, options);
-        }
-
-        function getIndentationForNodeWorker(
-            current: Node,
-            currentStart: LineAndCharacter,
-            ignoreActualIndentationRange: TextRange,
-            indentationDelta: number,
-            sourceFile: SourceFile,
-            options: EditorOptions): number {
-
-            let parent: Node = current.parent;
-            let parentStart: LineAndCharacter;
-
-            // walk upwards and collect indentations for pairs of parent-child nodes
-            // indentation is not added if parent and child nodes start on the same line or if parent is IfStatement and child starts on the same line with 'else clause'
-            while (parent) {
-                let useActualIndentation = true;
-                if (ignoreActualIndentationRange) {
-                    let start = current.getStart(sourceFile);
-                    useActualIndentation = start < ignoreActualIndentationRange.pos || start > ignoreActualIndentationRange.end;
-                }
-
-                if (useActualIndentation) {
-                    // check if current node is a list item - if yes, take indentation from it
-                    let actualIndentation = getActualIndentationForListItem(current, sourceFile, options);
-                    if (actualIndentation !== Value.Unknown) {
-                        return actualIndentation + indentationDelta;
-                    }
-                }
-                parentStart = getParentStart(parent, current, sourceFile);
-                let parentAndChildShareLine =
-                    parentStart.line === currentStart.line ||
-                    childStartsOnTheSameLineWithElseInIfStatement(parent, current, currentStart.line, sourceFile);
-
-                if (useActualIndentation) {
-                    // try to fetch actual indentation for current node from source text
-                    let actualIndentation = getActualIndentationForNode(current, parent, currentStart, parentAndChildShareLine, sourceFile, options);
-                    if (actualIndentation !== Value.Unknown) {
-                        return actualIndentation + indentationDelta;
-                    }
-                    actualIndentation = getLineIndentationWhenExpressionIsInMultiLine(current, sourceFile, options);
-                    if (actualIndentation !== Value.Unknown) {
-                        return actualIndentation + indentationDelta;
-                    }
-                }
-
-                // increase indentation if parent node wants its content to be indented and parent and child nodes don't start on the same line
-                if (shouldIndentChildNode(parent.kind, current.kind) && !parentAndChildShareLine) {
-                    indentationDelta += options.IndentSize;
-                }
-
-                current = parent;
-                currentStart = parentStart;
-                parent = current.parent;
-            }
-
-            return indentationDelta;
-        }
-
-
-        function getParentStart(parent: Node, child: Node, sourceFile: SourceFile): LineAndCharacter {
-            let containingList = getContainingList(child, sourceFile);
-            if (containingList) {
-                return sourceFile.getLineAndCharacterOfPosition(containingList.pos);
-            }
-
-            return sourceFile.getLineAndCharacterOfPosition(parent.getStart(sourceFile));
-        }
-
-        /*
-         * Function returns Value.Unknown if indentation cannot be determined
-         */
-        function getActualIndentationForListItemBeforeComma(commaToken: Node, sourceFile: SourceFile, options: EditorOptions): number {
-            // previous token is comma that separates items in list - find the previous item and try to derive indentation from it
-            let commaItemInfo = findListItemInfo(commaToken);
-            if (commaItemInfo && commaItemInfo.listItemIndex > 0) {
-                return deriveActualIndentationFromList(commaItemInfo.list.getChildren(), commaItemInfo.listItemIndex - 1, sourceFile, options);
-            }
-            else {
-                // handle broken code gracefully
-                return Value.Unknown;
-            }
-        }
-
-        /*
-         * Function returns Value.Unknown if actual indentation for node should not be used (i.e because node is nested expression)
-         */
-        function getActualIndentationForNode(current: Node,
-            parent: Node,
-            currentLineAndChar: LineAndCharacter,
-            parentAndChildShareLine: boolean,
-            sourceFile: SourceFile,
-            options: EditorOptions): number {
-
-            // actual indentation is used for statements\declarations if one of cases below is true:
-            // - parent is SourceFile - by default immediate children of SourceFile are not indented except when user indents them manually
-            // - parent and child are not on the same line
-            let useActualIndentation =
-                (isDeclaration(current) || isStatement(current)) &&
-                (parent.kind === SyntaxKind.SourceFile || !parentAndChildShareLine);
-
-            if (!useActualIndentation) {
-                return Value.Unknown;
-            }
-
-            return findColumnForFirstNonWhitespaceCharacterInLine(currentLineAndChar, sourceFile, options);
-        }
-
-        function nextTokenIsCurlyBraceOnSameLineAsCursor(precedingToken: Node, current: Node, lineAtPosition: number, sourceFile: SourceFile): boolean {
-            let nextToken = findNextToken(precedingToken, current);
-            if (!nextToken) {
-                return false;
-            }
-
-            if (nextToken.kind === SyntaxKind.OpenBraceToken) {
-                // open braces are always indented at the parent level
-                return true;
-            }
-            else if (nextToken.kind === SyntaxKind.CloseBraceToken) {
-                // close braces are indented at the parent level if they are located on the same line with cursor
-                // this means that if new line will be added at $ position, this case will be indented
-                // class A {
-                //    $
-                // }
-                /// and this one - not
-                // class A {
-                // $}
-
-                let nextTokenStartLine = getStartLineAndCharacterForNode(nextToken, sourceFile).line;
-                return lineAtPosition === nextTokenStartLine;
-            }
-
-            return false;
-        }
-
-        function getStartLineAndCharacterForNode(n: Node, sourceFile: SourceFile): LineAndCharacter {
-            return sourceFile.getLineAndCharacterOfPosition(n.getStart(sourceFile));
-        }
-        
-        export function childStartsOnTheSameLineWithElseInIfStatement(parent: Node, child: TextRangeWithKind, childStartLine: number, sourceFile: SourceFile): boolean {
-            if (parent.kind === SyntaxKind.IfStatement && (<IfStatement>parent).elseStatement === child) {
-                let elseKeyword = findChildOfKind(parent, SyntaxKind.ElseKeyword, sourceFile);
-                Debug.assert(elseKeyword !== undefined);
-
-                let elseKeywordStartLine = getStartLineAndCharacterForNode(elseKeyword, sourceFile).line;
-                return elseKeywordStartLine === childStartLine;
-            }
-
-            return false;
-        }
-
-        function getContainingList(node: Node, sourceFile: SourceFile): NodeArray<Node> {
-            if (node.parent) {
-                switch (node.parent.kind) {
-                    case SyntaxKind.TypeReference:
-                        if ((<TypeReferenceNode>node.parent).typeArguments &&
-                            rangeContainsStartEnd((<TypeReferenceNode>node.parent).typeArguments, node.getStart(sourceFile), node.getEnd())) {
-                            return (<TypeReferenceNode>node.parent).typeArguments;
-                        }
-                        break;
-                    case SyntaxKind.ObjectLiteralExpression:
-                        return (<ObjectLiteralExpression>node.parent).properties;
-                    case SyntaxKind.ArrayLiteralExpression:
-                        return (<ArrayLiteralExpression>node.parent).elements;
-                    case SyntaxKind.FunctionDeclaration:
-                    case SyntaxKind.FunctionExpression:
-                    case SyntaxKind.ArrowFunction:
-                    case SyntaxKind.MethodDeclaration:
-                    case SyntaxKind.MethodSignature:
-                    case SyntaxKind.CallSignature:
-                    case SyntaxKind.ConstructSignature: {
-                        let start = node.getStart(sourceFile);
-                        if ((<SignatureDeclaration>node.parent).typeParameters &&
-                            rangeContainsStartEnd((<SignatureDeclaration>node.parent).typeParameters, start, node.getEnd())) {
-                            return (<SignatureDeclaration>node.parent).typeParameters;
-                        }
-                        if (rangeContainsStartEnd((<SignatureDeclaration>node.parent).parameters, start, node.getEnd())) {
-                            return (<SignatureDeclaration>node.parent).parameters;
-                        }
-                        break;
-                    }
-                    case SyntaxKind.NewExpression:
-                    case SyntaxKind.CallExpression: {
-                        let start = node.getStart(sourceFile);
-                        if ((<CallExpression>node.parent).typeArguments &&
-                            rangeContainsStartEnd((<CallExpression>node.parent).typeArguments, start, node.getEnd())) {
-                            return (<CallExpression>node.parent).typeArguments;
-                        }
-                        if ((<CallExpression>node.parent).arguments &&
-                            rangeContainsStartEnd((<CallExpression>node.parent).arguments, start, node.getEnd())) {
-                            return (<CallExpression>node.parent).arguments;
-                        }
-                        break;
-                    }
-                }
-            }
-            return undefined;
-        }
-
-        function getActualIndentationForListItem(node: Node, sourceFile: SourceFile, options: EditorOptions): number {
-            let containingList = getContainingList(node, sourceFile);
-            return containingList ? getActualIndentationFromList(containingList) : Value.Unknown;
-
-            function getActualIndentationFromList(list: Node[]): number {
-                let index = indexOf(list, node);
-                return index !== -1 ? deriveActualIndentationFromList(list, index, sourceFile, options) : Value.Unknown;
-            }
-        }
-
-        function getLineIndentationWhenExpressionIsInMultiLine(node: Node, sourceFile: SourceFile, options: EditorOptions): number {
-            // actual indentation should not be used when:
-            // - node is close parenthesis - this is the end of the expression
-            if (node.kind === SyntaxKind.CloseParenToken) {
-                return Value.Unknown;
-            }
-
-            if (node.parent && (
-                node.parent.kind === SyntaxKind.CallExpression ||
-                node.parent.kind === SyntaxKind.NewExpression) &&
-                (<CallExpression>node.parent).expression !== node) {
-
-                let fullCallOrNewExpression = (<CallExpression | NewExpression>node.parent).expression;
-                let startingExpression = getStartingExpression(<PropertyAccessExpression | CallExpression | ElementAccessExpression>fullCallOrNewExpression);
-
-                if (fullCallOrNewExpression === startingExpression) {
-                    return Value.Unknown;
-                }
-
-                let fullCallOrNewExpressionEnd = sourceFile.getLineAndCharacterOfPosition(fullCallOrNewExpression.end);
-                let startingExpressionEnd = sourceFile.getLineAndCharacterOfPosition(startingExpression.end);
-
-                if (fullCallOrNewExpressionEnd.line === startingExpressionEnd.line) {
-                    return Value.Unknown;
-                }
-
-                return findColumnForFirstNonWhitespaceCharacterInLine(fullCallOrNewExpressionEnd, sourceFile, options);
-            }
-
-            return Value.Unknown;
-            
-            function getStartingExpression(node: PropertyAccessExpression | CallExpression | ElementAccessExpression) {
-                while (true) {
-                    switch (node.kind) {
-                        case SyntaxKind.CallExpression:
-                        case SyntaxKind.NewExpression:
-                        case SyntaxKind.PropertyAccessExpression:
-                        case SyntaxKind.ElementAccessExpression:
-
-                            node = <PropertyAccessExpression | CallExpression | ElementAccessExpression | PropertyAccessExpression>node.expression;
-                            break;
-                        default:
-                            return node;
-                    }
-                }
-                return node;
-            }
-        }
-
-        function deriveActualIndentationFromList(list: Node[], index: number, sourceFile: SourceFile, options: EditorOptions): number {
-            Debug.assert(index >= 0 && index < list.length);
-            let node = list[index];
-
-            // walk toward the start of the list starting from current node and check if the line is the same for all items.
-            // if end line for item [i - 1] differs from the start line for item [i] - find column of the first non-whitespace character on the line of item [i]
-            let lineAndCharacter = getStartLineAndCharacterForNode(node, sourceFile);
-            for (let i = index - 1; i >= 0; --i) {
-                if (list[i].kind === SyntaxKind.CommaToken) {
-                    continue;
-                }
-                // skip list items that ends on the same line with the current list element
-                let prevEndLine = sourceFile.getLineAndCharacterOfPosition(list[i].end).line;
-                if (prevEndLine !== lineAndCharacter.line) {
-                    return findColumnForFirstNonWhitespaceCharacterInLine(lineAndCharacter, sourceFile, options);
-                }
-
-                lineAndCharacter = getStartLineAndCharacterForNode(list[i], sourceFile);
-            }
-            return Value.Unknown;
-        }
-
-        function findColumnForFirstNonWhitespaceCharacterInLine(lineAndCharacter: LineAndCharacter, sourceFile: SourceFile, options: EditorOptions): number {
-            let lineStart = sourceFile.getPositionOfLineAndCharacter(lineAndCharacter.line, 0);
-            return findFirstNonWhitespaceColumn(lineStart, lineStart + lineAndCharacter.character, sourceFile, options);
-        }
-
-        /*
-            Character is the actual index of the character since the beginning of the line.
-            Column - position of the character after expanding tabs to spaces
-            "0\t2$"
-            value of 'character' for '$' is 3
-            value of 'column' for '$' is 6 (assuming that tab size is 4)
-        */
-        export function findFirstNonWhitespaceCharacterAndColumn(startPos: number, endPos: number, sourceFile: SourceFile, options: EditorOptions) {
-            let character = 0;
-            let column = 0;
-            for (let pos = startPos; pos < endPos; ++pos) {
-                let ch = sourceFile.text.charCodeAt(pos);
-                if (!isWhiteSpace(ch)) {
-                    break;
-                }
-
-                if (ch === CharacterCodes.tab) {
-                    column += options.TabSize + (column % options.TabSize);
-                }
-                else {
-                    column++;
-                }
-
-                character++;
-            }
-            return { column, character };
-        }
-
-        export function findFirstNonWhitespaceColumn(startPos: number, endPos: number, sourceFile: SourceFile, options: EditorOptions): number {
-            return findFirstNonWhitespaceCharacterAndColumn(startPos, endPos, sourceFile, options).column;
-        }
-
-        function nodeContentIsAlwaysIndented(kind: SyntaxKind): boolean {
-            switch (kind) {
-                case SyntaxKind.ClassDeclaration:
-                case SyntaxKind.ClassExpression:
-                case SyntaxKind.InterfaceDeclaration:
-                case SyntaxKind.EnumDeclaration:
-                case SyntaxKind.TypeAliasDeclaration:
-                case SyntaxKind.ArrayLiteralExpression:
-                case SyntaxKind.Block:
-                case SyntaxKind.ModuleBlock:
-                case SyntaxKind.ObjectLiteralExpression:
-                case SyntaxKind.TypeLiteral:
-                case SyntaxKind.TupleType:
-                case SyntaxKind.CaseBlock:
-                case SyntaxKind.DefaultClause:
-                case SyntaxKind.CaseClause:
-                case SyntaxKind.ParenthesizedExpression:
-                case SyntaxKind.PropertyAccessExpression:
-                case SyntaxKind.CallExpression:
-                case SyntaxKind.NewExpression:
-                case SyntaxKind.VariableStatement:
-                case SyntaxKind.VariableDeclaration:
-                case SyntaxKind.ExportAssignment:
-                case SyntaxKind.ReturnStatement:
-                case SyntaxKind.ConditionalExpression:
-                case SyntaxKind.ArrayBindingPattern:
-                case SyntaxKind.ObjectBindingPattern:
+///<reference path='..\services.ts' />
+
+/* @internal */
+namespace ts.formatting {
+    export module SmartIndenter {
+
+        const enum Value {
+            Unknown = -1
+        }
+
+        export function getIndentation(position: number, sourceFile: SourceFile, options: EditorOptions): number {
+            if (position > sourceFile.text.length) {
+                return 0; // past EOF
+            }
+
+            let precedingToken = findPrecedingToken(position, sourceFile);
+            if (!precedingToken) {
+                return 0;
+            }
+
+            // no indentation in string \regex\template literals
+            let precedingTokenIsLiteral =
+                precedingToken.kind === SyntaxKind.StringLiteral ||
+                precedingToken.kind === SyntaxKind.RegularExpressionLiteral ||
+                precedingToken.kind === SyntaxKind.NoSubstitutionTemplateLiteral ||
+                precedingToken.kind === SyntaxKind.TemplateHead ||
+                precedingToken.kind === SyntaxKind.TemplateMiddle ||
+                precedingToken.kind === SyntaxKind.TemplateTail;
+            if (precedingTokenIsLiteral && precedingToken.getStart(sourceFile) <= position && precedingToken.end > position) {
+                return 0;
+            }
+
+            let lineAtPosition = sourceFile.getLineAndCharacterOfPosition(position).line;
+
+            if (precedingToken.kind === SyntaxKind.CommaToken && precedingToken.parent.kind !== SyntaxKind.BinaryExpression) {
+                // previous token is comma that separates items in list - find the previous item and try to derive indentation from it
+                let actualIndentation = getActualIndentationForListItemBeforeComma(precedingToken, sourceFile, options);
+                if (actualIndentation !== Value.Unknown) {
+                    return actualIndentation;
+                }
+            }
+
+            // try to find node that can contribute to indentation and includes 'position' starting from 'precedingToken'
+            // if such node is found - compute initial indentation for 'position' inside this node
+            let previous: Node;
+            let current = precedingToken;
+            let currentStart: LineAndCharacter;
+            let indentationDelta: number;
+
+            while (current) {
+                if (positionBelongsToNode(current, position, sourceFile) && shouldIndentChildNode(current.kind, previous ? previous.kind : SyntaxKind.Unknown)) {
+                    currentStart = getStartLineAndCharacterForNode(current, sourceFile);
+
+                    if (nextTokenIsCurlyBraceOnSameLineAsCursor(precedingToken, current, lineAtPosition, sourceFile)) {
+                        indentationDelta = 0;
+                    }
+                    else {
+                        indentationDelta = lineAtPosition !== currentStart.line ? options.IndentSize : 0;
+                    }
+
+                    break;
+                }
+
+                // check if current node is a list item - if yes, take indentation from it
+                let actualIndentation = getActualIndentationForListItem(current, sourceFile, options);
+                if (actualIndentation !== Value.Unknown) {
+                    return actualIndentation;
+                }
+                actualIndentation = getLineIndentationWhenExpressionIsInMultiLine(current, sourceFile, options);
+                if (actualIndentation !== Value.Unknown) {
+                    return actualIndentation + options.IndentSize;
+                }
+
+                previous = current;
+                current = current.parent;
+            }
+
+            if (!current) {
+                // no parent was found - return 0 to be indented on the level of SourceFile
+                return 0;
+            }
+
+            return getIndentationForNodeWorker(current, currentStart, /*ignoreActualIndentationRange*/ undefined, indentationDelta, sourceFile, options);
+        }
+
+        export function getIndentationForNode(n: Node, ignoreActualIndentationRange: TextRange, sourceFile: SourceFile, options: FormatCodeOptions): number {
+            let start = sourceFile.getLineAndCharacterOfPosition(n.getStart(sourceFile));
+            return getIndentationForNodeWorker(n, start, ignoreActualIndentationRange, /*indentationDelta*/ 0, sourceFile, options);
+        }
+
+        function getIndentationForNodeWorker(
+            current: Node,
+            currentStart: LineAndCharacter,
+            ignoreActualIndentationRange: TextRange,
+            indentationDelta: number,
+            sourceFile: SourceFile,
+            options: EditorOptions): number {
+
+            let parent: Node = current.parent;
+            let parentStart: LineAndCharacter;
+
+            // walk upwards and collect indentations for pairs of parent-child nodes
+            // indentation is not added if parent and child nodes start on the same line or if parent is IfStatement and child starts on the same line with 'else clause'
+            while (parent) {
+                let useActualIndentation = true;
+                if (ignoreActualIndentationRange) {
+                    let start = current.getStart(sourceFile);
+                    useActualIndentation = start < ignoreActualIndentationRange.pos || start > ignoreActualIndentationRange.end;
+                }
+
+                if (useActualIndentation) {
+                    // check if current node is a list item - if yes, take indentation from it
+                    let actualIndentation = getActualIndentationForListItem(current, sourceFile, options);
+                    if (actualIndentation !== Value.Unknown) {
+                        return actualIndentation + indentationDelta;
+                    }
+                }
+                parentStart = getParentStart(parent, current, sourceFile);
+                let parentAndChildShareLine =
+                    parentStart.line === currentStart.line ||
+                    childStartsOnTheSameLineWithElseInIfStatement(parent, current, currentStart.line, sourceFile);
+
+                if (useActualIndentation) {
+                    // try to fetch actual indentation for current node from source text
+                    let actualIndentation = getActualIndentationForNode(current, parent, currentStart, parentAndChildShareLine, sourceFile, options);
+                    if (actualIndentation !== Value.Unknown) {
+                        return actualIndentation + indentationDelta;
+                    }
+                    actualIndentation = getLineIndentationWhenExpressionIsInMultiLine(current, sourceFile, options);
+                    if (actualIndentation !== Value.Unknown) {
+                        return actualIndentation + indentationDelta;
+                    }
+                }
+
+                // increase indentation if parent node wants its content to be indented and parent and child nodes don't start on the same line
+                if (shouldIndentChildNode(parent.kind, current.kind) && !parentAndChildShareLine) {
+                    indentationDelta += options.IndentSize;
+                }
+
+                current = parent;
+                currentStart = parentStart;
+                parent = current.parent;
+            }
+
+            return indentationDelta;
+        }
+
+
+        function getParentStart(parent: Node, child: Node, sourceFile: SourceFile): LineAndCharacter {
+            let containingList = getContainingList(child, sourceFile);
+            if (containingList) {
+                return sourceFile.getLineAndCharacterOfPosition(containingList.pos);
+            }
+
+            return sourceFile.getLineAndCharacterOfPosition(parent.getStart(sourceFile));
+        }
+
+        /*
+         * Function returns Value.Unknown if indentation cannot be determined
+         */
+        function getActualIndentationForListItemBeforeComma(commaToken: Node, sourceFile: SourceFile, options: EditorOptions): number {
+            // previous token is comma that separates items in list - find the previous item and try to derive indentation from it
+            let commaItemInfo = findListItemInfo(commaToken);
+            if (commaItemInfo && commaItemInfo.listItemIndex > 0) {
+                return deriveActualIndentationFromList(commaItemInfo.list.getChildren(), commaItemInfo.listItemIndex - 1, sourceFile, options);
+            }
+            else {
+                // handle broken code gracefully
+                return Value.Unknown;
+            }
+        }
+
+        /*
+         * Function returns Value.Unknown if actual indentation for node should not be used (i.e because node is nested expression)
+         */
+        function getActualIndentationForNode(current: Node,
+            parent: Node,
+            currentLineAndChar: LineAndCharacter,
+            parentAndChildShareLine: boolean,
+            sourceFile: SourceFile,
+            options: EditorOptions): number {
+
+            // actual indentation is used for statements\declarations if one of cases below is true:
+            // - parent is SourceFile - by default immediate children of SourceFile are not indented except when user indents them manually
+            // - parent and child are not on the same line
+            let useActualIndentation =
+                (isDeclaration(current) || isStatement(current)) &&
+                (parent.kind === SyntaxKind.SourceFile || !parentAndChildShareLine);
+
+            if (!useActualIndentation) {
+                return Value.Unknown;
+            }
+
+            return findColumnForFirstNonWhitespaceCharacterInLine(currentLineAndChar, sourceFile, options);
+        }
+
+        function nextTokenIsCurlyBraceOnSameLineAsCursor(precedingToken: Node, current: Node, lineAtPosition: number, sourceFile: SourceFile): boolean {
+            let nextToken = findNextToken(precedingToken, current);
+            if (!nextToken) {
+                return false;
+            }
+
+            if (nextToken.kind === SyntaxKind.OpenBraceToken) {
+                // open braces are always indented at the parent level
+                return true;
+            }
+            else if (nextToken.kind === SyntaxKind.CloseBraceToken) {
+                // close braces are indented at the parent level if they are located on the same line with cursor
+                // this means that if new line will be added at $ position, this case will be indented
+                // class A {
+                //    $
+                // }
+                /// and this one - not
+                // class A {
+                // $}
+
+                let nextTokenStartLine = getStartLineAndCharacterForNode(nextToken, sourceFile).line;
+                return lineAtPosition === nextTokenStartLine;
+            }
+
+            return false;
+        }
+
+        function getStartLineAndCharacterForNode(n: Node, sourceFile: SourceFile): LineAndCharacter {
+            return sourceFile.getLineAndCharacterOfPosition(n.getStart(sourceFile));
+        }
+        
+        export function childStartsOnTheSameLineWithElseInIfStatement(parent: Node, child: TextRangeWithKind, childStartLine: number, sourceFile: SourceFile): boolean {
+            if (parent.kind === SyntaxKind.IfStatement && (<IfStatement>parent).elseStatement === child) {
+                let elseKeyword = findChildOfKind(parent, SyntaxKind.ElseKeyword, sourceFile);
+                Debug.assert(elseKeyword !== undefined);
+
+                let elseKeywordStartLine = getStartLineAndCharacterForNode(elseKeyword, sourceFile).line;
+                return elseKeywordStartLine === childStartLine;
+            }
+
+            return false;
+        }
+
+        function getContainingList(node: Node, sourceFile: SourceFile): NodeArray<Node> {
+            if (node.parent) {
+                switch (node.parent.kind) {
+                    case SyntaxKind.TypeReference:
+                        if ((<TypeReferenceNode>node.parent).typeArguments &&
+                            rangeContainsStartEnd((<TypeReferenceNode>node.parent).typeArguments, node.getStart(sourceFile), node.getEnd())) {
+                            return (<TypeReferenceNode>node.parent).typeArguments;
+                        }
+                        break;
+                    case SyntaxKind.ObjectLiteralExpression:
+                        return (<ObjectLiteralExpression>node.parent).properties;
+                    case SyntaxKind.ArrayLiteralExpression:
+                        return (<ArrayLiteralExpression>node.parent).elements;
+                    case SyntaxKind.FunctionDeclaration:
+                    case SyntaxKind.FunctionExpression:
+                    case SyntaxKind.ArrowFunction:
+                    case SyntaxKind.MethodDeclaration:
+                    case SyntaxKind.MethodSignature:
+                    case SyntaxKind.CallSignature:
+                    case SyntaxKind.ConstructSignature: {
+                        let start = node.getStart(sourceFile);
+                        if ((<SignatureDeclaration>node.parent).typeParameters &&
+                            rangeContainsStartEnd((<SignatureDeclaration>node.parent).typeParameters, start, node.getEnd())) {
+                            return (<SignatureDeclaration>node.parent).typeParameters;
+                        }
+                        if (rangeContainsStartEnd((<SignatureDeclaration>node.parent).parameters, start, node.getEnd())) {
+                            return (<SignatureDeclaration>node.parent).parameters;
+                        }
+                        break;
+                    }
+                    case SyntaxKind.NewExpression:
+                    case SyntaxKind.CallExpression: {
+                        let start = node.getStart(sourceFile);
+                        if ((<CallExpression>node.parent).typeArguments &&
+                            rangeContainsStartEnd((<CallExpression>node.parent).typeArguments, start, node.getEnd())) {
+                            return (<CallExpression>node.parent).typeArguments;
+                        }
+                        if ((<CallExpression>node.parent).arguments &&
+                            rangeContainsStartEnd((<CallExpression>node.parent).arguments, start, node.getEnd())) {
+                            return (<CallExpression>node.parent).arguments;
+                        }
+                        break;
+                    }
+                }
+            }
+            return undefined;
+        }
+
+        function getActualIndentationForListItem(node: Node, sourceFile: SourceFile, options: EditorOptions): number {
+            let containingList = getContainingList(node, sourceFile);
+            return containingList ? getActualIndentationFromList(containingList) : Value.Unknown;
+
+            function getActualIndentationFromList(list: Node[]): number {
+                let index = indexOf(list, node);
+                return index !== -1 ? deriveActualIndentationFromList(list, index, sourceFile, options) : Value.Unknown;
+            }
+        }
+
+        function getLineIndentationWhenExpressionIsInMultiLine(node: Node, sourceFile: SourceFile, options: EditorOptions): number {
+            // actual indentation should not be used when:
+            // - node is close parenthesis - this is the end of the expression
+            if (node.kind === SyntaxKind.CloseParenToken) {
+                return Value.Unknown;
+            }
+
+            if (node.parent && (
+                node.parent.kind === SyntaxKind.CallExpression ||
+                node.parent.kind === SyntaxKind.NewExpression) &&
+                (<CallExpression>node.parent).expression !== node) {
+
+                let fullCallOrNewExpression = (<CallExpression | NewExpression>node.parent).expression;
+                let startingExpression = getStartingExpression(<PropertyAccessExpression | CallExpression | ElementAccessExpression>fullCallOrNewExpression);
+
+                if (fullCallOrNewExpression === startingExpression) {
+                    return Value.Unknown;
+                }
+
+                let fullCallOrNewExpressionEnd = sourceFile.getLineAndCharacterOfPosition(fullCallOrNewExpression.end);
+                let startingExpressionEnd = sourceFile.getLineAndCharacterOfPosition(startingExpression.end);
+
+                if (fullCallOrNewExpressionEnd.line === startingExpressionEnd.line) {
+                    return Value.Unknown;
+                }
+
+                return findColumnForFirstNonWhitespaceCharacterInLine(fullCallOrNewExpressionEnd, sourceFile, options);
+            }
+
+            return Value.Unknown;
+            
+            function getStartingExpression(node: PropertyAccessExpression | CallExpression | ElementAccessExpression) {
+                while (true) {
+                    switch (node.kind) {
+                        case SyntaxKind.CallExpression:
+                        case SyntaxKind.NewExpression:
+                        case SyntaxKind.PropertyAccessExpression:
+                        case SyntaxKind.ElementAccessExpression:
+
+                            node = <PropertyAccessExpression | CallExpression | ElementAccessExpression | PropertyAccessExpression>node.expression;
+                            break;
+                        default:
+                            return node;
+                    }
+                }
+                return node;
+            }
+        }
+
+        function deriveActualIndentationFromList(list: Node[], index: number, sourceFile: SourceFile, options: EditorOptions): number {
+            Debug.assert(index >= 0 && index < list.length);
+            let node = list[index];
+
+            // walk toward the start of the list starting from current node and check if the line is the same for all items.
+            // if end line for item [i - 1] differs from the start line for item [i] - find column of the first non-whitespace character on the line of item [i]
+            let lineAndCharacter = getStartLineAndCharacterForNode(node, sourceFile);
+            for (let i = index - 1; i >= 0; --i) {
+                if (list[i].kind === SyntaxKind.CommaToken) {
+                    continue;
+                }
+                // skip list items that ends on the same line with the current list element
+                let prevEndLine = sourceFile.getLineAndCharacterOfPosition(list[i].end).line;
+                if (prevEndLine !== lineAndCharacter.line) {
+                    return findColumnForFirstNonWhitespaceCharacterInLine(lineAndCharacter, sourceFile, options);
+                }
+
+                lineAndCharacter = getStartLineAndCharacterForNode(list[i], sourceFile);
+            }
+            return Value.Unknown;
+        }
+
+        function findColumnForFirstNonWhitespaceCharacterInLine(lineAndCharacter: LineAndCharacter, sourceFile: SourceFile, options: EditorOptions): number {
+            let lineStart = sourceFile.getPositionOfLineAndCharacter(lineAndCharacter.line, 0);
+            return findFirstNonWhitespaceColumn(lineStart, lineStart + lineAndCharacter.character, sourceFile, options);
+        }
+
+        /*
+            Character is the actual index of the character since the beginning of the line.
+            Column - position of the character after expanding tabs to spaces
+            "0\t2$"
+            value of 'character' for '$' is 3
+            value of 'column' for '$' is 6 (assuming that tab size is 4)
+        */
+        export function findFirstNonWhitespaceCharacterAndColumn(startPos: number, endPos: number, sourceFile: SourceFile, options: EditorOptions) {
+            let character = 0;
+            let column = 0;
+            for (let pos = startPos; pos < endPos; ++pos) {
+                let ch = sourceFile.text.charCodeAt(pos);
+                if (!isWhiteSpace(ch)) {
+                    break;
+                }
+
+                if (ch === CharacterCodes.tab) {
+                    column += options.TabSize + (column % options.TabSize);
+                }
+                else {
+                    column++;
+                }
+
+                character++;
+            }
+            return { column, character };
+        }
+
+        export function findFirstNonWhitespaceColumn(startPos: number, endPos: number, sourceFile: SourceFile, options: EditorOptions): number {
+            return findFirstNonWhitespaceCharacterAndColumn(startPos, endPos, sourceFile, options).column;
+        }
+
+        function nodeContentIsAlwaysIndented(kind: SyntaxKind): boolean {
+            switch (kind) {
+                case SyntaxKind.ClassDeclaration:
+                case SyntaxKind.ClassExpression:
+                case SyntaxKind.InterfaceDeclaration:
+                case SyntaxKind.EnumDeclaration:
+                case SyntaxKind.TypeAliasDeclaration:
+                case SyntaxKind.ArrayLiteralExpression:
+                case SyntaxKind.Block:
+                case SyntaxKind.ModuleBlock:
+                case SyntaxKind.ObjectLiteralExpression:
+                case SyntaxKind.TypeLiteral:
+                case SyntaxKind.TupleType:
+                case SyntaxKind.CaseBlock:
+                case SyntaxKind.DefaultClause:
+                case SyntaxKind.CaseClause:
+                case SyntaxKind.ParenthesizedExpression:
+                case SyntaxKind.PropertyAccessExpression:
+                case SyntaxKind.CallExpression:
+                case SyntaxKind.NewExpression:
+                case SyntaxKind.VariableStatement:
+                case SyntaxKind.VariableDeclaration:
+                case SyntaxKind.ExportAssignment:
+                case SyntaxKind.ReturnStatement:
+                case SyntaxKind.ConditionalExpression:
+                case SyntaxKind.ArrayBindingPattern:
+                case SyntaxKind.ObjectBindingPattern:
                 case SyntaxKind.JsxElement:
-<<<<<<< HEAD
-                case SyntaxKind.JsxOpeningElement:
+                case SyntaxKind.JsxOpeningElement:
+                case SyntaxKind.JsxSelfClosingElement:
                 case SyntaxKind.JsxExpression:
-=======
-                case SyntaxKind.JsxSelfClosingElement:
->>>>>>> 971c7770
-                case SyntaxKind.MethodSignature:
-                case SyntaxKind.CallSignature:
-                case SyntaxKind.ConstructSignature:
-                case SyntaxKind.Parameter:
-                case SyntaxKind.FunctionType:
-                case SyntaxKind.ConstructorType:
-                case SyntaxKind.ParenthesizedType:
-                case SyntaxKind.TaggedTemplateExpression:
-                case SyntaxKind.AwaitExpression:
-                    return true;
-            }
-            return false;
-        }
-
-        export function shouldIndentChildNode(parent: SyntaxKind, child: SyntaxKind): boolean {
-            if (nodeContentIsAlwaysIndented(parent)) {
-                return true;
-            }
-            switch (parent) {
-                case SyntaxKind.DoStatement:
-                case SyntaxKind.WhileStatement:
-                case SyntaxKind.ForInStatement:
-                case SyntaxKind.ForOfStatement:
-                case SyntaxKind.ForStatement:
-                case SyntaxKind.IfStatement:
-                case SyntaxKind.FunctionDeclaration:
-                case SyntaxKind.FunctionExpression:
-                case SyntaxKind.MethodDeclaration:
-                case SyntaxKind.ArrowFunction:
-                case SyntaxKind.Constructor:
-                case SyntaxKind.GetAccessor:
-                case SyntaxKind.SetAccessor:
-                    return child !== SyntaxKind.Block;
-                default:
-                    return false;
-            }
-        }
-    }
+                case SyntaxKind.MethodSignature:
+                case SyntaxKind.CallSignature:
+                case SyntaxKind.ConstructSignature:
+                case SyntaxKind.Parameter:
+                case SyntaxKind.FunctionType:
+                case SyntaxKind.ConstructorType:
+                case SyntaxKind.ParenthesizedType:
+                case SyntaxKind.TaggedTemplateExpression:
+                case SyntaxKind.AwaitExpression:
+                    return true;
+            }
+            return false;
+        }
+
+        export function shouldIndentChildNode(parent: SyntaxKind, child: SyntaxKind): boolean {
+            if (nodeContentIsAlwaysIndented(parent)) {
+                return true;
+            }
+            switch (parent) {
+                case SyntaxKind.DoStatement:
+                case SyntaxKind.WhileStatement:
+                case SyntaxKind.ForInStatement:
+                case SyntaxKind.ForOfStatement:
+                case SyntaxKind.ForStatement:
+                case SyntaxKind.IfStatement:
+                case SyntaxKind.FunctionDeclaration:
+                case SyntaxKind.FunctionExpression:
+                case SyntaxKind.MethodDeclaration:
+                case SyntaxKind.ArrowFunction:
+                case SyntaxKind.Constructor:
+                case SyntaxKind.GetAccessor:
+                case SyntaxKind.SetAccessor:
+                    return child !== SyntaxKind.Block;
+                default:
+                    return false;
+            }
+        }
+    }
 }
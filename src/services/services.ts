/// <reference path="..\compiler\program.ts"/>

/// <reference path='breakpoints.ts' />
/// <reference path='outliningElementsCollector.ts' />
/// <reference path='navigateTo.ts' />
/// <reference path='navigationBar.ts' />
/// <reference path='patternMatcher.ts' />
/// <reference path='signatureHelp.ts' />
/// <reference path='utilities.ts' />
/// <reference path='formatting\formatting.ts' />
/// <reference path='formatting\smartIndenter.ts' />

module ts {

    export var servicesVersion = "0.4"

    export interface Node {
        getSourceFile(): SourceFile;
        getChildCount(sourceFile?: SourceFile): number;
        getChildAt(index: number, sourceFile?: SourceFile): Node;
        getChildren(sourceFile?: SourceFile): Node[];
        getStart(sourceFile?: SourceFile): number;
        getFullStart(): number;
        getEnd(): number;
        getWidth(sourceFile?: SourceFile): number;
        getFullWidth(): number;
        getLeadingTriviaWidth(sourceFile?: SourceFile): number;
        getFullText(sourceFile?: SourceFile): string;
        getText(sourceFile?: SourceFile): string;
        getFirstToken(sourceFile?: SourceFile): Node;
        getLastToken(sourceFile?: SourceFile): Node;
    }

    export interface Symbol {
        getFlags(): SymbolFlags;
        getName(): string;
        getDeclarations(): Declaration[];
        getDocumentationComment(): SymbolDisplayPart[];
    }

    export interface Type {
        getFlags(): TypeFlags;
        getSymbol(): Symbol;
        getProperties(): Symbol[];
        getProperty(propertyName: string): Symbol;
        getApparentProperties(): Symbol[];
        getCallSignatures(): Signature[];
        getConstructSignatures(): Signature[];
        getStringIndexType(): Type;
        getNumberIndexType(): Type;
    }

    export interface Signature {
        getDeclaration(): SignatureDeclaration;
        getTypeParameters(): Type[];
        getParameters(): Symbol[];
        getReturnType(): Type;
        getDocumentationComment(): SymbolDisplayPart[];
    }

    export interface SourceFile {
        version: string;
        scriptSnapshot: IScriptSnapshot;
        nameTable: Map<string>;
        getNamedDeclarations(): Declaration[];
        getLineAndCharacterOfPosition(pos: number): LineAndCharacter;
        getLineStarts(): number[];
        getPositionOfLineAndCharacter(line: number, character: number): number;
        update(newText: string, textChangeRange: TextChangeRange): SourceFile;
    }

    /**
     * Represents an immutable snapshot of a script at a specified time.Once acquired, the 
     * snapshot is observably immutable. i.e. the same calls with the same parameters will return
     * the same values.
     */
    export interface IScriptSnapshot {
        /** Gets a portion of the script snapshot specified by [start, end). */
        getText(start: number, end: number): string;

        /** Gets the length of this script snapshot. */
        getLength(): number;

        /**
         * Gets the TextChangeRange that describe how the text changed between this text and 
         * an older version.  This information is used by the incremental parser to determine
         * what sections of the script need to be re-parsed.  'undefined' can be returned if the 
         * change range cannot be determined.  However, in that case, incremental parsing will
         * not happen and the entire document will be re - parsed.
         */
        getChangeRange(oldSnapshot: IScriptSnapshot): TextChangeRange;
    }

    export module ScriptSnapshot {
        class StringScriptSnapshot implements IScriptSnapshot {
            private _lineStartPositions: number[] = undefined;

            constructor(private text: string) {
            }

            public getText(start: number, end: number): string {
                return this.text.substring(start, end);
            }

            public getLength(): number {
                return this.text.length;
            }

            public getChangeRange(oldSnapshot: IScriptSnapshot): TextChangeRange {
                // Text-based snapshots do not support incremental parsing. Return undefined
                // to signal that to the caller.
                return undefined;
            }
        }

        export function fromString(text: string): IScriptSnapshot {
            return new StringScriptSnapshot(text);
        }
    }
    export interface PreProcessedFileInfo {
        referencedFiles: FileReference[];
        importedFiles: FileReference[];
        isLibFile: boolean
    }

    var scanner: Scanner = createScanner(ScriptTarget.Latest, /*skipTrivia*/ true);

    var emptyArray: any[] = [];

    function createNode(kind: SyntaxKind, pos: number, end: number, flags: NodeFlags, parent?: Node): NodeObject {
        var node = <NodeObject> new (getNodeConstructor(kind))();
        node.pos = pos;
        node.end = end;
        node.flags = flags;
        node.parent = parent;
        return node;
    }

    class NodeObject implements Node {
        public kind: SyntaxKind;
        public pos: number;
        public end: number;
        public flags: NodeFlags;
        public parent: Node;
        private _children: Node[];

        public getSourceFile(): SourceFile {
            return getSourceFileOfNode(this);
        }

        public getStart(sourceFile?: SourceFile): number {
            return getTokenPosOfNode(this, sourceFile);
        }

        public getFullStart(): number {
            return this.pos;
        }

        public getEnd(): number {
            return this.end;
        }

        public getWidth(sourceFile?: SourceFile): number {
            return this.getEnd() - this.getStart(sourceFile);
        }

        public getFullWidth(): number {
            return this.end - this.getFullStart();
        }

        public getLeadingTriviaWidth(sourceFile?: SourceFile): number {
            return this.getStart(sourceFile) - this.pos;
        }

        public getFullText(sourceFile?: SourceFile): string {
            return (sourceFile || this.getSourceFile()).text.substring(this.pos, this.end);
        }

        public getText(sourceFile?: SourceFile): string {
            return (sourceFile || this.getSourceFile()).text.substring(this.getStart(), this.getEnd());
        }

        private addSyntheticNodes(nodes: Node[], pos: number, end: number): number {
            scanner.setTextPos(pos);
            while (pos < end) {
                var token = scanner.scan();
                var textPos = scanner.getTextPos();
                nodes.push(createNode(token, pos, textPos, NodeFlags.Synthetic, this));
                pos = textPos;
            }
            return pos;
        }

        private createSyntaxList(nodes: NodeArray<Node>): Node {
            var list = createNode(SyntaxKind.SyntaxList, nodes.pos, nodes.end, NodeFlags.Synthetic, this);
            list._children = [];
            var pos = nodes.pos;
            for (var i = 0, len = nodes.length; i < len; i++) {
                var node = nodes[i];
                if (pos < node.pos) {
                    pos = this.addSyntheticNodes(list._children, pos, node.pos);
                }
                list._children.push(node);
                pos = node.end;
            }
            if (pos < nodes.end) {
                this.addSyntheticNodes(list._children, pos, nodes.end);
            }
            return list;
        }

        private createChildren(sourceFile?: SourceFile) {
            if (this.kind >= SyntaxKind.FirstNode) {
                scanner.setText((sourceFile || this.getSourceFile()).text);
                var children: Node[] = [];
                var pos = this.pos;
                var processNode = (node: Node) => {
                    if (pos < node.pos) {
                        pos = this.addSyntheticNodes(children, pos, node.pos);
                    }
                    children.push(node);
                    pos = node.end;
                };
                var processNodes = (nodes: NodeArray<Node>) => {
                    if (pos < nodes.pos) {
                        pos = this.addSyntheticNodes(children, pos, nodes.pos);
                    }
                    children.push(this.createSyntaxList(<NodeArray<Node>>nodes));
                    pos = nodes.end;
                };
                forEachChild(this, processNode, processNodes);
                if (pos < this.end) {
                    this.addSyntheticNodes(children, pos, this.end);
                }
                scanner.setText(undefined);
            }
            this._children = children || emptyArray;
        }

        public getChildCount(sourceFile?: SourceFile): number {
            if (!this._children) this.createChildren(sourceFile);
            return this._children.length;
        }

        public getChildAt(index: number, sourceFile?: SourceFile): Node {
            if (!this._children) this.createChildren(sourceFile);
            return this._children[index];
        }

        public getChildren(sourceFile?: SourceFile): Node[] {
            if (!this._children) this.createChildren(sourceFile);
            return this._children;
        }

        public getFirstToken(sourceFile?: SourceFile): Node {
            var children = this.getChildren();
            for (var i = 0; i < children.length; i++) {
                var child = children[i];
                if (child.kind < SyntaxKind.FirstNode) {
                    return child;
                }

                return child.getFirstToken(sourceFile);
            }
        }

        public getLastToken(sourceFile?: SourceFile): Node {
            var children = this.getChildren(sourceFile);
            for (var i = children.length - 1; i >= 0; i--) {
                var child = children[i];
                if (child.kind < SyntaxKind.FirstNode) {
                    return child;
                }

                return child.getLastToken(sourceFile);
            }
        }
    }

    class SymbolObject implements Symbol {
        flags: SymbolFlags;
        name: string;
        declarations: Declaration[];

        // Undefined is used to indicate the value has not been computed. If, after computing, the
        // symbol has no doc comment, then the empty string will be returned.
        documentationComment: SymbolDisplayPart[];

        constructor(flags: SymbolFlags, name: string) {
            this.flags = flags;
            this.name = name;
        }

        getFlags(): SymbolFlags {
            return this.flags;
        }

        getName(): string {
            return this.name;
        }

        getDeclarations(): Declaration[] {
            return this.declarations;
        }

        getDocumentationComment(): SymbolDisplayPart[] {
            if (this.documentationComment === undefined) {
                this.documentationComment = getJsDocCommentsFromDeclarations(this.declarations, this.name, !(this.flags & SymbolFlags.Property));
            }

            return this.documentationComment;
        }
    }

    function getJsDocCommentsFromDeclarations(declarations: Declaration[], name: string, canUseParsedParamTagComments: boolean) {
        var documentationComment = <SymbolDisplayPart[]>[];
        var docComments = getJsDocCommentsSeparatedByNewLines();
        ts.forEach(docComments, docComment => {
            if (documentationComment.length) {
                documentationComment.push(lineBreakPart());
            }
            documentationComment.push(docComment);
        });

        return documentationComment;

        function getJsDocCommentsSeparatedByNewLines() {
            var paramTag = "@param";
            var jsDocCommentParts: SymbolDisplayPart[] = [];

            ts.forEach(declarations, (declaration, indexOfDeclaration) => {
                // Make sure we are collecting doc comment from declaration once,
                // In case of union property there might be same declaration multiple times 
                // which only varies in type parameter
                // Eg. var a: Array<string> | Array<number>; a.length
                // The property length will have two declarations of property length coming 
                // from Array<T> - Array<string> and Array<number>
                if (indexOf(declarations, declaration) === indexOfDeclaration) {
                    var sourceFileOfDeclaration = getSourceFileOfNode(declaration);
                    // If it is parameter - try and get the jsDoc comment with @param tag from function declaration's jsDoc comments
                    if (canUseParsedParamTagComments && declaration.kind === SyntaxKind.Parameter) {
                        ts.forEach(getJsDocCommentTextRange(declaration.parent, sourceFileOfDeclaration), jsDocCommentTextRange => {
                            var cleanedParamJsDocComment = getCleanedParamJsDocComment(jsDocCommentTextRange.pos, jsDocCommentTextRange.end, sourceFileOfDeclaration);
                            if (cleanedParamJsDocComment) {
                                jsDocCommentParts.push.apply(jsDocCommentParts, cleanedParamJsDocComment);
                            }
                        });
                    }

                    // If this is left side of dotted module declaration, there is no doc comments associated with this node
                    if (declaration.kind === SyntaxKind.ModuleDeclaration && (<ModuleDeclaration>declaration).body.kind === SyntaxKind.ModuleDeclaration) {
                        return;
                    }

                    // If this is dotted module name, get the doc comments from the parent
                    while (declaration.kind === SyntaxKind.ModuleDeclaration && declaration.parent.kind === SyntaxKind.ModuleDeclaration) {
                        declaration = <ModuleDeclaration>declaration.parent;
                    } 

                    // Get the cleaned js doc comment text from the declaration
                    ts.forEach(getJsDocCommentTextRange(
                        declaration.kind === SyntaxKind.VariableDeclaration ? declaration.parent.parent : declaration, sourceFileOfDeclaration), jsDocCommentTextRange => {
                            var cleanedJsDocComment = getCleanedJsDocComment(jsDocCommentTextRange.pos, jsDocCommentTextRange.end, sourceFileOfDeclaration);
                            if (cleanedJsDocComment) {
                                jsDocCommentParts.push.apply(jsDocCommentParts, cleanedJsDocComment);
                            }
                        });
                }
            });

            return jsDocCommentParts;

            function getJsDocCommentTextRange(node: Node, sourceFile: SourceFile): TextRange[] {
                return ts.map(getJsDocComments(node, sourceFile),
                    jsDocComment => {
                        return {
                            pos: jsDocComment.pos + "/*".length, // Consume /* from the comment
                            end: jsDocComment.end - "*/".length // Trim off comment end indicator 
                        };
                    });
            }

            function consumeWhiteSpacesOnTheLine(pos: number, end: number, sourceFile: SourceFile, maxSpacesToRemove?: number) {
                if (maxSpacesToRemove !== undefined) {
                    end = Math.min(end, pos + maxSpacesToRemove);
                }

                for (; pos < end; pos++) {
                    var ch = sourceFile.text.charCodeAt(pos);
                    if (!isWhiteSpace(ch) || isLineBreak(ch)) {
                        // Either found lineBreak or non whiteSpace
                        return pos;
                    }
                }

                return end;
            }

            function consumeLineBreaks(pos: number, end: number, sourceFile: SourceFile) {
                while (pos < end && isLineBreak(sourceFile.text.charCodeAt(pos))) {
                    pos++;
                }

                return pos;
            }

            function isName(pos: number, end: number, sourceFile: SourceFile, name: string) {
                return pos + name.length < end &&
                    sourceFile.text.substr(pos, name.length) === name &&
                    (isWhiteSpace(sourceFile.text.charCodeAt(pos + name.length)) ||
                        isLineBreak(sourceFile.text.charCodeAt(pos + name.length)));
            }

            function isParamTag(pos: number, end: number, sourceFile: SourceFile) {
                // If it is @param tag
                return isName(pos, end, sourceFile, paramTag);
            }

            function pushDocCommentLineText(docComments: SymbolDisplayPart[], text: string, blankLineCount: number) {
                // Add the empty lines in between texts
                while (blankLineCount--) docComments.push(textPart(""));
                docComments.push(textPart(text));
            }

            function getCleanedJsDocComment(pos: number, end: number, sourceFile: SourceFile) {
                var spacesToRemoveAfterAsterisk: number;
                var docComments: SymbolDisplayPart[] = [];
                var blankLineCount = 0;
                var isInParamTag = false;

                while (pos < end) {
                    var docCommentTextOfLine = "";
                    // First consume leading white space
                    pos = consumeWhiteSpacesOnTheLine(pos, end, sourceFile);

                    // If the comment starts with '*' consume the spaces on this line
                    if (pos < end && sourceFile.text.charCodeAt(pos) === CharacterCodes.asterisk) {
                        var lineStartPos = pos + 1;
                        pos = consumeWhiteSpacesOnTheLine(pos + 1, end, sourceFile, spacesToRemoveAfterAsterisk);

                        // Set the spaces to remove after asterisk as margin if not already set
                        if (spacesToRemoveAfterAsterisk === undefined && pos < end && !isLineBreak(sourceFile.text.charCodeAt(pos))) {
                            spacesToRemoveAfterAsterisk = pos - lineStartPos;
                        }
                    }
                    else if (spacesToRemoveAfterAsterisk === undefined) {
                        spacesToRemoveAfterAsterisk = 0;
                    }

                    // Analyse text on this line
                    while (pos < end && !isLineBreak(sourceFile.text.charCodeAt(pos))) {
                        var ch = sourceFile.text.charAt(pos);
                        if (ch === "@") {
                            // If it is @param tag
                            if (isParamTag(pos, end, sourceFile)) {
                                isInParamTag = true;
                                pos += paramTag.length;
                                continue;
                            }
                            else {
                                isInParamTag = false;
                            }
                        }

                        // Add the ch to doc text if we arent in param tag
                        if (!isInParamTag) {
                            docCommentTextOfLine += ch;
                        }

                        // Scan next character
                        pos++;
                    }

                    // Continue with next line
                    pos = consumeLineBreaks(pos, end, sourceFile);
                    if (docCommentTextOfLine) {
                        pushDocCommentLineText(docComments, docCommentTextOfLine, blankLineCount);
                        blankLineCount = 0;
                    }
                    else if (!isInParamTag && docComments.length) { 
                        // This is blank line when there is text already parsed
                        blankLineCount++;
                    }
                }

                return docComments;
            }

            function getCleanedParamJsDocComment(pos: number, end: number, sourceFile: SourceFile) {
                var paramHelpStringMargin: number;
                var paramDocComments: SymbolDisplayPart[] = [];
                while (pos < end) {
                    if (isParamTag(pos, end, sourceFile)) {
                        var blankLineCount = 0;
                        var recordedParamTag = false;
                        // Consume leading spaces 
                        pos = consumeWhiteSpaces(pos + paramTag.length);
                        if (pos >= end) {
                            break;
                        }

                        // Ignore type expression
                        if (sourceFile.text.charCodeAt(pos) === CharacterCodes.openBrace) {
                            pos++;
                            for (var curlies = 1; pos < end; pos++) {
                                var charCode = sourceFile.text.charCodeAt(pos);

                                // { character means we need to find another } to match the found one
                                if (charCode === CharacterCodes.openBrace) {
                                    curlies++;
                                    continue;
                                }

                                // } char
                                if (charCode === CharacterCodes.closeBrace) {
                                    curlies--;
                                    if (curlies === 0) {
                                        // We do not have any more } to match the type expression is ignored completely
                                        pos++;
                                        break;
                                    }
                                    else {
                                        // there are more { to be matched with }
                                        continue;
                                    }
                                }

                                // Found start of another tag
                                if (charCode === CharacterCodes.at) {
                                    break;
                                }
                            }

                            // Consume white spaces
                            pos = consumeWhiteSpaces(pos);
                            if (pos >= end) {
                                break;
                            }
                        }

                        // Parameter name
                        if (isName(pos, end, sourceFile, name)) {
                            // Found the parameter we are looking for consume white spaces
                            pos = consumeWhiteSpaces(pos + name.length);
                            if (pos >= end) {
                                break;
                            }

                            var paramHelpString = "";
                            var firstLineParamHelpStringPos = pos;
                            while (pos < end) {
                                var ch = sourceFile.text.charCodeAt(pos);

                                // at line break, set this comment line text and go to next line 
                                if (isLineBreak(ch)) {
                                    if (paramHelpString) {
                                        pushDocCommentLineText(paramDocComments, paramHelpString, blankLineCount);
                                        paramHelpString = "";
                                        blankLineCount = 0;
                                        recordedParamTag = true;
                                    }
                                    else if (recordedParamTag) {
                                        blankLineCount++;
                                    }

                                    // Get the pos after cleaning start of the line
                                    setPosForParamHelpStringOnNextLine(firstLineParamHelpStringPos);
                                    continue;
                                }

                                // Done scanning param help string - next tag found
                                if (ch === CharacterCodes.at) {
                                    break;
                                }

                                paramHelpString += sourceFile.text.charAt(pos);

                                // Go to next character
                                pos++;
                            }

                            // If there is param help text, add it top the doc comments
                            if (paramHelpString) {
                                pushDocCommentLineText(paramDocComments, paramHelpString, blankLineCount);
                            }
                            paramHelpStringMargin = undefined;
                        }

                        // If this is the start of another tag, continue with the loop in seach of param tag with symbol name
                        if (sourceFile.text.charCodeAt(pos) === CharacterCodes.at) {
                            continue;
                        }
                    }

                    // Next character
                    pos++;
                }

                return paramDocComments;

                function consumeWhiteSpaces(pos: number) {
                    while (pos < end && isWhiteSpace(sourceFile.text.charCodeAt(pos))) {
                        pos++;
                    }

                    return pos;
                }

                function setPosForParamHelpStringOnNextLine(firstLineParamHelpStringPos: number) {
                    // Get the pos after consuming line breaks
                    pos = consumeLineBreaks(pos, end, sourceFile);
                    if (pos >= end) {
                        return;
                    }

                    if (paramHelpStringMargin === undefined) {
                        paramHelpStringMargin = sourceFile.getLineAndCharacterOfPosition(firstLineParamHelpStringPos).character;
                    }

                    // Now consume white spaces max 
                    var startOfLinePos = pos;
                    pos = consumeWhiteSpacesOnTheLine(pos, end, sourceFile, paramHelpStringMargin);
                    if (pos >= end) {
                        return;
                    }

                    var consumedSpaces = pos - startOfLinePos;
                    if (consumedSpaces < paramHelpStringMargin) {
                        var ch = sourceFile.text.charCodeAt(pos);
                        if (ch === CharacterCodes.asterisk) {
                            // Consume more spaces after asterisk
                            pos = consumeWhiteSpacesOnTheLine(pos + 1, end, sourceFile, paramHelpStringMargin - consumedSpaces - 1);
                        }
                    }
                }
            }
        }
    }

    class TypeObject implements Type {
        checker: TypeChecker;
        flags: TypeFlags;
        id: number;
        symbol: Symbol;
        constructor(checker: TypeChecker, flags: TypeFlags) {
            this.checker = checker;
            this.flags = flags;
        }
        getFlags(): TypeFlags {
            return this.flags;
        }
        getSymbol(): Symbol {
            return this.symbol;
        }
        getProperties(): Symbol[] {
            return this.checker.getPropertiesOfType(this);
        }
        getProperty(propertyName: string): Symbol {
            return this.checker.getPropertyOfType(this, propertyName);
        }
        getApparentProperties(): Symbol[] {
            return this.checker.getAugmentedPropertiesOfType(this);
        }
        getCallSignatures(): Signature[] {
            return this.checker.getSignaturesOfType(this, SignatureKind.Call);
        }
        getConstructSignatures(): Signature[] {
            return this.checker.getSignaturesOfType(this, SignatureKind.Construct);
        }
        getStringIndexType(): Type {
            return this.checker.getIndexTypeOfType(this, IndexKind.String);
        }
        getNumberIndexType(): Type {
            return this.checker.getIndexTypeOfType(this, IndexKind.Number);
        }
    }

    class SignatureObject implements Signature {
        checker: TypeChecker;
        declaration: SignatureDeclaration;
        typeParameters: TypeParameter[];
        parameters: Symbol[];
        resolvedReturnType: Type;
        minArgumentCount: number;
        hasRestParameter: boolean;
        hasStringLiterals: boolean;

        // Undefined is used to indicate the value has not been computed. If, after computing, the
        // symbol has no doc comment, then the empty string will be returned.
        documentationComment: SymbolDisplayPart[];

        constructor(checker: TypeChecker) {
            this.checker = checker;
        }
        getDeclaration(): SignatureDeclaration {
            return this.declaration;
        }
        getTypeParameters(): Type[] {
            return this.typeParameters;
        }
        getParameters(): Symbol[] {
            return this.parameters;
        }
        getReturnType(): Type {
            return this.checker.getReturnTypeOfSignature(this);
        }

        getDocumentationComment(): SymbolDisplayPart[] {
            if (this.documentationComment === undefined) {
                this.documentationComment = this.declaration ? getJsDocCommentsFromDeclarations(
                    [this.declaration],
                    /*name*/ undefined,
                    /*canUseParsedParamTagComments*/ false) : [];
            }

            return this.documentationComment;
        }
    }

    class SourceFileObject extends NodeObject implements SourceFile {
        public _declarationBrand: any;
        public fileName: string;
        public text: string;
        public scriptSnapshot: IScriptSnapshot;
        public lineMap: number[];

        public statements: NodeArray<Statement>;
        public endOfFileToken: Node;

        public amdDependencies: {name: string; path: string}[];
        public amdModuleName: string;
        public referencedFiles: FileReference[];

        public syntacticDiagnostics: Diagnostic[];
        public referenceDiagnostics: Diagnostic[];
        public parseDiagnostics: Diagnostic[];
        public bindDiagnostics: Diagnostic[];

        public hasNoDefaultLib: boolean;
        public externalModuleIndicator: Node; // The first node that causes this file to be an external module
        public nodeCount: number;
        public identifierCount: number;
        public symbolCount: number;
        public version: string;
        public languageVersion: ScriptTarget;
        public identifiers: Map<string>;
        public nameTable: Map<string>;

        private namedDeclarations: Declaration[];

        public update(newText: string, textChangeRange: TextChangeRange): SourceFile {
            return updateSourceFile(this, newText, textChangeRange);
        }

        public getLineAndCharacterOfPosition(position: number): LineAndCharacter {
            return ts.getLineAndCharacterOfPosition(this, position);
        }

        public getLineStarts(): number[] {
            return getLineStarts(this);
        }

        public getPositionOfLineAndCharacter(line: number, character: number): number {
            return ts.getPositionOfLineAndCharacter(this, line, character);
        }

        public getNamedDeclarations() {
            if (!this.namedDeclarations) {
                var sourceFile = this;
                var namedDeclarations: Declaration[] = [];

                forEachChild(sourceFile, function visit(node: Node): void {
                    switch (node.kind) {
                        case SyntaxKind.FunctionDeclaration:
                        case SyntaxKind.MethodDeclaration:
                        case SyntaxKind.MethodSignature:
                            var functionDeclaration = <FunctionLikeDeclaration>node;

                            if (functionDeclaration.name && functionDeclaration.name.getFullWidth() > 0) {
                                var lastDeclaration = namedDeclarations.length > 0 ?
                                    namedDeclarations[namedDeclarations.length - 1] :
                                    undefined;

                                // Check whether this declaration belongs to an "overload group".
                                if (lastDeclaration && functionDeclaration.symbol === lastDeclaration.symbol) {
                                    // Overwrite the last declaration if it was an overload
                                    // and this one is an implementation.
                                    if (functionDeclaration.body && !(<FunctionLikeDeclaration>lastDeclaration).body) {
                                        namedDeclarations[namedDeclarations.length - 1] = functionDeclaration;
                                    }
                                }
                                else {
                                    namedDeclarations.push(functionDeclaration);
                                }

                                forEachChild(node, visit);
                            }
                            break;

                        case SyntaxKind.ClassDeclaration:
                        case SyntaxKind.InterfaceDeclaration:
                        case SyntaxKind.TypeAliasDeclaration:
                        case SyntaxKind.EnumDeclaration:
                        case SyntaxKind.ModuleDeclaration:
                        case SyntaxKind.ImportDeclaration:
                        case SyntaxKind.GetAccessor:
                        case SyntaxKind.SetAccessor:
                        case SyntaxKind.TypeLiteral:
                            if ((<Declaration>node).name) {
                                namedDeclarations.push(<Declaration>node);
                            }
                        // fall through
                        case SyntaxKind.Constructor:
                        case SyntaxKind.VariableStatement:
                        case SyntaxKind.VariableDeclarationList:
                        case SyntaxKind.ObjectBindingPattern:
                        case SyntaxKind.ArrayBindingPattern:
                        case SyntaxKind.ModuleBlock:
                            forEachChild(node, visit);
                            break;

                        case SyntaxKind.Block:
                            if (isFunctionBlock(node)) {
                                forEachChild(node, visit);
                            }
                            break;

                        case SyntaxKind.Parameter:
                            // Only consider properties defined as constructor parameters
                            if (!(node.flags & NodeFlags.AccessibilityModifier)) {
                                break;
                            }
                        // fall through
                        case SyntaxKind.VariableDeclaration:
                        case SyntaxKind.BindingElement:
                            if (isBindingPattern((<VariableDeclaration>node).name)) {
                                forEachChild((<VariableDeclaration>node).name, visit);
                                break;
                            }
                        case SyntaxKind.EnumMember:
                        case SyntaxKind.PropertyDeclaration:
                        case SyntaxKind.PropertySignature:
                            namedDeclarations.push(<Declaration>node);
                            break;
                    }
                });

                this.namedDeclarations = namedDeclarations;
            }

            return this.namedDeclarations;
        }
    }

    //
    // Public interface of the host of a language service instance.
    //
    export interface LanguageServiceHost {
        getCompilationSettings(): CompilerOptions;
        getNewLine?(): string;
        getScriptFileNames(): string[];
        getScriptVersion(fileName: string): string;
        getScriptSnapshot(fileName: string): IScriptSnapshot;
        getLocalizedDiagnosticMessages?(): any;
        getCancellationToken?(): CancellationToken;
        getCurrentDirectory(): string;
        getDefaultLibFileName(options: CompilerOptions): string;
        log? (s: string): void;
        trace? (s: string): void;
        error? (s: string): void;
    }

    //
    // Public services of a language service instance associated
    // with a language service host instance
    //
    export interface LanguageService {
        cleanupSemanticCache(): void;

        getSyntacticDiagnostics(fileName: string): Diagnostic[];
        getSemanticDiagnostics(fileName: string): Diagnostic[];
        getCompilerOptionsDiagnostics(): Diagnostic[];

        getSyntacticClassifications(fileName: string, span: TextSpan): ClassifiedSpan[];
        getSemanticClassifications(fileName: string, span: TextSpan): ClassifiedSpan[];

        getCompletionsAtPosition(fileName: string, position: number): CompletionInfo;
        getCompletionEntryDetails(fileName: string, position: number, entryName: string): CompletionEntryDetails;

        getQuickInfoAtPosition(fileName: string, position: number): QuickInfo;

        getNameOrDottedNameSpan(fileName: string, startPos: number, endPos: number): TextSpan;

        getBreakpointStatementAtPosition(fileName: string, position: number): TextSpan;

        getSignatureHelpItems(fileName: string, position: number): SignatureHelpItems;

        getRenameInfo(fileName: string, position: number): RenameInfo;
        findRenameLocations(fileName: string, position: number, findInStrings: boolean, findInComments: boolean): RenameLocation[];

        getDefinitionAtPosition(fileName: string, position: number): DefinitionInfo[];
        getReferencesAtPosition(fileName: string, position: number): ReferenceEntry[];
        getOccurrencesAtPosition(fileName: string, position: number): ReferenceEntry[];

        getNavigateToItems(searchValue: string, maxResultCount?: number): NavigateToItem[];
        getNavigationBarItems(fileName: string): NavigationBarItem[];

        getOutliningSpans(fileName: string): OutliningSpan[];
        getTodoComments(fileName: string, descriptors: TodoCommentDescriptor[]): TodoComment[];
        getBraceMatchingAtPosition(fileName: string, position: number): TextSpan[];
        getIndentationAtPosition(fileName: string, position: number, options: EditorOptions): number;

        getFormattingEditsForRange(fileName: string, start: number, end: number, options: FormatCodeOptions): TextChange[];
        getFormattingEditsForDocument(fileName: string, options: FormatCodeOptions): TextChange[];
        getFormattingEditsAfterKeystroke(fileName: string, position: number, key: string, options: FormatCodeOptions): TextChange[];

        getEmitOutput(fileName: string): EmitOutput;

        getProgram(): Program;

        getSourceFile(fileName: string): SourceFile;

        dispose(): void;
    }

    export interface ClassifiedSpan {
        textSpan: TextSpan;
        classificationType: string; // ClassificationTypeNames
    }

    export interface NavigationBarItem {
        text: string;
        kind: string;
        kindModifiers: string;
        spans: TextSpan[];
        childItems: NavigationBarItem[];
        indent: number;
        bolded: boolean;
        grayed: boolean;
    }

    export interface TodoCommentDescriptor {
        text: string;
        priority: number;
    }

    export interface TodoComment {
        descriptor: TodoCommentDescriptor;
        message: string;
        position: number;
    }

    export class TextChange {
        span: TextSpan;
        newText: string;
    }

    export interface RenameLocation {
        textSpan: TextSpan;
        fileName: string;
    }

    export interface ReferenceEntry {
        textSpan: TextSpan;
        fileName: string;
        isWriteAccess: boolean;
    }

    export interface NavigateToItem {
        name: string;
        kind: string;
        kindModifiers: string;
        matchKind: string;
        fileName: string;
        textSpan: TextSpan;
        containerName: string;
        containerKind: string;
    }

    export interface EditorOptions {
        IndentSize: number;
        TabSize: number;
        NewLineCharacter: string;
        ConvertTabsToSpaces: boolean;
    }

    export interface FormatCodeOptions extends EditorOptions {
        InsertSpaceAfterCommaDelimiter: boolean;
        InsertSpaceAfterSemicolonInForStatements: boolean;
        InsertSpaceBeforeAndAfterBinaryOperators: boolean;
        InsertSpaceAfterKeywordsInControlFlowStatements: boolean;
        InsertSpaceAfterFunctionKeywordForAnonymousFunctions: boolean;
        InsertSpaceAfterOpeningAndBeforeClosingNonemptyParenthesis: boolean;
        PlaceOpenBraceOnNewLineForFunctions: boolean;
        PlaceOpenBraceOnNewLineForControlBlocks: boolean;
        [s: string]: boolean | number| string;
    }

    export interface DefinitionInfo {
        fileName: string;
        textSpan: TextSpan;
        kind: string;
        name: string;
        containerKind: string;
        containerName: string;
    }

    export enum SymbolDisplayPartKind {
        aliasName,
        className,
        enumName,
        fieldName,
        interfaceName,
        keyword,
        lineBreak,
        numericLiteral,
        stringLiteral,
        localName,
        methodName,
        moduleName,
        operator,
        parameterName,
        propertyName,
        punctuation,
        space,
        text,
        typeParameterName,
        enumMemberName,
        functionName,
        regularExpressionLiteral,
    }

    export interface SymbolDisplayPart {
        text: string;
        kind: string;
    }

    export interface QuickInfo {
        kind: string;
        kindModifiers: string;
        textSpan: TextSpan;
        displayParts: SymbolDisplayPart[];
        documentation: SymbolDisplayPart[];
    }

    export interface RenameInfo {
        canRename: boolean;
        localizedErrorMessage: string;
        displayName: string;
        fullDisplayName: string;
        kind: string;
        kindModifiers: string;
        triggerSpan: TextSpan;
    }

    export interface SignatureHelpParameter {
        name: string;
        documentation: SymbolDisplayPart[];
        displayParts: SymbolDisplayPart[];
        isOptional: boolean;
    }

    /**
     * Represents a single signature to show in signature help.
     * The id is used for subsequent calls into the language service to ask questions about the
     * signature help item in the context of any documents that have been updated.  i.e. after
     * an edit has happened, while signature help is still active, the host can ask important 
     * questions like 'what parameter is the user currently contained within?'.
     */
    export interface SignatureHelpItem {
        isVariadic: boolean;
        prefixDisplayParts: SymbolDisplayPart[];
        suffixDisplayParts: SymbolDisplayPart[];
        separatorDisplayParts: SymbolDisplayPart[];
        parameters: SignatureHelpParameter[];
        documentation: SymbolDisplayPart[];
    }

    /**
     * Represents a set of signature help items, and the preferred item that should be selected.
     */
    export interface SignatureHelpItems {
        items: SignatureHelpItem[];
        applicableSpan: TextSpan;
        selectedItemIndex: number;
        argumentIndex: number;
        argumentCount: number;
    }

    export interface CompletionInfo {
        isMemberCompletion: boolean;
        isNewIdentifierLocation: boolean;  // true when the current location also allows for a new identifier
        entries: CompletionEntry[];
    }

    export interface CompletionEntry {
        name: string;
        kind: string;            // see ScriptElementKind
        kindModifiers: string;   // see ScriptElementKindModifier, comma separated
    }

    export interface CompletionEntryDetails {
        name: string;
        kind: string;            // see ScriptElementKind
        kindModifiers: string;   // see ScriptElementKindModifier, comma separated
        displayParts: SymbolDisplayPart[];
        documentation: SymbolDisplayPart[];
    }

    export interface OutliningSpan {
        /** The span of the document to actually collapse. */
        textSpan: TextSpan;

        /** The span of the document to display when the user hovers over the collapsed span. */
        hintSpan: TextSpan;

        /** The text to display in the editor for the collapsed region. */
        bannerText: string;

        /** 
          * Whether or not this region should be automatically collapsed when 
          * the 'Collapse to Definitions' command is invoked.
          */
        autoCollapse: boolean;
    }

    export interface EmitOutput {
        outputFiles: OutputFile[];
        emitSkipped: boolean;
    }

    export const enum OutputFileType {
        JavaScript,
        SourceMap,
        Declaration
    }

    export interface OutputFile {
        name: string;
        writeByteOrderMark: boolean;
        text: string;
    }

    export const enum EndOfLineState {
        Start,
        InMultiLineCommentTrivia,
        InSingleQuoteStringLiteral,
        InDoubleQuoteStringLiteral,
        InTemplateHeadOrNoSubstitutionTemplate,
        InTemplateMiddleOrTail,
        InTemplateSubstitutionPosition,
    }

    export enum TokenClass {
        Punctuation,
        Keyword,
        Operator,
        Comment,
        Whitespace,
        Identifier,
        NumberLiteral,
        StringLiteral,
        RegExpLiteral,
    }

    export interface ClassificationResult {
        finalLexState: EndOfLineState;
        entries: ClassificationInfo[];
    }

    export interface ClassificationInfo {
        length: number;
        classification: TokenClass;
    }

    export interface Classifier {
        /**
         * Gives lexical classifications of tokens on a line without any syntactic context.
         * For instance, a token consisting of the text 'string' can be either an identifier
         * named 'string' or the keyword 'string', however, because this classifier is not aware,
         * it relies on certain heuristics to give acceptable results. For classifications where
         * speed trumps accuracy, this function is preferable; however, for true accuracy, the
         * syntactic classifier is ideal. In fact, in certain editing scenarios, combining the
         * lexical, syntactic, and semantic classifiers may issue the best user experience.
         *
         * @param text                      The text of a line to classify.
         * @param lexState                  The state of the lexical classifier at the end of the previous line.
         * @param syntacticClassifierAbsent Whether the client is *not* using a syntactic classifier.
         *                                  If there is no syntactic classifier (syntacticClassifierAbsent=true),
         *                                  certain heuristics may be used in its place; however, if there is a
         *                                  syntactic classifier (syntacticClassifierAbsent=false), certain
         *                                  classifications which may be incorrectly categorized will be given
         *                                  back as Identifiers in order to allow the syntactic classifier to
         *                                  subsume the classification.
         */
        getClassificationsForLine(text: string, lexState: EndOfLineState, syntacticClassifierAbsent: boolean): ClassificationResult;
    }

    /**
      * The document registry represents a store of SourceFile objects that can be shared between 
      * multiple LanguageService instances. A LanguageService instance holds on the SourceFile (AST)
      * of files in the context. 
      * SourceFile objects account for most of the memory usage by the language service. Sharing 
      * the same DocumentRegistry instance between different instances of LanguageService allow 
      * for more efficient memory utilization since all projects will share at least the library 
      * file (lib.d.ts).
      *
      * A more advanced use of the document registry is to serialize sourceFile objects to disk 
      * and re-hydrate them when needed.
      *
      * To create a default DocumentRegistry, use createDocumentRegistry to create one, and pass it 
      * to all subsequent createLanguageService calls.
      */
    export interface DocumentRegistry {
        /**
          * Request a stored SourceFile with a given fileName and compilationSettings.
          * The first call to acquire will call createLanguageServiceSourceFile to generate
          * the SourceFile if was not found in the registry.
          *
          * @param fileName The name of the file requested
          * @param compilationSettings Some compilation settings like target affects the 
          * shape of a the resulting SourceFile. This allows the DocumentRegistry to store
          * multiple copies of the same file for different compilation settings.
          * @parm scriptSnapshot Text of the file. Only used if the file was not found
          * in the registry and a new one was created.
          * @parm version Current version of the file. Only used if the file was not found
          * in the registry and a new one was created.
          */
        acquireDocument(
            fileName: string,
            compilationSettings: CompilerOptions,
            scriptSnapshot: IScriptSnapshot,
            version: string): SourceFile;

        /**
          * Request an updated version of an already existing SourceFile with a given fileName
          * and compilationSettings. The update will intern call updateLanguageServiceSourceFile
          * to get an updated SourceFile.
          *
          * Note: It is not allowed to call update on a SourceFile that was not acquired from this
          * registry originally.
          *
          * @param sourceFile The original sourceFile object to update
          * @param fileName The name of the file requested
          * @param compilationSettings Some compilation settings like target affects the 
          * shape of a the resulting SourceFile. This allows the DocumentRegistry to store
          * multiple copies of the same file for different compilation settings.
          * @parm scriptSnapshot Text of the file. Only used if the file was not found
          * in the registry and a new one was created.
          * @parm version Current version of the file. Only used if the file was not found
          * in the registry and a new one was created.
          * @parm textChangeRange Change ranges since the last snapshot. Only used if the file 
          * was not found in the registry and a new one was created.
          */
        updateDocument(
            sourceFile: SourceFile,
            fileName: string,
            compilationSettings: CompilerOptions,
            scriptSnapshot: IScriptSnapshot,
            version: string,
            textChangeRange: TextChangeRange): SourceFile;

        /**
          * Informs the DocumentRegistry that a file is not needed any longer.
          *
          * Note: It is not allowed to call release on a SourceFile that was not acquired from
          * this registry originally.
          *
          * @param fileName The name of the file to be released
          * @param compilationSettings The compilation settings used to acquire the file
          */
        releaseDocument(fileName: string, compilationSettings: CompilerOptions): void
    }

    // TODO: move these to enums
    export class ScriptElementKind {
        static unknown = "";

        // predefined type (void) or keyword (class)
        static keyword = "keyword";

        // top level script node
        static scriptElement = "script";

        // module foo {}
        static moduleElement = "module";

        // class X {}
        static classElement = "class";

        // interface Y {}
        static interfaceElement = "interface";

        // type T = ...
        static typeElement = "type";

        // enum E
        static enumElement = "enum";

        // Inside module and script only
        // var v = ..
        static variableElement = "var";

        // Inside function
        static localVariableElement = "local var";

        // Inside module and script only
        // function f() { }
        static functionElement = "function";

        // Inside function
        static localFunctionElement = "local function";

        // class X { [public|private]* foo() {} }
        static memberFunctionElement = "method";

        // class X { [public|private]* [get|set] foo:number; }
        static memberGetAccessorElement = "getter";
        static memberSetAccessorElement = "setter";

        // class X { [public|private]* foo:number; }
        // interface Y { foo:number; }
        static memberVariableElement = "property";

        // class X { constructor() { } }
        static constructorImplementationElement = "constructor";

        // interface Y { ():number; }
        static callSignatureElement = "call";

        // interface Y { []:number; }
        static indexSignatureElement = "index";

        // interface Y { new():Y; }
        static constructSignatureElement = "construct";

        // function foo(*Y*: string)
        static parameterElement = "parameter";

        static typeParameterElement = "type parameter";

        static primitiveType = "primitive type";

        static label = "label";

        static alias = "alias";

        static constElement = "const";

        static letElement = "let";
    }

    export class ScriptElementKindModifier {
        static none = "";
        static publicMemberModifier = "public";
        static privateMemberModifier = "private";
        static protectedMemberModifier = "protected";
        static exportedModifier = "export";
        static ambientModifier = "declare";
        static staticModifier = "static";
    }

    export class ClassificationTypeNames {
        public static comment = "comment";
        public static identifier = "identifier";
        public static keyword = "keyword";
        public static numericLiteral = "number";
        public static operator = "operator";
        public static stringLiteral = "string";
        public static whiteSpace = "whitespace";
        public static text = "text";

        public static punctuation = "punctuation";

        public static className = "class name";
        public static enumName = "enum name";
        public static interfaceName = "interface name";
        public static moduleName = "module name";
        public static typeParameterName = "type parameter name";
        public static typeAlias = "type alias name";
    }

    /// Language Service

    interface CompletionSession {
        fileName: string;           // the file where the completion was requested
        position: number;           // position in the file where the completion was requested
        entries: CompletionEntry[]; // entries for this completion
        symbols: Map<Symbol>;       // symbols by entry name map
        typeChecker: TypeChecker;   // the typeChecker used to generate this completion
    }

    interface FormattingOptions {
        useTabs: boolean;
        spacesPerTab: number;
        indentSpaces: number;
        newLineCharacter: string;
    }

    // Information about a specific host file.
    interface HostFileInformation {
        hostFileName: string;
        version: string;
        scriptSnapshot: IScriptSnapshot;
    }

    interface DocumentRegistryEntry {
        sourceFile: SourceFile;
        refCount: number;
        owners: string[];
    }

    export interface DisplayPartsSymbolWriter extends SymbolWriter {
        displayParts(): SymbolDisplayPart[];
    }

    export function displayPartsToString(displayParts: SymbolDisplayPart[]) {
        if (displayParts) {
            return map(displayParts, displayPart => displayPart.text).join("");
        }

        return "";
    }

    function isLocalVariableOrFunction(symbol: Symbol) {
        if (symbol.parent) {
            return false; // This is exported symbol
        }

        return ts.forEach(symbol.declarations, declaration => {
            // Function expressions are local
            if (declaration.kind === SyntaxKind.FunctionExpression) {
                return true;
            }

            if (declaration.kind !== SyntaxKind.VariableDeclaration && declaration.kind !== SyntaxKind.FunctionDeclaration) {
                return false;
            }

            // If the parent is not sourceFile or module block it is local variable
            for (var parent = declaration.parent; !isFunctionBlock(parent); parent = parent.parent) {
                // Reached source file or module block
                if (parent.kind === SyntaxKind.SourceFile || parent.kind === SyntaxKind.ModuleBlock) {
                    return false;
                }
            }

            // parent is in function block
            return true;
        });
    }

    export function getDefaultCompilerOptions(): CompilerOptions {
        // Always default to "ScriptTarget.ES5" for the language service
        return {
            target: ScriptTarget.ES5,
            module: ModuleKind.None,
        };
    }

    export class OperationCanceledException { }

    export class CancellationTokenObject {

        public static None: CancellationTokenObject = new CancellationTokenObject(null)

        constructor(private cancellationToken: CancellationToken) {
        }

        public isCancellationRequested() {
            return this.cancellationToken && this.cancellationToken.isCancellationRequested();
        }

        public throwIfCancellationRequested(): void {
            if (this.isCancellationRequested()) {
                throw new OperationCanceledException();
            }
        }
    }

    // Cache host information about scrip Should be refreshed 
    // at each language service public entry point, since we don't know when 
    // set of scripts handled by the host changes.
    class HostCache {
        private fileNameToEntry: Map<HostFileInformation>;
        private _compilationSettings: CompilerOptions;

        constructor(private host: LanguageServiceHost) {
            // script id => script index
            this.fileNameToEntry = {};

            // Initialize the list with the root file names
            var rootFileNames = host.getScriptFileNames();
            for (var i = 0, n = rootFileNames.length; i < n; i++) {
                this.createEntry(rootFileNames[i]);
            }

            // store the compilation settings
            this._compilationSettings = host.getCompilationSettings() || getDefaultCompilerOptions();
        }

        public compilationSettings() {
            return this._compilationSettings;
        }

        private createEntry(fileName: string) {
            var entry: HostFileInformation;
            var scriptSnapshot = this.host.getScriptSnapshot(fileName);
            if (scriptSnapshot) {
                entry = {
                    hostFileName: fileName,
                    version: this.host.getScriptVersion(fileName),
                    scriptSnapshot: scriptSnapshot
                };
            }

            return this.fileNameToEntry[normalizeSlashes(fileName)] = entry;
        }

        public getEntry(fileName: string): HostFileInformation {
            return lookUp(this.fileNameToEntry, normalizeSlashes(fileName));
        }

        public contains(fileName: string): boolean {
            return hasProperty(this.fileNameToEntry, normalizeSlashes(fileName));
        }

        public getOrCreateEntry(fileName: string): HostFileInformation {
            if (this.contains(fileName)) {
                return this.getEntry(fileName);
            }

            return this.createEntry(fileName);
        }

        public getRootFileNames(): string[] {
            var fileNames: string[] = [];

            forEachKey(this.fileNameToEntry, key => {
                if (hasProperty(this.fileNameToEntry, key) && this.fileNameToEntry[key])
                    fileNames.push(key);
            });

            return fileNames;
        }

        public getVersion(fileName: string): string {
            var file = this.getEntry(fileName);
            return file && file.version;
        }

        public getScriptSnapshot(fileName: string): IScriptSnapshot {
            var file = this.getEntry(fileName);
            return file && file.scriptSnapshot;
        }

        public getChangeRange(fileName: string, lastKnownVersion: string, oldScriptSnapshot: IScriptSnapshot): TextChangeRange {
            var currentVersion = this.getVersion(fileName);
            if (lastKnownVersion === currentVersion) {
                return unchangedTextChangeRange; // "No changes"
            }

            var scriptSnapshot = this.getScriptSnapshot(fileName);
            return scriptSnapshot.getChangeRange(oldScriptSnapshot);
        }
    }

    class SyntaxTreeCache {
        private hostCache: HostCache;

        // For our syntactic only features, we also keep a cache of the syntax tree for the 
        // currently edited file.  
        private currentFileName: string = "";
        private currentFileVersion: string = null;
        private currentSourceFile: SourceFile = null;

        constructor(private host: LanguageServiceHost) {
        }

        private log(message: string) {
            if (this.host.log) {
                this.host.log(message);
            }
        }

        private initialize(fileName: string) {
            // ensure that both source file and syntax tree are either initialized or not initialized
            var start = new Date().getTime();
            this.hostCache = new HostCache(this.host);
            this.log("SyntaxTreeCache.Initialize: new HostCache: " + (new Date().getTime() - start));

            var version = this.hostCache.getVersion(fileName);
            var sourceFile: SourceFile;

            if (this.currentFileName !== fileName) {
                var scriptSnapshot = this.hostCache.getScriptSnapshot(fileName);

                var start = new Date().getTime();
                sourceFile = createLanguageServiceSourceFile(fileName, scriptSnapshot, ScriptTarget.Latest, version, /*setNodeParents:*/ true);
                this.log("SyntaxTreeCache.Initialize: createSourceFile: " + (new Date().getTime() - start));
            }
            else if (this.currentFileVersion !== version) {
                var scriptSnapshot = this.hostCache.getScriptSnapshot(fileName);

                var editRange = this.hostCache.getChangeRange(fileName, this.currentFileVersion, this.currentSourceFile.scriptSnapshot);

                var start = new Date().getTime();
                sourceFile = updateLanguageServiceSourceFile(this.currentSourceFile, scriptSnapshot, version, editRange);
                this.log("SyntaxTreeCache.Initialize: updateSourceFile: " + (new Date().getTime() - start));
            }

            if (sourceFile) {
                // All done, ensure state is up to date
                this.currentFileVersion = version;
                this.currentFileName = fileName;
                this.currentSourceFile = sourceFile;
            }
        }

        public getCurrentSourceFile(fileName: string): SourceFile {
            this.initialize(fileName);
            return this.currentSourceFile;
        }

        public getCurrentScriptSnapshot(fileName: string): IScriptSnapshot {
            return this.getCurrentSourceFile(fileName).scriptSnapshot;
        }
    }

    function setSourceFileFields(sourceFile: SourceFile, scriptSnapshot: IScriptSnapshot, version: string) {
        sourceFile.version = version;
        sourceFile.scriptSnapshot = scriptSnapshot;
    }

    export function createLanguageServiceSourceFile(fileName: string, scriptSnapshot: IScriptSnapshot, scriptTarget: ScriptTarget, version: string, setNodeParents: boolean): SourceFile {
        var sourceFile = createSourceFile(fileName, scriptSnapshot.getText(0, scriptSnapshot.getLength()), scriptTarget, setNodeParents);
        setSourceFileFields(sourceFile, scriptSnapshot, version);
        // after full parsing we can use table with interned strings as name table
        sourceFile.nameTable = sourceFile.identifiers;
        return sourceFile;
    }

    export var disableIncrementalParsing = false;

    export function updateLanguageServiceSourceFile(sourceFile: SourceFile, scriptSnapshot: IScriptSnapshot, version: string, textChangeRange: TextChangeRange, aggressiveChecks?: boolean): SourceFile {
        // If we were given a text change range, and our version or open-ness changed, then 
        // incrementally parse this file.
        if (textChangeRange) {
            if (version !== sourceFile.version) {
                // Once incremental parsing is ready, then just call into this function.
                if (!disableIncrementalParsing) {
                    var newSourceFile = updateSourceFile(sourceFile, scriptSnapshot.getText(0, scriptSnapshot.getLength()), textChangeRange, aggressiveChecks);
                    setSourceFileFields(newSourceFile, scriptSnapshot, version);
                    // after incremental parsing nameTable might not be up-to-date
                    // drop it so it can be lazily recreated later
                    newSourceFile.nameTable = undefined;
                    return newSourceFile;
                }
            }
        }

        // Otherwise, just create a new source file.
        return createLanguageServiceSourceFile(sourceFile.fileName, scriptSnapshot, sourceFile.languageVersion, version, /*setNodeParents:*/ true);
    }

    export function createDocumentRegistry(): DocumentRegistry {
        var buckets: Map<Map<DocumentRegistryEntry>> = {};

        function getKeyFromCompilationSettings(settings: CompilerOptions): string {
            return "_" + settings.target; //  + "|" + settings.propagateEnumConstantoString()
        }

        function getBucketForCompilationSettings(settings: CompilerOptions, createIfMissing: boolean): Map<DocumentRegistryEntry> {
            var key = getKeyFromCompilationSettings(settings);
            var bucket = lookUp(buckets, key);
            if (!bucket && createIfMissing) {
                buckets[key] = bucket = {};
            }
            return bucket;
        }

        function reportStats() {
            var bucketInfoArray = Object.keys(buckets).filter(name => name && name.charAt(0) === '_').map(name => {
                var entries = lookUp(buckets, name);
                var sourceFiles: { name: string; refCount: number; references: string[]; }[] = [];
                for (var i in entries) {
                    var entry = entries[i];
                    sourceFiles.push({
                        name: i,
                        refCount: entry.refCount,
                        references: entry.owners.slice(0)
                    });
                }
                sourceFiles.sort((x, y) => y.refCount - x.refCount);
                return {
                    bucket: name,
                    sourceFiles
                };
            });
            return JSON.stringify(bucketInfoArray, null, 2);
        }

        function acquireDocument(
            fileName: string,
            compilationSettings: CompilerOptions,
            scriptSnapshot: IScriptSnapshot,
            version: string): SourceFile {

            var bucket = getBucketForCompilationSettings(compilationSettings, /*createIfMissing*/ true);
            var entry = lookUp(bucket, fileName);
            if (!entry) {
                var sourceFile = createLanguageServiceSourceFile(fileName, scriptSnapshot, compilationSettings.target, version, /*setNodeParents:*/ false);

                bucket[fileName] = entry = {
                    sourceFile: sourceFile,
                    refCount: 0,
                    owners: []
                };
            }
            entry.refCount++;

            return entry.sourceFile;
        }

        function updateDocument(
            sourceFile: SourceFile,
            fileName: string,
            compilationSettings: CompilerOptions,
            scriptSnapshot: IScriptSnapshot,
            version: string,
            textChangeRange: TextChangeRange
            ): SourceFile {

            var bucket = getBucketForCompilationSettings(compilationSettings, /*createIfMissing*/ false);
            Debug.assert(bucket !== undefined);
            var entry = lookUp(bucket, fileName);
            Debug.assert(entry !== undefined);

            entry.sourceFile = updateLanguageServiceSourceFile(entry.sourceFile, scriptSnapshot, version, textChangeRange);
            return entry.sourceFile;
        }

        function releaseDocument(fileName: string, compilationSettings: CompilerOptions): void {
            var bucket = getBucketForCompilationSettings(compilationSettings, false);
            Debug.assert(bucket !== undefined);

            var entry = lookUp(bucket, fileName);
            entry.refCount--;

            Debug.assert(entry.refCount >= 0);
            if (entry.refCount === 0) {
                delete bucket[fileName];
            }
        }

        return {
            acquireDocument,
            updateDocument,
            releaseDocument,
            reportStats
        };
    }

    export function preProcessFile(sourceText: string, readImportFiles = true): PreProcessedFileInfo {
        var referencedFiles: FileReference[] = [];
        var importedFiles: FileReference[] = [];
        var isNoDefaultLib = false;

        function processTripleSlashDirectives(): void {
            var commentRanges = getLeadingCommentRanges(sourceText, 0);
            forEach(commentRanges, commentRange => {
                var comment = sourceText.substring(commentRange.pos, commentRange.end);
                var referencePathMatchResult = getFileReferenceFromReferencePath(comment, commentRange);
                if (referencePathMatchResult) {
                    isNoDefaultLib = referencePathMatchResult.isNoDefaultLib;
                    var fileReference = referencePathMatchResult.fileReference;
                    if (fileReference) {
                        referencedFiles.push(fileReference);
                    }
                }
            });
        }

        function processImport(): void {
            scanner.setText(sourceText);
            var token = scanner.scan();
            // Look for:
            // import foo = module("foo");
            while (token !== SyntaxKind.EndOfFileToken) {
                if (token === SyntaxKind.ImportKeyword) {
                    token = scanner.scan();
                    if (token === SyntaxKind.Identifier) {
                        token = scanner.scan();
                        if (token === SyntaxKind.EqualsToken) {
                            token = scanner.scan();
                            if (token === SyntaxKind.RequireKeyword) {
                                token = scanner.scan();
                                if (token === SyntaxKind.OpenParenToken) {
                                    token = scanner.scan();
                                    if (token === SyntaxKind.StringLiteral) {
                                        var importPath = scanner.getTokenValue();
                                        var pos = scanner.getTokenPos();
                                        importedFiles.push({
                                            fileName: importPath,
                                            pos: pos,
                                            end: pos + importPath.length
                                        });
                                    }
                                }
                            }
                        }
                    }
                }
                token = scanner.scan();
            }
            scanner.setText(undefined);
        }

        if (readImportFiles) {
            processImport();
        }
        processTripleSlashDirectives();
        return { referencedFiles, importedFiles, isLibFile: isNoDefaultLib };
    }

    /// Helpers
    function getTargetLabel(referenceNode: Node, labelName: string): Identifier {
        while (referenceNode) {
            if (referenceNode.kind === SyntaxKind.LabeledStatement && (<LabeledStatement>referenceNode).label.text === labelName) {
                return (<LabeledStatement>referenceNode).label;
            }
            referenceNode = referenceNode.parent;
        }
        return undefined;
    }

    function isJumpStatementTarget(node: Node): boolean {
        return node.kind === SyntaxKind.Identifier &&
            (node.parent.kind === SyntaxKind.BreakStatement || node.parent.kind === SyntaxKind.ContinueStatement) &&
            (<BreakOrContinueStatement>node.parent).label === node;
    }

    function isLabelOfLabeledStatement(node: Node): boolean {
        return node.kind === SyntaxKind.Identifier &&
            node.parent.kind === SyntaxKind.LabeledStatement &&
            (<LabeledStatement>node.parent).label === node;
    }

    /**
     * Whether or not a 'node' is preceded by a label of the given string.
     * Note: 'node' cannot be a SourceFile.
     */
    function isLabeledBy(node: Node, labelName: string) {
        for (var owner = node.parent; owner.kind === SyntaxKind.LabeledStatement; owner = owner.parent) {
            if ((<LabeledStatement>owner).label.text === labelName) {
                return true;
            }
        }

        return false;
    }

    function isLabelName(node: Node): boolean {
        return isLabelOfLabeledStatement(node) || isJumpStatementTarget(node);
    }

    function isRightSideOfQualifiedName(node: Node) {
        return node.parent.kind === SyntaxKind.QualifiedName && (<QualifiedName>node.parent).right === node;
    }

    function isRightSideOfPropertyAccess(node: Node) {
        return node && node.parent && node.parent.kind === SyntaxKind.PropertyAccessExpression && (<PropertyAccessExpression>node.parent).name === node;
    }

    function isCallExpressionTarget(node: Node): boolean {
        if (isRightSideOfPropertyAccess(node)) {
            node = node.parent;
        }
        return node && node.parent && node.parent.kind === SyntaxKind.CallExpression && (<CallExpression>node.parent).expression === node;
    }

    function isNewExpressionTarget(node: Node): boolean {
        if (isRightSideOfPropertyAccess(node)) {
            node = node.parent;
        }
        return node && node.parent && node.parent.kind === SyntaxKind.NewExpression && (<CallExpression>node.parent).expression === node;
    }

    function isNameOfModuleDeclaration(node: Node) {
        return node.parent.kind === SyntaxKind.ModuleDeclaration && (<ModuleDeclaration>node.parent).name === node;
    }

    function isNameOfFunctionDeclaration(node: Node): boolean {
        return node.kind === SyntaxKind.Identifier &&
            isAnyFunction(node.parent) && (<FunctionLikeDeclaration>node.parent).name === node;
    }

    /** Returns true if node is a name of an object literal property, e.g. "a" in x = { "a": 1 } */
    function isNameOfPropertyAssignment(node: Node): boolean {
        return (node.kind === SyntaxKind.Identifier || node.kind === SyntaxKind.StringLiteral || node.kind === SyntaxKind.NumericLiteral) &&
            (node.parent.kind === SyntaxKind.PropertyAssignment || node.parent.kind === SyntaxKind.ShorthandPropertyAssignment) && (<PropertyDeclaration>node.parent).name === node;
    }

    function isLiteralNameOfPropertyDeclarationOrIndexAccess(node: Node): boolean {
        if (node.kind === SyntaxKind.StringLiteral || node.kind === SyntaxKind.NumericLiteral) {
            switch (node.parent.kind) {
                case SyntaxKind.PropertyDeclaration:
                case SyntaxKind.PropertySignature:
                case SyntaxKind.PropertyAssignment:
                case SyntaxKind.EnumMember:
                case SyntaxKind.MethodDeclaration:
                case SyntaxKind.MethodSignature:
                case SyntaxKind.GetAccessor:
                case SyntaxKind.SetAccessor:
                case SyntaxKind.ModuleDeclaration:
                    return (<Declaration>node.parent).name === node;
                case SyntaxKind.ElementAccessExpression:
                    return (<ElementAccessExpression>node.parent).argumentExpression === node;
            }
        }

        return false;
    }

    function isNameOfExternalModuleImportOrDeclaration(node: Node): boolean {
        if (node.kind === SyntaxKind.StringLiteral) {
            return isNameOfModuleDeclaration(node) ||
                (isExternalModuleImportDeclaration(node.parent.parent) && getExternalModuleImportDeclarationExpression(node.parent.parent) === node);
        }

        return false;
    }

    /** Returns true if the position is within a comment */
    function isInsideComment(sourceFile: SourceFile, token: Node, position: number): boolean {
        // The position has to be: 1. in the leading trivia (before token.getStart()), and 2. within a comment
        return position <= token.getStart(sourceFile) &&
            (isInsideCommentRange(getTrailingCommentRanges(sourceFile.text, token.getFullStart())) ||
                isInsideCommentRange(getLeadingCommentRanges(sourceFile.text, token.getFullStart())));

        function isInsideCommentRange(comments: CommentRange[]): boolean {
            return forEach(comments, comment => {
                // either we are 1. completely inside the comment, or 2. at the end of the comment
                if (comment.pos < position && position < comment.end) {
                    return true;
                }
                else if (position === comment.end) {
                    var text = sourceFile.text;
                    var width = comment.end - comment.pos;
                    // is single line comment or just /*
                    if (width <= 2 || text.charCodeAt(comment.pos + 1) === CharacterCodes.slash) {
                        return true;
                    }
                    else {
                        // is unterminated multi-line comment
                        return !(text.charCodeAt(comment.end - 1) === CharacterCodes.slash &&
                            text.charCodeAt(comment.end - 2) === CharacterCodes.asterisk);
                    }
                }
                return false;
            });
        }
    }

    const enum SemanticMeaning {
        None = 0x0,
        Value = 0x1,
        Type = 0x2,
        Namespace = 0x4,
        All = Value | Type | Namespace
    }

    const enum BreakContinueSearchType {
        None = 0x0,
        Unlabeled = 0x1,
        Labeled = 0x2,
        All = Unlabeled | Labeled
    }

    // A cache of completion entries for keywords, these do not change between sessions
    var keywordCompletions: CompletionEntry[] = [];
    for (var i = SyntaxKind.FirstKeyword; i <= SyntaxKind.LastKeyword; i++) {
        keywordCompletions.push({
            name: tokenToString(i),
            kind: ScriptElementKind.keyword,
            kindModifiers: ScriptElementKindModifier.none
        });
    }

    /* @internal */ export function getContainerNode(node: Node): Node {
        while (true) {
            node = node.parent;
            if (!node) {
                return undefined;
            }
            switch (node.kind) {
                case SyntaxKind.SourceFile:
                case SyntaxKind.MethodDeclaration:
                case SyntaxKind.MethodSignature:
                case SyntaxKind.FunctionDeclaration:
                case SyntaxKind.FunctionExpression:
                case SyntaxKind.GetAccessor:
                case SyntaxKind.SetAccessor:
                case SyntaxKind.ClassDeclaration:
                case SyntaxKind.InterfaceDeclaration:
                case SyntaxKind.EnumDeclaration:
                case SyntaxKind.ModuleDeclaration:
                    return node;
            }
        }
    }

    /* @internal */ export function getNodeKind(node: Node): string {
        switch (node.kind) {
            case SyntaxKind.ModuleDeclaration: return ScriptElementKind.moduleElement;
            case SyntaxKind.ClassDeclaration: return ScriptElementKind.classElement;
            case SyntaxKind.InterfaceDeclaration: return ScriptElementKind.interfaceElement;
            case SyntaxKind.TypeAliasDeclaration: return ScriptElementKind.typeElement;
            case SyntaxKind.EnumDeclaration: return ScriptElementKind.enumElement;
            case SyntaxKind.VariableDeclaration:
                return isConst(node)
                    ? ScriptElementKind.constElement
                    : isLet(node)
                        ? ScriptElementKind.letElement
                        : ScriptElementKind.variableElement;
            case SyntaxKind.FunctionDeclaration: return ScriptElementKind.functionElement;
            case SyntaxKind.GetAccessor: return ScriptElementKind.memberGetAccessorElement;
            case SyntaxKind.SetAccessor: return ScriptElementKind.memberSetAccessorElement;
            case SyntaxKind.MethodDeclaration:
            case SyntaxKind.MethodSignature:
                return ScriptElementKind.memberFunctionElement;
            case SyntaxKind.PropertyDeclaration:
            case SyntaxKind.PropertySignature:
                return ScriptElementKind.memberVariableElement;
            case SyntaxKind.IndexSignature: return ScriptElementKind.indexSignatureElement;
            case SyntaxKind.ConstructSignature: return ScriptElementKind.constructSignatureElement;
            case SyntaxKind.CallSignature: return ScriptElementKind.callSignatureElement;
            case SyntaxKind.Constructor: return ScriptElementKind.constructorImplementationElement;
            case SyntaxKind.TypeParameter: return ScriptElementKind.typeParameterElement;
            case SyntaxKind.EnumMember: return ScriptElementKind.variableElement;
            case SyntaxKind.Parameter: return (node.flags & NodeFlags.AccessibilityModifier) ? ScriptElementKind.memberVariableElement : ScriptElementKind.parameterElement;
        }
        return ScriptElementKind.unknown;
    }

    export function createLanguageService(host: LanguageServiceHost, documentRegistry: DocumentRegistry = createDocumentRegistry()): LanguageService {
        var syntaxTreeCache: SyntaxTreeCache = new SyntaxTreeCache(host);
        var ruleProvider: formatting.RulesProvider;
        var program: Program;

        // this checker is used to answer all LS questions except errors 
        var typeInfoResolver: TypeChecker;
        var useCaseSensitivefileNames = false;
        var cancellationToken = new CancellationTokenObject(host.getCancellationToken && host.getCancellationToken());
        var activeCompletionSession: CompletionSession;         // The current active completion session, used to get the completion entry details

        // Check if the localized messages json is set, otherwise query the host for it
        if (!localizedDiagnosticMessages && host.getLocalizedDiagnosticMessages) {
            localizedDiagnosticMessages = host.getLocalizedDiagnosticMessages();
        }

        function log(message: string) {
            if (host.log) {
                host.log(message);
            }
        }

        function getCanonicalFileName(fileName: string) {
            return useCaseSensitivefileNames ? fileName : fileName.toLowerCase();
        }

        function getValidSourceFile(fileName: string): SourceFile {
            var sourceFile = program.getSourceFile(getCanonicalFileName(fileName));
            if (!sourceFile) {
                throw new Error("Could not find file: '" + fileName + "'.");
            }
            return sourceFile;
        }

        function getRuleProvider(options: FormatCodeOptions) {
            // Ensure rules are initialized and up to date wrt to formatting options
            if (!ruleProvider) {
                ruleProvider = new formatting.RulesProvider();
            }

            ruleProvider.ensureUpToDate(options);
            return ruleProvider;
        }

        function synchronizeHostData(): void {
            // Get a fresh cache of the host information
            var hostCache = new HostCache(host);

            // If the program is already up-to-date, we can reuse it
            if (programUpToDate()) {
                return;
            }

            // IMPORTANT - It is critical from this moment onward that we do not check 
            // cancellation tokens.  We are about to mutate source files from a previous program
            // instance.  If we cancel midway through, we may end up in an inconsistent state where
            // the program points to old source files that have been invalidated because of 
            // incremental parsing.

            var oldSettings = program && program.getCompilerOptions();
            var newSettings = hostCache.compilationSettings();
            var changesInCompilationSettingsAffectSyntax = oldSettings && oldSettings.target !== newSettings.target;

            // Now create a new compiler
            var newProgram = createProgram(hostCache.getRootFileNames(), newSettings, {
                getSourceFile: getOrCreateSourceFile,
                getCancellationToken: () => cancellationToken,
                getCanonicalFileName: (fileName) => useCaseSensitivefileNames ? fileName : fileName.toLowerCase(),
                useCaseSensitiveFileNames: () => useCaseSensitivefileNames,
                getNewLine: () => host.getNewLine ? host.getNewLine() : "\r\n",
                getDefaultLibFileName: (options) => host.getDefaultLibFileName(options),
                writeFile: (fileName, data, writeByteOrderMark) => { },
                getCurrentDirectory: () => host.getCurrentDirectory()
            });

            // Release any files we have acquired in the old program but are 
            // not part of the new program.
            if (program) {
                var oldSourceFiles = program.getSourceFiles();
                for (var i = 0, n = oldSourceFiles.length; i < n; i++) {
                    var fileName = oldSourceFiles[i].fileName;
                    if (!newProgram.getSourceFile(fileName) || changesInCompilationSettingsAffectSyntax) {
                        documentRegistry.releaseDocument(fileName, oldSettings);
                    }
                }
            }

            program = newProgram;
            typeInfoResolver = program.getTypeChecker();

            return;

            function getOrCreateSourceFile(fileName: string): SourceFile {
                // The program is asking for this file, check first if the host can locate it.
                // If the host can not locate the file, then it does not exist. return undefined
                // to the program to allow reporting of errors for missing files.
                var hostFileInformation = hostCache.getOrCreateEntry(fileName);
                if (!hostFileInformation) {
                    return undefined;
                }

                // Check if the language version has changed since we last created a program; if they are the same,
                // it is safe to reuse the souceFiles; if not, then the shape of the AST can change, and the oldSourceFile
                // can not be reused. we have to dump all syntax trees and create new ones.
                if (!changesInCompilationSettingsAffectSyntax) {

                    // Check if the old program had this file already
                    var oldSourceFile = program && program.getSourceFile(fileName);
                    if (oldSourceFile) {
                        // This SourceFile is safe to reuse, return it
                        if (sourceFileUpToDate(oldSourceFile)) {
                            return oldSourceFile;
                        }

                        // We have an older version of the sourceFile, incrementally parse the changes
                        var textChangeRange = hostCache.getChangeRange(fileName, oldSourceFile.version, oldSourceFile.scriptSnapshot);
                        return documentRegistry.updateDocument(oldSourceFile, fileName, newSettings, hostFileInformation.scriptSnapshot, hostFileInformation.version, textChangeRange);
                    }
                }

                // Could not find this file in the old program, create a new SourceFile for it.
                return documentRegistry.acquireDocument(fileName, newSettings, hostFileInformation.scriptSnapshot, hostFileInformation.version);
            }

            function sourceFileUpToDate(sourceFile: SourceFile): boolean {
                return sourceFile && sourceFile.version === hostCache.getVersion(sourceFile.fileName);
            }

            function programUpToDate(): boolean {
                // If we haven't create a program yet, then it is not up-to-date
                if (!program) {
                    return false;
                }

                // If number of files in the program do not match, it is not up-to-date
                var rootFileNames = hostCache.getRootFileNames();
                if (program.getSourceFiles().length !== rootFileNames.length) {
                    return false;
                }

                // If any file is not up-to-date, then the whole program is not up-to-date
                for (var i = 0, n = rootFileNames.length; i < n; i++) {
                    if (!sourceFileUpToDate(program.getSourceFile(rootFileNames[i]))) {
                        return false;
                    }
                }

                // If the compilation settings do no match, then the program is not up-to-date
                return compareDataObjects(program.getCompilerOptions(), hostCache.compilationSettings());
            }
        }

        function getProgram(): Program {
            synchronizeHostData();

            return program;
        }

        /**
         * Clean up any semantic caches that are not needed. 
         * The host can call this method if it wants to jettison unused memory.
         * We will just dump the typeChecker and recreate a new one. this should have the effect of destroying all the semantic caches.
         */
        function cleanupSemanticCache(): void {
            if (program) {
                typeInfoResolver = program.getTypeChecker();
            }
        }

        function dispose(): void {
            if (program) {
                forEach(program.getSourceFiles(),
                    (f) => { documentRegistry.releaseDocument(f.fileName, program.getCompilerOptions()); });
            }
        }

        /// Diagnostics
        function getSyntacticDiagnostics(fileName: string) {
            synchronizeHostData();

            fileName = normalizeSlashes(fileName);

            return program.getSyntacticDiagnostics(getValidSourceFile(fileName));
        }

        /**
         * getSemanticDiagnostiscs return array of Diagnostics. If '-d' is not enabled, only report semantic errors
         * If '-d' enabled, report both semantic and emitter errors  
         */
        function getSemanticDiagnostics(fileName: string) {
            synchronizeHostData();

            fileName = normalizeSlashes(fileName)
            var targetSourceFile = getValidSourceFile(fileName);

            // Only perform the action per file regardless of '-out' flag as LanguageServiceHost is expected to call this function per file.
            // Therefore only get diagnostics for given file.

            var semanticDiagnostics = program.getSemanticDiagnostics(targetSourceFile);
            if (!program.getCompilerOptions().declaration) {
                return semanticDiagnostics;
            }

            // If '-d' is enabled, check for emitter error. One example of emitter error is export class implements non-export interface
            var declarationDiagnostics = program.getDeclarationDiagnostics(targetSourceFile);
            return semanticDiagnostics.concat(declarationDiagnostics);
        }

        function getCompilerOptionsDiagnostics() {
            synchronizeHostData();
            return program.getGlobalDiagnostics();
        }

        /// Completion
        function getValidCompletionEntryDisplayName(symbol: Symbol, target: ScriptTarget): string {
            var displayName = symbol.getName();
            if (displayName && displayName.length > 0) {
                var firstCharCode = displayName.charCodeAt(0);
                // First check of the displayName is not external module; if it is an external module, it is not valid entry
                if ((symbol.flags & SymbolFlags.Namespace) && (firstCharCode === CharacterCodes.singleQuote || firstCharCode === CharacterCodes.doubleQuote)) {
                    // If the symbol is external module, don't show it in the completion list
                    // (i.e declare module "http" { var x; } | // <= request completion here, "http" should not be there)
                    return undefined;
                }

                if (displayName && displayName.length >= 2 && firstCharCode === displayName.charCodeAt(displayName.length - 1) &&
                    (firstCharCode === CharacterCodes.singleQuote || firstCharCode === CharacterCodes.doubleQuote)) {
                    // If the user entered name for the symbol was quoted, removing the quotes is not enough, as the name could be an
                    // invalid identifier name. We need to check if whatever was inside the quotes is actually a valid identifier name.
                    displayName = displayName.substring(1, displayName.length - 1);
                }

                var isValid = isIdentifierStart(displayName.charCodeAt(0), target);
                for (var i = 1, n = displayName.length; isValid && i < n; i++) {
                    isValid = isIdentifierPart(displayName.charCodeAt(i), target);
                }


                if (isValid) {
                    return unescapeIdentifier(displayName);
                }
            }

            return undefined;
        }

        function createCompletionEntry(symbol: Symbol, typeChecker: TypeChecker, location: Node): CompletionEntry {
            // Try to get a valid display name for this symbol, if we could not find one, then ignore it. 
            // We would like to only show things that can be added after a dot, so for instance numeric properties can
            // not be accessed with a dot (a.1 <- invalid)
            var displayName = getValidCompletionEntryDisplayName(symbol, program.getCompilerOptions().target);
            if (!displayName) {
                return undefined;
            }

            // TODO(drosen): Right now we just permit *all* semantic meanings when calling 'getSymbolKind'
            //               which is permissible given that it is backwards compatible; but really we should consider
            //               passing the meaning for the node so that we don't report that a suggestion for a value is an interface.
            //               We COULD also just do what 'getSymbolModifiers' does, which is to use the first declaration.
            return {
                name: displayName,
                kind: getSymbolKind(symbol, typeChecker, location),
                kindModifiers: getSymbolModifiers(symbol)
            };
        }

        function getCompletionsAtPosition(fileName: string, position: number) {
            synchronizeHostData();

            fileName = normalizeSlashes(fileName);

            var syntacticStart = new Date().getTime();
            var sourceFile = getValidSourceFile(fileName);

            var start = new Date().getTime();
            var currentToken = getTokenAtPosition(sourceFile, position);
            log("getCompletionsAtPosition: Get current token: " + (new Date().getTime() - start));

            var start = new Date().getTime();
            // Completion not allowed inside comments, bail out if this is the case
            var insideComment = isInsideComment(sourceFile, currentToken, position);
            log("getCompletionsAtPosition: Is inside comment: " + (new Date().getTime() - start));

            if (insideComment) {
                log("Returning an empty list because completion was inside a comment.");
                return undefined;
            }

            // The decision to provide completion depends on the previous token, so find it
            // Note: previousToken can be undefined if we are the beginning of the file
            var start = new Date().getTime();
            var previousToken = findPrecedingToken(position, sourceFile);
            log("getCompletionsAtPosition: Get previous token 1: " + (new Date().getTime() - start));

            // The caret is at the end of an identifier; this is a partial identifier that we want to complete: e.g. a.toS|
            // Skip this partial identifier to the previous token
            if (previousToken && position <= previousToken.end && previousToken.kind === SyntaxKind.Identifier) {
                var start = new Date().getTime();
                previousToken = findPrecedingToken(previousToken.pos, sourceFile);
                log("getCompletionsAtPosition: Get previous token 2: " + (new Date().getTime() - start));
            }

            // Check if this is a valid completion location
            if (previousToken && isCompletionListBlocker(previousToken)) {
                log("Returning an empty list because completion was requested in an invalid position.");
                return undefined;
            }

            // Find the node where completion is requested on, in the case of a completion after a dot, it is the member access expression
            // other wise, it is a request for all visible symbols in the scope, and the node is the current location
            var node: Node;
            var isRightOfDot: boolean;
            if (previousToken && previousToken.kind === SyntaxKind.DotToken && previousToken.parent.kind === SyntaxKind.PropertyAccessExpression) {
                node = (<PropertyAccessExpression>previousToken.parent).expression;
                isRightOfDot = true;
            }
            else if (previousToken && previousToken.kind === SyntaxKind.DotToken && previousToken.parent.kind === SyntaxKind.QualifiedName) {
                node = (<QualifiedName>previousToken.parent).left;
                isRightOfDot = true;
            }
            else {
                node = currentToken;
                isRightOfDot = false;
            }

            // Clear the current activeCompletionSession for this session
            activeCompletionSession = {
                fileName: fileName,
                position: position,
                entries: [],
                symbols: {},
                typeChecker: typeInfoResolver
            };
            log("getCompletionsAtPosition: Syntactic work: " + (new Date().getTime() - syntacticStart));

            var location = getTouchingPropertyName(sourceFile, position);
            // Populate the completion list
            var semanticStart = new Date().getTime();
            if (isRightOfDot) {
                // Right of dot member completion list
                var symbols: Symbol[] = [];
                var isMemberCompletion = true;
                var isNewIdentifierLocation = false;

                if (node.kind === SyntaxKind.Identifier || node.kind === SyntaxKind.QualifiedName || node.kind === SyntaxKind.PropertyAccessExpression) {
                    var symbol = typeInfoResolver.getSymbolAtLocation(node);

                    // This is an alias, follow what it aliases
                    if (symbol && symbol.flags & SymbolFlags.Import) {
                        symbol = typeInfoResolver.getAliasedSymbol(symbol);
                    }

                    if (symbol && symbol.flags & SymbolFlags.HasExports) {
                        // Extract module or enum members
                        forEachValue(symbol.exports, symbol => {
                            if (typeInfoResolver.isValidPropertyAccess(<PropertyAccessExpression>(node.parent), symbol.name)) {
                                symbols.push(symbol);
                            }
                        });
                    }
                }

                var type = typeInfoResolver.getTypeAtLocation(node);
                if (type) {
                    // Filter private properties
                    forEach(type.getApparentProperties(), symbol => {
                        if (typeInfoResolver.isValidPropertyAccess(<PropertyAccessExpression>(node.parent), symbol.name)) {
                            symbols.push(symbol);
                        }
                    });
                }

                getCompletionEntriesFromSymbols(symbols, activeCompletionSession);
            }
            else {
                var containingObjectLiteral = getContainingObjectLiteralApplicableForCompletion(previousToken);
                if (containingObjectLiteral) {
                    // Object literal expression, look up possible property names from contextual type
                    isMemberCompletion = true;
                    isNewIdentifierLocation = true;

                    var contextualType = typeInfoResolver.getContextualType(containingObjectLiteral);
                    if (!contextualType) {
                        return undefined;
                    }

                    var contextualTypeMembers = typeInfoResolver.getPropertiesOfType(contextualType);
                    if (contextualTypeMembers && contextualTypeMembers.length > 0) {
                        // Add filtered items to the completion list
                        var filteredMembers = filterContextualMembersList(contextualTypeMembers, containingObjectLiteral.properties);
                        getCompletionEntriesFromSymbols(filteredMembers, activeCompletionSession);
                    }
                }
                else {
                    // Get scope members
                    isMemberCompletion = false;
                    isNewIdentifierLocation = isNewIdentifierDefinitionLocation(previousToken);

                    /// TODO filter meaning based on the current context
                    var symbolMeanings = SymbolFlags.Type | SymbolFlags.Value | SymbolFlags.Namespace | SymbolFlags.Import;
                    var symbols = typeInfoResolver.getSymbolsInScope(node, symbolMeanings);

                    getCompletionEntriesFromSymbols(symbols, activeCompletionSession);
                }
            }

            // Add keywords if this is not a member completion list
            if (!isMemberCompletion) {
                Array.prototype.push.apply(activeCompletionSession.entries, keywordCompletions);
            }
            log("getCompletionsAtPosition: Semantic work: " + (new Date().getTime() - semanticStart));

            return {
                isMemberCompletion,
                isNewIdentifierLocation,
                isBuilder : isNewIdentifierDefinitionLocation,  // temporary property used to match VS implementation
                entries: activeCompletionSession.entries
            };

            function getCompletionEntriesFromSymbols(symbols: Symbol[], session: CompletionSession): void {
                var start = new Date().getTime();
                forEach(symbols, symbol => {
                    var entry = createCompletionEntry(symbol, session.typeChecker, location);
                    if (entry) {
                        var id = escapeIdentifier(entry.name);
                        if (!lookUp(session.symbols, id)) {
                            session.entries.push(entry);
                            session.symbols[id] = symbol;
                        }
                    }
                });
                log("getCompletionsAtPosition: getCompletionEntriesFromSymbols: " + (new Date().getTime() - start));
            }

            function isCompletionListBlocker(previousToken: Node): boolean {
                var start = new Date().getTime();
                var result = isInStringOrRegularExpressionOrTemplateLiteral(previousToken) ||
                    isIdentifierDefinitionLocation(previousToken) ||
                    isRightOfIllegalDot(previousToken);
                log("getCompletionsAtPosition: isCompletionListBlocker: " + (new Date().getTime() - start));
                return result;
            }

            function isNewIdentifierDefinitionLocation(previousToken: Node): boolean {
                if (previousToken) {
                    var containingNodeKind = previousToken.parent.kind;
                    switch (previousToken.kind) {
                        case SyntaxKind.CommaToken:
                            return containingNodeKind === SyntaxKind.CallExpression                         // func( a, |
                                || containingNodeKind === SyntaxKind.Constructor                            // constructor( a, |   public, protected, private keywords are allowed here, so show completion
                                || containingNodeKind === SyntaxKind.NewExpression                          // new C(a, |
                                || containingNodeKind === SyntaxKind.ArrayLiteralExpression                 // [a, |
                                || containingNodeKind === SyntaxKind.BinaryExpression;                      // var x = (a, |

              
                        case SyntaxKind.OpenParenToken:
                            return containingNodeKind === SyntaxKind.CallExpression               // func( |
                                || containingNodeKind === SyntaxKind.Constructor                  // constructor( |
                                || containingNodeKind === SyntaxKind.NewExpression                // new C(a|
                                || containingNodeKind === SyntaxKind.ParenthesizedExpression;     // var x = (a|

                        case SyntaxKind.OpenBracketToken:
                            return containingNodeKind === SyntaxKind.ArrayLiteralExpression;                 // [ |

                        case SyntaxKind.ModuleKeyword:                               // module | 
                            return true;

                        case SyntaxKind.DotToken:
                            return containingNodeKind === SyntaxKind.ModuleDeclaration; // module A.|

                        case SyntaxKind.OpenBraceToken:
                            return containingNodeKind === SyntaxKind.ClassDeclaration;  // class A{ |

                        case SyntaxKind.EqualsToken:
                            return containingNodeKind === SyntaxKind.VariableDeclaration // var x = a|
                            || containingNodeKind === SyntaxKind.BinaryExpression;       // x = a|

                        case SyntaxKind.TemplateHead:
                            return containingNodeKind === SyntaxKind.TemplateExpression; // `aa ${|

                        case SyntaxKind.TemplateMiddle:
                            return containingNodeKind === SyntaxKind.TemplateSpan; // `aa ${10} dd ${|

                        case SyntaxKind.PublicKeyword:
                        case SyntaxKind.PrivateKeyword:
                        case SyntaxKind.ProtectedKeyword:
                            return containingNodeKind === SyntaxKind.PropertyDeclaration; // class A{ public |
                    }

                    // Previous token may have been a keyword that was converted to an identifier.
                    switch (previousToken.getText()) {
                        case "public":
                        case "protected":
                        case "private":
                            return true;
                    }
                }

                return false;
            }

            function isInStringOrRegularExpressionOrTemplateLiteral(previousToken: Node): boolean {
                if (previousToken.kind === SyntaxKind.StringLiteral
                    || previousToken.kind === SyntaxKind.RegularExpressionLiteral
                    || isTemplateLiteralKind(previousToken.kind)) {
                    // The position has to be either: 1. entirely within the token text, or 
                    // 2. at the end position of an unterminated token.
                    var start = previousToken.getStart();
                    var end = previousToken.getEnd();

                    if (start < position && position < end) {
                        return true;
                    }
                    else if (position === end) {
                        return !!(<LiteralExpression>previousToken).isUnterminated;
                    }
                }

                return false;
            }

            function getContainingObjectLiteralApplicableForCompletion(previousToken: Node): ObjectLiteralExpression {
                // The locations in an object literal expression that are applicable for completion are property name definition locations.

                if (previousToken) {
                    var parent = previousToken.parent;

                    switch (previousToken.kind) {
                        case SyntaxKind.OpenBraceToken:  // var x = { |
                        case SyntaxKind.CommaToken:      // var x = { a: 0, |
                            if (parent && parent.kind === SyntaxKind.ObjectLiteralExpression) {
                                return <ObjectLiteralExpression>parent;
                            }
                            break;
                    }
                }

                return undefined;
            }

            function isFunction(kind: SyntaxKind): boolean {
                switch (kind) {
                    case SyntaxKind.FunctionExpression:
                    case SyntaxKind.ArrowFunction:
                    case SyntaxKind.FunctionDeclaration:
                    case SyntaxKind.MethodDeclaration:
                    case SyntaxKind.MethodSignature:
                    case SyntaxKind.GetAccessor:
                    case SyntaxKind.SetAccessor:
                    case SyntaxKind.CallSignature:
                    case SyntaxKind.ConstructSignature:
                    case SyntaxKind.IndexSignature:
                        return true;
                }
                return false;
            }

            function isIdentifierDefinitionLocation(previousToken: Node): boolean {
                if (previousToken) {
                    var containingNodeKind = previousToken.parent.kind;
                    switch (previousToken.kind) {
                        case SyntaxKind.CommaToken:
                            return containingNodeKind === SyntaxKind.VariableDeclaration ||
                                containingNodeKind === SyntaxKind.VariableDeclarationList ||
                                containingNodeKind === SyntaxKind.VariableStatement ||
                                containingNodeKind === SyntaxKind.EnumDeclaration ||           // enum a { foo, |
                                isFunction(containingNodeKind) ||
                                containingNodeKind === SyntaxKind.ClassDeclaration ||          // class A<T, |
                                containingNodeKind === SyntaxKind.FunctionDeclaration ||       // function A<T, |
                                containingNodeKind === SyntaxKind.InterfaceDeclaration ||      // interface A<T, |
                                containingNodeKind === SyntaxKind.ArrayBindingPattern ||       //  var [x, y|
                                containingNodeKind === SyntaxKind.ObjectBindingPattern;        // function func({ x, y|

                        case SyntaxKind.DotToken:
                            return containingNodeKind === SyntaxKind.ArrayBindingPattern;       // var [.|

                        case SyntaxKind.OpenBracketToken:
                            return containingNodeKind === SyntaxKind.ArrayBindingPattern;         //  var [x|

                        case SyntaxKind.OpenParenToken:
                            return containingNodeKind === SyntaxKind.CatchClause ||
                                isFunction(containingNodeKind);

                        case SyntaxKind.OpenBraceToken:
                            return containingNodeKind === SyntaxKind.EnumDeclaration ||        // enum a { |
                                containingNodeKind === SyntaxKind.InterfaceDeclaration ||      // interface a { |
                                containingNodeKind === SyntaxKind.TypeLiteral ||               // var x : { |
                                containingNodeKind === SyntaxKind.ObjectBindingPattern;        // function func({ x|

                        case SyntaxKind.SemicolonToken:
                            return containingNodeKind === SyntaxKind.PropertySignature &&
                                (previousToken.parent.parent.kind === SyntaxKind.InterfaceDeclaration ||    // interface a { f; |
                                 previousToken.parent.parent.kind === SyntaxKind.TypeLiteral);           //  var x : { a; |

                        case SyntaxKind.LessThanToken:
                            return containingNodeKind === SyntaxKind.ClassDeclaration ||        // class A< |
                                containingNodeKind === SyntaxKind.FunctionDeclaration ||        // function A< |
                                containingNodeKind === SyntaxKind.InterfaceDeclaration ||       // interface A< |
                                isFunction(containingNodeKind);

                        case SyntaxKind.StaticKeyword:
                            return containingNodeKind === SyntaxKind.PropertyDeclaration;

                        case SyntaxKind.DotDotDotToken:
                            return containingNodeKind === SyntaxKind.Parameter ||
                                containingNodeKind === SyntaxKind.Constructor ||
                                (previousToken.parent.parent.kind === SyntaxKind.ArrayBindingPattern);  // var [ ...z|

                        case SyntaxKind.PublicKeyword:
                        case SyntaxKind.PrivateKeyword:
                        case SyntaxKind.ProtectedKeyword:
                            return containingNodeKind === SyntaxKind.Parameter;

                        case SyntaxKind.ClassKeyword:
                        case SyntaxKind.EnumKeyword:
                        case SyntaxKind.InterfaceKeyword:
                        case SyntaxKind.FunctionKeyword:
                        case SyntaxKind.VarKeyword:
                        case SyntaxKind.GetKeyword:
                        case SyntaxKind.SetKeyword:
                        case SyntaxKind.ImportKeyword:
                        case SyntaxKind.LetKeyword:
                        case SyntaxKind.ConstKeyword:
                        case SyntaxKind.YieldKeyword:
                            return true;
                    }

                    // Previous token may have been a keyword that was converted to an identifier.
                    switch (previousToken.getText()) {
                        case "class":
                        case "interface":
                        case "enum":
                        case "function":
                        case "var":
                        case "static":
                        case "let":
                        case "const":
                        case "yield":
                            return true;
                    }
                }

                return false;
            }

            function isRightOfIllegalDot(previousToken: Node): boolean {
                if (previousToken && previousToken.kind === SyntaxKind.NumericLiteral) {
                    var text = previousToken.getFullText();
                    return text.charAt(text.length - 1) === ".";
                }

                return false;
            }

            function filterContextualMembersList(contextualMemberSymbols: Symbol[], existingMembers: Declaration[]): Symbol[] {
                if (!existingMembers || existingMembers.length === 0) {
                    return contextualMemberSymbols;
                }

                var existingMemberNames: Map<boolean> = {};
                forEach(existingMembers, m => {
                    if (m.kind !== SyntaxKind.PropertyAssignment && m.kind !== SyntaxKind.ShorthandPropertyAssignment) {
                        // Ignore omitted expressions for missing members in the object literal
                        return;
                    }

                    if (m.getStart() <= position && position <= m.getEnd()) {
                        // If this is the current item we are editing right now, do not filter it out
                        return;
                    }

                    // TODO(jfreeman): Account for computed property name
                    existingMemberNames[(<Identifier>m.name).text] = true;
                });

                var filteredMembers: Symbol[] = [];
                forEach(contextualMemberSymbols, s => {
                    if (!existingMemberNames[s.name]) {
                        filteredMembers.push(s);
                    }
                });

                return filteredMembers;
            }
        }

        function getCompletionEntryDetails(fileName: string, position: number, entryName: string): CompletionEntryDetails {
            // Note: No need to call synchronizeHostData, as we have captured all the data we need
            //       in the getCompletionsAtPosition earlier
            fileName = normalizeSlashes(fileName);

            var sourceFile = getValidSourceFile(fileName);

            var session = activeCompletionSession;

            // Ensure that the current active completion session is still valid for this request
            if (!session || session.fileName !== fileName || session.position !== position) {
                return undefined;
            }

            var symbol = lookUp(activeCompletionSession.symbols, escapeIdentifier(entryName));
            if (symbol) {
                var location = getTouchingPropertyName(sourceFile, position);
                var completionEntry = createCompletionEntry(symbol, session.typeChecker, location);
                // TODO(drosen): Right now we just permit *all* semantic meanings when calling 'getSymbolKind'
                //               which is permissible given that it is backwards compatible; but really we should consider
                //               passing the meaning for the node so that we don't report that a suggestion for a value is an interface.
                //               We COULD also just do what 'getSymbolModifiers' does, which is to use the first declaration.
                Debug.assert(session.typeChecker.getTypeOfSymbolAtLocation(symbol, location) !== undefined, "Could not find type for symbol");
                var displayPartsDocumentationsAndSymbolKind = getSymbolDisplayPartsDocumentationAndSymbolKind(symbol, getValidSourceFile(fileName), location, session.typeChecker, location, SemanticMeaning.All);
                return {
                    name: entryName,
                    kind: displayPartsDocumentationsAndSymbolKind.symbolKind,
                    kindModifiers: completionEntry.kindModifiers,
                    displayParts: displayPartsDocumentationsAndSymbolKind.displayParts,
                    documentation: displayPartsDocumentationsAndSymbolKind.documentation
                };
            }
            else {
                // No symbol, it is a keyword
                return {
                    name: entryName,
                    kind: ScriptElementKind.keyword,
                    kindModifiers: ScriptElementKindModifier.none,
                    displayParts: [displayPart(entryName, SymbolDisplayPartKind.keyword)],
                    documentation: undefined
                };
            }
        }

        // TODO(drosen): use contextual SemanticMeaning.
        function getSymbolKind(symbol: Symbol, typeResolver: TypeChecker, location: Node): string {
            var flags = symbol.getFlags();

            if (flags & SymbolFlags.Class) return ScriptElementKind.classElement;
            if (flags & SymbolFlags.Enum) return ScriptElementKind.enumElement;
            if (flags & SymbolFlags.TypeAlias) return ScriptElementKind.typeElement;
            if (flags & SymbolFlags.Interface) return ScriptElementKind.interfaceElement;
            if (flags & SymbolFlags.TypeParameter) return ScriptElementKind.typeParameterElement;

            var result = getSymbolKindOfConstructorPropertyMethodAccessorFunctionOrVar(symbol, flags, typeResolver, location);
            if (result === ScriptElementKind.unknown) {
                if (flags & SymbolFlags.TypeParameter) return ScriptElementKind.typeParameterElement;
                if (flags & SymbolFlags.EnumMember) return ScriptElementKind.variableElement;
                if (flags & SymbolFlags.Import) return ScriptElementKind.alias;
                if (flags & SymbolFlags.Module) return ScriptElementKind.moduleElement;
            }

            return result;
        }

        function getSymbolKindOfConstructorPropertyMethodAccessorFunctionOrVar(symbol: Symbol, flags: SymbolFlags, typeResolver: TypeChecker, location: Node) {
            if (typeResolver.isUndefinedSymbol(symbol)) {
                return ScriptElementKind.variableElement;
            }
            if (typeResolver.isArgumentsSymbol(symbol)) {
                return ScriptElementKind.localVariableElement;
            }
            if (flags & SymbolFlags.Variable) {
                if (isFirstDeclarationOfSymbolParameter(symbol)) {
                    return ScriptElementKind.parameterElement;
                }
                else if (symbol.valueDeclaration && isConst(symbol.valueDeclaration)) {
                    return ScriptElementKind.constElement;
                }
                else if (forEach(symbol.declarations, isLet)) {
                    return ScriptElementKind.letElement;
                }
                return isLocalVariableOrFunction(symbol) ? ScriptElementKind.localVariableElement : ScriptElementKind.variableElement;
            }
            if (flags & SymbolFlags.Function) return isLocalVariableOrFunction(symbol) ? ScriptElementKind.localFunctionElement : ScriptElementKind.functionElement;
            if (flags & SymbolFlags.GetAccessor) return ScriptElementKind.memberGetAccessorElement;
            if (flags & SymbolFlags.SetAccessor) return ScriptElementKind.memberSetAccessorElement;
            if (flags & SymbolFlags.Method) return ScriptElementKind.memberFunctionElement;
            if (flags & SymbolFlags.Constructor) return ScriptElementKind.constructorImplementationElement;

            if (flags & SymbolFlags.Property) {
                if (flags & SymbolFlags.UnionProperty) {
                    // If union property is result of union of non method (property/accessors/variables), it is labeled as property
                    var unionPropertyKind = forEach(typeInfoResolver.getRootSymbols(symbol), rootSymbol => {
                        var rootSymbolFlags = rootSymbol.getFlags();
                        if (rootSymbolFlags & (SymbolFlags.PropertyOrAccessor | SymbolFlags.Variable)) {
                            return ScriptElementKind.memberVariableElement;
                        }
                        Debug.assert(!!(rootSymbolFlags & SymbolFlags.Method));
                    });
                    if (!unionPropertyKind) {
                        // If this was union of all methods, 
                        //make sure it has call signatures before we can label it as method
                        var typeOfUnionProperty = typeInfoResolver.getTypeOfSymbolAtLocation(symbol, location);
                        if (typeOfUnionProperty.getCallSignatures().length) {
                            return ScriptElementKind.memberFunctionElement;
                        }
                        return ScriptElementKind.memberVariableElement;
                    }
                    return unionPropertyKind;
                }
                return ScriptElementKind.memberVariableElement;
            }

            return ScriptElementKind.unknown;
        }

        function getTypeKind(type: Type): string {
            var flags = type.getFlags();

            if (flags & TypeFlags.Enum) return ScriptElementKind.enumElement;
            if (flags & TypeFlags.Class) return ScriptElementKind.classElement;
            if (flags & TypeFlags.Interface) return ScriptElementKind.interfaceElement;
            if (flags & TypeFlags.TypeParameter) return ScriptElementKind.typeParameterElement;
            if (flags & TypeFlags.Intrinsic) return ScriptElementKind.primitiveType;
            if (flags & TypeFlags.StringLiteral) return ScriptElementKind.primitiveType;

            return ScriptElementKind.unknown;
        }

        function getSymbolModifiers(symbol: Symbol): string {
            return symbol && symbol.declarations && symbol.declarations.length > 0
                ? getNodeModifiers(symbol.declarations[0])
                : ScriptElementKindModifier.none;
        }

        function getSymbolDisplayPartsDocumentationAndSymbolKind(symbol: Symbol, sourceFile: SourceFile, enclosingDeclaration: Node,
            typeResolver: TypeChecker, location: Node,
            // TODO(drosen): Currently completion entry details passes the SemanticMeaning.All instead of using semanticMeaning of location
            semanticMeaning = getMeaningFromLocation(location)) {
            var displayParts: SymbolDisplayPart[] = [];
            var documentation: SymbolDisplayPart[];
            var symbolFlags = symbol.flags;
            var symbolKind = getSymbolKindOfConstructorPropertyMethodAccessorFunctionOrVar(symbol, symbolFlags, typeResolver, location);
            var hasAddedSymbolInfo: boolean;
            // Class at constructor site need to be shown as constructor apart from property,method, vars
            if (symbolKind !== ScriptElementKind.unknown || symbolFlags & SymbolFlags.Class || symbolFlags & SymbolFlags.Import) {
                // If it is accessor they are allowed only if location is at name of the accessor
                if (symbolKind === ScriptElementKind.memberGetAccessorElement || symbolKind === ScriptElementKind.memberSetAccessorElement) {
                    symbolKind = ScriptElementKind.memberVariableElement;
                }

                var type = typeResolver.getTypeOfSymbolAtLocation(symbol, location);
                if (type) {
                    if (location.parent && location.parent.kind === SyntaxKind.PropertyAccessExpression) {
                        var right = (<PropertyAccessExpression>location.parent).name;
                        // Either the location is on the right of a property access, or on the left and the right is missing
                        if (right === location || (right && right.getFullWidth() === 0)) {
                            location = location.parent;
                        }
                    }

                    // try get the call/construct signature from the type if it matches
                    var callExpression: CallExpression;
                    if (location.kind === SyntaxKind.CallExpression || location.kind === SyntaxKind.NewExpression) {
                        callExpression = <CallExpression> location;
                    }
                    else if (isCallExpressionTarget(location) || isNewExpressionTarget(location)) {
                        callExpression = <CallExpression>location.parent;
                    }

                    if (callExpression) {
                        var candidateSignatures: Signature[] = [];
                        signature = typeResolver.getResolvedSignature(callExpression, candidateSignatures);
                        if (!signature && candidateSignatures.length) {
                            // Use the first candidate:
                            signature = candidateSignatures[0];
                        }

                        var useConstructSignatures = callExpression.kind === SyntaxKind.NewExpression || callExpression.expression.kind === SyntaxKind.SuperKeyword;
                        var allSignatures = useConstructSignatures ? type.getConstructSignatures() : type.getCallSignatures();

                        if (!contains(allSignatures, signature.target || signature)) {
                            // Get the first signature if there 
                            signature = allSignatures.length ? allSignatures[0] : undefined;
                        }

                        if (signature) {
                            if (useConstructSignatures && (symbolFlags & SymbolFlags.Class)) {
                                // Constructor
                                symbolKind = ScriptElementKind.constructorImplementationElement;
                                addPrefixForAnyFunctionOrVar(type.symbol, symbolKind);
                            }
                            else if (symbolFlags & SymbolFlags.Import) {
                                symbolKind = ScriptElementKind.alias;
                                displayParts.push(punctuationPart(SyntaxKind.OpenParenToken));
                                displayParts.push(textPart(symbolKind));
                                displayParts.push(punctuationPart(SyntaxKind.CloseParenToken));
                                displayParts.push(spacePart());
                                if (useConstructSignatures) {
                                    displayParts.push(keywordPart(SyntaxKind.NewKeyword));
                                    displayParts.push(spacePart());
                                }
                                addFullSymbolName(symbol);
                            }
                            else {
                                addPrefixForAnyFunctionOrVar(symbol, symbolKind);
                            }

                            switch (symbolKind) {
                                case ScriptElementKind.memberVariableElement:
                                case ScriptElementKind.variableElement:
                                case ScriptElementKind.constElement:
                                case ScriptElementKind.letElement:
                                case ScriptElementKind.parameterElement:
                                case ScriptElementKind.localVariableElement:
                                    // If it is call or construct signature of lambda's write type name
                                    displayParts.push(punctuationPart(SyntaxKind.ColonToken));
                                    displayParts.push(spacePart());
                                    if (useConstructSignatures) {
                                        displayParts.push(keywordPart(SyntaxKind.NewKeyword));
                                        displayParts.push(spacePart());
                                    }
                                    if (!(type.flags & TypeFlags.Anonymous)) {
                                        displayParts.push.apply(displayParts, symbolToDisplayParts(typeResolver, type.symbol, enclosingDeclaration, /*meaning*/ undefined, SymbolFormatFlags.WriteTypeParametersOrArguments));
                                    }
                                    addSignatureDisplayParts(signature, allSignatures, TypeFormatFlags.WriteArrowStyleSignature);
                                    break;

                                default:
                                    // Just signature
                                    addSignatureDisplayParts(signature, allSignatures);
                            }
                            hasAddedSymbolInfo = true;
                        }
                    }
                    else if ((isNameOfFunctionDeclaration(location) && !(symbol.flags & SymbolFlags.Accessor)) || // name of function declaration
                        (location.kind === SyntaxKind.ConstructorKeyword && location.parent.kind === SyntaxKind.Constructor)) { // At constructor keyword of constructor declaration
                        // get the signature from the declaration and write it
                        var signature: Signature;
                        var functionDeclaration = <FunctionLikeDeclaration>location.parent;
                        var allSignatures = functionDeclaration.kind === SyntaxKind.Constructor ? type.getConstructSignatures() : type.getCallSignatures();
                        if (!typeResolver.isImplementationOfOverload(functionDeclaration)) {
                            signature = typeResolver.getSignatureFromDeclaration(functionDeclaration);
                        }
                        else {
                            signature = allSignatures[0];
                        }

                        if (functionDeclaration.kind === SyntaxKind.Constructor) {
                            // show (constructor) Type(...) signature
                            symbolKind = ScriptElementKind.constructorImplementationElement;
                            addPrefixForAnyFunctionOrVar(type.symbol, symbolKind);
                        }
                        else {
                            // (function/method) symbol(..signature)
                            addPrefixForAnyFunctionOrVar(functionDeclaration.kind === SyntaxKind.CallSignature &&
                                !(type.symbol.flags & SymbolFlags.TypeLiteral || type.symbol.flags & SymbolFlags.ObjectLiteral) ? type.symbol : symbol, symbolKind);
                        }

                        addSignatureDisplayParts(signature, allSignatures);
                        hasAddedSymbolInfo = true;
                    }
                }
            }
            if (symbolFlags & SymbolFlags.Class && !hasAddedSymbolInfo) {
                displayParts.push(keywordPart(SyntaxKind.ClassKeyword));
                displayParts.push(spacePart());
                addFullSymbolName(symbol);
                writeTypeParametersOfSymbol(symbol, sourceFile);
            }
            if ((symbolFlags & SymbolFlags.Interface) && (semanticMeaning & SemanticMeaning.Type)) {
                addNewLineIfDisplayPartsExist();
                displayParts.push(keywordPart(SyntaxKind.InterfaceKeyword));
                displayParts.push(spacePart());
                addFullSymbolName(symbol);
                writeTypeParametersOfSymbol(symbol, sourceFile);
            }
            if (symbolFlags & SymbolFlags.TypeAlias) {
                addNewLineIfDisplayPartsExist();
                displayParts.push(keywordPart(SyntaxKind.TypeKeyword));
                displayParts.push(spacePart());
                addFullSymbolName(symbol);
                displayParts.push(spacePart());
                displayParts.push(operatorPart(SyntaxKind.EqualsToken));
                displayParts.push(spacePart());
                displayParts.push.apply(displayParts, typeToDisplayParts(typeResolver, typeResolver.getDeclaredTypeOfSymbol(symbol), enclosingDeclaration));
            }
            if (symbolFlags & SymbolFlags.Enum) {
                addNewLineIfDisplayPartsExist();
                if (forEach(symbol.declarations, isConstEnumDeclaration)) {
                    displayParts.push(keywordPart(SyntaxKind.ConstKeyword));
                    displayParts.push(spacePart());
                }
                displayParts.push(keywordPart(SyntaxKind.EnumKeyword));
                displayParts.push(spacePart());
                addFullSymbolName(symbol);
            }
            if (symbolFlags & SymbolFlags.Module) {
                addNewLineIfDisplayPartsExist();
                displayParts.push(keywordPart(SyntaxKind.ModuleKeyword));
                displayParts.push(spacePart());
                addFullSymbolName(symbol);
            }
            if ((symbolFlags & SymbolFlags.TypeParameter) && (semanticMeaning & SemanticMeaning.Type)) {
                addNewLineIfDisplayPartsExist();
                displayParts.push(punctuationPart(SyntaxKind.OpenParenToken));
                displayParts.push(textPart("type parameter"));
                displayParts.push(punctuationPart(SyntaxKind.CloseParenToken));
                displayParts.push(spacePart());
                addFullSymbolName(symbol);
                displayParts.push(spacePart());
                displayParts.push(keywordPart(SyntaxKind.InKeyword));
                displayParts.push(spacePart());
                if (symbol.parent) {
                    // Class/Interface type parameter
                    addFullSymbolName(symbol.parent, enclosingDeclaration);
                    writeTypeParametersOfSymbol(symbol.parent, enclosingDeclaration);
                }
                else {
                    // Method/function type parameter
                    var signatureDeclaration = <SignatureDeclaration>getDeclarationOfKind(symbol, SyntaxKind.TypeParameter).parent;
                    var signature = typeResolver.getSignatureFromDeclaration(signatureDeclaration);
                    if (signatureDeclaration.kind === SyntaxKind.ConstructSignature) {
                        displayParts.push(keywordPart(SyntaxKind.NewKeyword));
                        displayParts.push(spacePart());
                    }
                    else if (signatureDeclaration.kind !== SyntaxKind.CallSignature && signatureDeclaration.name) {
                        addFullSymbolName(signatureDeclaration.symbol);
                    }
                    displayParts.push.apply(displayParts, signatureToDisplayParts(typeResolver, signature, sourceFile, TypeFormatFlags.WriteTypeArgumentsOfSignature));
                }
            }
            if (symbolFlags & SymbolFlags.EnumMember) {
                addPrefixForAnyFunctionOrVar(symbol, "enum member");
                var declaration = symbol.declarations[0];
                if (declaration.kind === SyntaxKind.EnumMember) {
                    var constantValue = typeResolver.getConstantValue(<EnumMember>declaration);
                    if (constantValue !== undefined) {
                        displayParts.push(spacePart());
                        displayParts.push(operatorPart(SyntaxKind.EqualsToken));
                        displayParts.push(spacePart());
                        displayParts.push(displayPart(constantValue.toString(), SymbolDisplayPartKind.numericLiteral));
                    }
                }
            }
            if (symbolFlags & SymbolFlags.Import) {
                addNewLineIfDisplayPartsExist();
                displayParts.push(keywordPart(SyntaxKind.ImportKeyword));
                displayParts.push(spacePart());
                addFullSymbolName(symbol);
                ts.forEach(symbol.declarations, declaration => {
                    if (declaration.kind === SyntaxKind.ImportDeclaration) {
                        var importDeclaration = <ImportDeclaration>declaration;
                        if (isExternalModuleImportDeclaration(importDeclaration)) {
                            displayParts.push(spacePart());
                            displayParts.push(operatorPart(SyntaxKind.EqualsToken));
                            displayParts.push(spacePart());
                            displayParts.push(keywordPart(SyntaxKind.RequireKeyword));
                            displayParts.push(punctuationPart(SyntaxKind.OpenParenToken));
                            displayParts.push(displayPart(getTextOfNode(getExternalModuleImportDeclarationExpression(importDeclaration)), SymbolDisplayPartKind.stringLiteral));
                            displayParts.push(punctuationPart(SyntaxKind.CloseParenToken));
                        }
                        else {
                            var internalAliasSymbol = typeResolver.getSymbolAtLocation(importDeclaration.moduleReference);
                            if (internalAliasSymbol) {
                                displayParts.push(spacePart());
                                displayParts.push(operatorPart(SyntaxKind.EqualsToken));
                                displayParts.push(spacePart());
                                addFullSymbolName(internalAliasSymbol, enclosingDeclaration);
                            }
                        }
                        return true;
                    }
                });
            }
            if (!hasAddedSymbolInfo) {
                if (symbolKind !== ScriptElementKind.unknown) {
                    if (type) {
                        addPrefixForAnyFunctionOrVar(symbol, symbolKind);
                        // For properties, variables and local vars: show the type
                        if (symbolKind === ScriptElementKind.memberVariableElement ||
                            symbolFlags & SymbolFlags.Variable ||
                            symbolKind === ScriptElementKind.localVariableElement) {
                            displayParts.push(punctuationPart(SyntaxKind.ColonToken));
                            displayParts.push(spacePart());
                            // If the type is type parameter, format it specially
                            if (type.symbol && type.symbol.flags & SymbolFlags.TypeParameter) {
                                var typeParameterParts = mapToDisplayParts(writer => {
                                    typeResolver.getSymbolDisplayBuilder().buildTypeParameterDisplay(<TypeParameter>type, writer, enclosingDeclaration);
                                });
                                displayParts.push.apply(displayParts, typeParameterParts);
                            }
                            else {
                                displayParts.push.apply(displayParts, typeToDisplayParts(typeResolver, type, enclosingDeclaration));
                            }
                        }
                        else if (symbolFlags & SymbolFlags.Function ||
                            symbolFlags & SymbolFlags.Method ||
                            symbolFlags & SymbolFlags.Constructor ||
                            symbolFlags & SymbolFlags.Signature ||
                            symbolFlags & SymbolFlags.Accessor ||
                            symbolKind === ScriptElementKind.memberFunctionElement) {
                            var allSignatures = type.getCallSignatures();
                            addSignatureDisplayParts(allSignatures[0], allSignatures);
                        }
                    }
                }
                else {
                    symbolKind = getSymbolKind(symbol, typeResolver, location);
                }
            }

            if (!documentation) {
                documentation = symbol.getDocumentationComment();
            }

            return { displayParts, documentation, symbolKind };

            function addNewLineIfDisplayPartsExist() {
                if (displayParts.length) {
                    displayParts.push(lineBreakPart());
                }
            }

            function addFullSymbolName(symbol: Symbol, enclosingDeclaration?: Node) {
                var fullSymbolDisplayParts = symbolToDisplayParts(typeResolver, symbol, enclosingDeclaration || sourceFile, /*meaning*/ undefined,
                    SymbolFormatFlags.WriteTypeParametersOrArguments | SymbolFormatFlags.UseOnlyExternalAliasing);
                displayParts.push.apply(displayParts, fullSymbolDisplayParts);
            }

            function addPrefixForAnyFunctionOrVar(symbol: Symbol, symbolKind: string) {
                addNewLineIfDisplayPartsExist();
                if (symbolKind) {
                    displayParts.push(punctuationPart(SyntaxKind.OpenParenToken));
                    displayParts.push(textPart(symbolKind));
                    displayParts.push(punctuationPart(SyntaxKind.CloseParenToken));
                    displayParts.push(spacePart());
                    addFullSymbolName(symbol);
                }
            }

            function addSignatureDisplayParts(signature: Signature, allSignatures: Signature[], flags?: TypeFormatFlags) {
                displayParts.push.apply(displayParts, signatureToDisplayParts(typeResolver, signature, enclosingDeclaration, flags | TypeFormatFlags.WriteTypeArgumentsOfSignature));
                if (allSignatures.length > 1) {
                    displayParts.push(spacePart());
                    displayParts.push(punctuationPart(SyntaxKind.OpenParenToken));
                    displayParts.push(operatorPart(SyntaxKind.PlusToken));
                    displayParts.push(displayPart((allSignatures.length - 1).toString(), SymbolDisplayPartKind.numericLiteral));
                    displayParts.push(spacePart());
                    displayParts.push(textPart(allSignatures.length === 2 ? "overload" : "overloads"));
                    displayParts.push(punctuationPart(SyntaxKind.CloseParenToken));
                }
                documentation = signature.getDocumentationComment();
            }

            function writeTypeParametersOfSymbol(symbol: Symbol, enclosingDeclaration: Node) {
                var typeParameterParts = mapToDisplayParts(writer => {
                    typeResolver.getSymbolDisplayBuilder().buildTypeParameterDisplayFromSymbol(symbol, writer, enclosingDeclaration);
                });
                displayParts.push.apply(displayParts, typeParameterParts);
            }
        }

        function getQuickInfoAtPosition(fileName: string, position: number): QuickInfo {
            synchronizeHostData();

            fileName = normalizeSlashes(fileName);
            var sourceFile = getValidSourceFile(fileName);
            var node = getTouchingPropertyName(sourceFile, position);
            if (!node) {
                return undefined;
            }

            var symbol = typeInfoResolver.getSymbolAtLocation(node);
            if (!symbol) {
                // Try getting just type at this position and show
                switch (node.kind) {
                    case SyntaxKind.Identifier:
                    case SyntaxKind.PropertyAccessExpression:
                    case SyntaxKind.QualifiedName:
                    case SyntaxKind.ThisKeyword:
                    case SyntaxKind.SuperKeyword:
                        // For the identifiers/this/super etc get the type at position
                        var type = typeInfoResolver.getTypeAtLocation(node);
                        if (type) {
                            return {
                                kind: ScriptElementKind.unknown,
                                kindModifiers: ScriptElementKindModifier.none,
                                textSpan: createTextSpan(node.getStart(), node.getWidth()),
                                displayParts: typeToDisplayParts(typeInfoResolver, type, getContainerNode(node)),
                                documentation: type.symbol ? type.symbol.getDocumentationComment() : undefined
                            };
                        }
                }

                return undefined;
            }

            var displayPartsDocumentationsAndKind = getSymbolDisplayPartsDocumentationAndSymbolKind(symbol, sourceFile, getContainerNode(node), typeInfoResolver, node);
            return {
                kind: displayPartsDocumentationsAndKind.symbolKind,
                kindModifiers: getSymbolModifiers(symbol),
                textSpan: createTextSpan(node.getStart(), node.getWidth()),
                displayParts: displayPartsDocumentationsAndKind.displayParts,
                documentation: displayPartsDocumentationsAndKind.documentation
            };
        }

        /// Goto definition
        function getDefinitionAtPosition(fileName: string, position: number): DefinitionInfo[] {
            synchronizeHostData();

            fileName = normalizeSlashes(fileName);
            var sourceFile = getValidSourceFile(fileName);

            var node = getTouchingPropertyName(sourceFile, position);
            if (!node) {
                return undefined;
            }

            // Labels
            if (isJumpStatementTarget(node)) {
                var labelName = (<Identifier>node).text;
                var label = getTargetLabel((<BreakOrContinueStatement>node.parent), (<Identifier>node).text);
                return label ? [getDefinitionInfo(label, ScriptElementKind.label, labelName, /*containerName*/ undefined)] : undefined;
            }

            /// Triple slash reference comments
            var comment = forEach(sourceFile.referencedFiles, r => (r.pos <= position && position < r.end) ? r : undefined);
            if (comment) {
                var referenceFile = tryResolveScriptReference(program, sourceFile, comment);
                if (referenceFile) {
                    return [{
                        fileName: referenceFile.fileName,
                        textSpan: createTextSpanFromBounds(0, 0),
                        kind: ScriptElementKind.scriptElement,
                        name: comment.fileName,
                        containerName: undefined,
                        containerKind: undefined
                    }];
                }
                return undefined;
            }

            var symbol = typeInfoResolver.getSymbolAtLocation(node);

            // Could not find a symbol e.g. node is string or number keyword,
            // or the symbol was an internal symbol and does not have a declaration e.g. undefined symbol
            if (!symbol) {
                return undefined;
            }

            var result: DefinitionInfo[] = [];

            // Because name in short-hand property assignment has two different meanings: property name and property value,
            // using go-to-definition at such position should go to the variable declaration of the property value rather than
            // go to the declaration of the property name (in this case stay at the same position). However, if go-to-definition 
            // is performed at the location of property access, we would like to go to definition of the property in the short-hand
            // assignment. This case and others are handled by the following code.
            if (node.parent.kind === SyntaxKind.ShorthandPropertyAssignment) {
                var shorthandSymbol = typeInfoResolver.getShorthandAssignmentValueSymbol(symbol.valueDeclaration);
                var shorthandDeclarations = shorthandSymbol.getDeclarations();
                var shorthandSymbolKind = getSymbolKind(shorthandSymbol, typeInfoResolver, node);
                var shorthandSymbolName = typeInfoResolver.symbolToString(shorthandSymbol);
                var shorthandContainerName = typeInfoResolver.symbolToString(symbol.parent, node);
                forEach(shorthandDeclarations, declaration => {
                    result.push(getDefinitionInfo(declaration, shorthandSymbolKind, shorthandSymbolName, shorthandContainerName));
                });
                return result
            }

            var declarations = symbol.getDeclarations();
            var symbolName = typeInfoResolver.symbolToString(symbol); // Do not get scoped name, just the name of the symbol
            var symbolKind = getSymbolKind(symbol, typeInfoResolver, node);
            var containerSymbol = symbol.parent;
            var containerName = containerSymbol ? typeInfoResolver.symbolToString(containerSymbol, node) : "";

            if (!tryAddConstructSignature(symbol, node, symbolKind, symbolName, containerName, result) &&
                !tryAddCallSignature(symbol, node, symbolKind, symbolName, containerName, result)) {
                // Just add all the declarations. 
                forEach(declarations, declaration => {
                    result.push(getDefinitionInfo(declaration, symbolKind, symbolName, containerName));
                });
            }

            return result;

            function getDefinitionInfo(node: Node, symbolKind: string, symbolName: string, containerName: string): DefinitionInfo {
                return {
                    fileName: node.getSourceFile().fileName,
                    textSpan: createTextSpanFromBounds(node.getStart(), node.getEnd()),
                    kind: symbolKind,
                    name: symbolName,
                    containerKind: undefined,
                    containerName
                };
            }

            function tryAddSignature(signatureDeclarations: Declaration[], selectConstructors: boolean, symbolKind: string, symbolName: string, containerName: string, result: DefinitionInfo[]) {
                var declarations: Declaration[] = [];
                var definition: Declaration;

                forEach(signatureDeclarations, d => {
                    if ((selectConstructors && d.kind === SyntaxKind.Constructor) ||
                        (!selectConstructors && (d.kind === SyntaxKind.FunctionDeclaration || d.kind === SyntaxKind.MethodDeclaration || d.kind === SyntaxKind.MethodSignature))) {
                        declarations.push(d);
                        if ((<FunctionLikeDeclaration>d).body) definition = d;
                    }
                });

                if (definition) {
                    result.push(getDefinitionInfo(definition, symbolKind, symbolName, containerName));
                    return true;
                }
                else if (declarations.length) {
                    result.push(getDefinitionInfo(declarations[declarations.length - 1], symbolKind, symbolName, containerName));
                    return true;
                }

                return false;
            }

            function tryAddConstructSignature(symbol: Symbol, location: Node, symbolKind: string, symbolName: string, containerName: string, result: DefinitionInfo[]) {
                // Applicable only if we are in a new expression, or we are on a constructor declaration
                // and in either case the symbol has a construct signature definition, i.e. class
                if (isNewExpressionTarget(location) || location.kind === SyntaxKind.ConstructorKeyword) {
                    if (symbol.flags & SymbolFlags.Class) {
                        var classDeclaration = <ClassDeclaration>symbol.getDeclarations()[0];
                        Debug.assert(classDeclaration && classDeclaration.kind === SyntaxKind.ClassDeclaration);

                        return tryAddSignature(classDeclaration.members, /*selectConstructors*/ true, symbolKind, symbolName, containerName, result);
                    }
                }
                return false;
            }

            function tryAddCallSignature(symbol: Symbol, location: Node, symbolKind: string, symbolName: string, containerName: string, result: DefinitionInfo[]) {
                if (isCallExpressionTarget(location) || isNewExpressionTarget(location) || isNameOfFunctionDeclaration(location)) {
                    return tryAddSignature(symbol.declarations, /*selectConstructors*/ false, symbolKind, symbolName, containerName, result);
                }
                return false;
            }
        }

        /// References and Occurrences
        function getOccurrencesAtPosition(fileName: string, position: number): ReferenceEntry[] {
            synchronizeHostData();

            fileName = normalizeSlashes(fileName);
            var sourceFile = getValidSourceFile(fileName);

            var node = getTouchingWord(sourceFile, position);
            if (!node) {
                return undefined;
            }

            if (node.kind === SyntaxKind.Identifier || node.kind === SyntaxKind.ThisKeyword || node.kind === SyntaxKind.SuperKeyword ||
                isLiteralNameOfPropertyDeclarationOrIndexAccess(node) || isNameOfExternalModuleImportOrDeclaration(node)) {
                return getReferencesForNode(node, [sourceFile], /*searchOnlyInCurrentFile*/ true, /*findInStrings:*/ false, /*findInComments:*/ false);
            }

            switch (node.kind) {
                case SyntaxKind.IfKeyword:
                case SyntaxKind.ElseKeyword:
                    if (hasKind(node.parent, SyntaxKind.IfStatement)) {
                        return getIfElseOccurrences(<IfStatement>node.parent);
                    }
                    break;
                case SyntaxKind.ReturnKeyword:
                    if (hasKind(node.parent, SyntaxKind.ReturnStatement)) {
                        return getReturnOccurrences(<ReturnStatement>node.parent);
                    }
                    break;
                case SyntaxKind.ThrowKeyword:
                    if (hasKind(node.parent, SyntaxKind.ThrowStatement)) {
                        return getThrowOccurrences(<ThrowStatement>node.parent);
                    }
                    break;
                case SyntaxKind.CatchKeyword:
                    if (hasKind(parent(parent(node)), SyntaxKind.TryStatement)) {
                        return getTryCatchFinallyOccurrences(<TryStatement>node.parent.parent);
                    }
                    break;
                case SyntaxKind.TryKeyword:
                case SyntaxKind.FinallyKeyword:
                    if (hasKind(parent(node), SyntaxKind.TryStatement)) {
                        return getTryCatchFinallyOccurrences(<TryStatement>node.parent);
                    }
                    break;
                case SyntaxKind.SwitchKeyword:
                    if (hasKind(node.parent, SyntaxKind.SwitchStatement)) {
                        return getSwitchCaseDefaultOccurrences(<SwitchStatement>node.parent);
                    }
                    break;
                case SyntaxKind.CaseKeyword:
                case SyntaxKind.DefaultKeyword:
                    if (hasKind(parent(parent(node)), SyntaxKind.SwitchStatement)) {
                        return getSwitchCaseDefaultOccurrences(<SwitchStatement>node.parent.parent);
                    }
                    break;
                case SyntaxKind.BreakKeyword:
                case SyntaxKind.ContinueKeyword:
                    if (hasKind(node.parent, SyntaxKind.BreakStatement) || hasKind(node.parent, SyntaxKind.ContinueStatement)) {
                        return getBreakOrContinueStatementOccurences(<BreakOrContinueStatement>node.parent);
                    }
                    break;
                case SyntaxKind.ForKeyword:
                    if (hasKind(node.parent, SyntaxKind.ForStatement) ||
                        hasKind(node.parent, SyntaxKind.ForInStatement) ||
                        hasKind(node.parent, SyntaxKind.ForOfStatement)) {
                        return getLoopBreakContinueOccurrences(<IterationStatement>node.parent);
                    }
                    break;
                case SyntaxKind.WhileKeyword:
                case SyntaxKind.DoKeyword:
                    if (hasKind(node.parent, SyntaxKind.WhileStatement) || hasKind(node.parent, SyntaxKind.DoStatement)) {
                        return getLoopBreakContinueOccurrences(<IterationStatement>node.parent);
                    }
                    break;
                case SyntaxKind.ConstructorKeyword:
                    if (hasKind(node.parent, SyntaxKind.Constructor)) {
                        return getConstructorOccurrences(<ConstructorDeclaration>node.parent);
                    }
                    break;
                case SyntaxKind.GetKeyword:
                case SyntaxKind.SetKeyword:
                    if (hasKind(node.parent, SyntaxKind.GetAccessor) || hasKind(node.parent, SyntaxKind.SetAccessor)) {
                        return getGetAndSetOccurrences(<AccessorDeclaration>node.parent);
                    }
                default:
                    if (isModifier(node.kind) && node.parent &&
                        (isDeclaration(node.parent) || node.parent.kind === SyntaxKind.VariableStatement)) {
                        return getModifierOccurrences(node.kind, node.parent);
                    }
            }

            return undefined;

            function getIfElseOccurrences(ifStatement: IfStatement): ReferenceEntry[] {
                var keywords: Node[] = [];

                // Traverse upwards through all parent if-statements linked by their else-branches.
                while (hasKind(ifStatement.parent, SyntaxKind.IfStatement) && (<IfStatement>ifStatement.parent).elseStatement === ifStatement) {
                    ifStatement = <IfStatement>ifStatement.parent;
                }

                // Now traverse back down through the else branches, aggregating if/else keywords of if-statements.
                while (ifStatement) {
                    var children = ifStatement.getChildren();
                    pushKeywordIf(keywords, children[0], SyntaxKind.IfKeyword);

                    // Generally the 'else' keyword is second-to-last, so we traverse backwards.
                    for (var i = children.length - 1; i >= 0; i--) {
                        if (pushKeywordIf(keywords, children[i], SyntaxKind.ElseKeyword)) {
                            break;
                        }
                    }

                    if (!hasKind(ifStatement.elseStatement, SyntaxKind.IfStatement)) {
                        break
                    }

                    ifStatement = <IfStatement>ifStatement.elseStatement;
                }

                var result: ReferenceEntry[] = [];

                // We'd like to highlight else/ifs together if they are only separated by whitespace
                // (i.e. the keywords are separated by no comments, no newlines).
                for (var i = 0; i < keywords.length; i++) {
                    if (keywords[i].kind === SyntaxKind.ElseKeyword && i < keywords.length - 1) {
                        var elseKeyword = keywords[i];
                        var ifKeyword = keywords[i + 1]; // this *should* always be an 'if' keyword.

                        var shouldHighlightNextKeyword = true;

                        // Avoid recalculating getStart() by iterating backwards.
                        for (var j = ifKeyword.getStart() - 1; j >= elseKeyword.end; j--) {
                            if (!isWhiteSpace(sourceFile.text.charCodeAt(j))) {
                                shouldHighlightNextKeyword = false;
                                break;
                            }
                        }

                        if (shouldHighlightNextKeyword) {
                            result.push({
                                fileName: fileName,
                                textSpan: createTextSpanFromBounds(elseKeyword.getStart(), ifKeyword.end),
                                isWriteAccess: false
                            });
                            i++; // skip the next keyword
                            continue;
                        }
                    }

                    // Ordinary case: just highlight the keyword.
                    result.push(getReferenceEntryFromNode(keywords[i]));
                }

                return result;
            }

            function getReturnOccurrences(returnStatement: ReturnStatement): ReferenceEntry[] {
                var func = <FunctionLikeDeclaration>getContainingFunction(returnStatement);

                // If we didn't find a containing function with a block body, bail out.
                if (!(func && hasKind(func.body, SyntaxKind.Block))) {
                    return undefined;
                }

                var keywords: Node[] = []
                forEachReturnStatement(<Block>func.body, returnStatement => {
                    pushKeywordIf(keywords, returnStatement.getFirstToken(), SyntaxKind.ReturnKeyword);
                });

                // Include 'throw' statements that do not occur within a try block.
                forEach(aggregateOwnedThrowStatements(func.body), throwStatement => {
                    pushKeywordIf(keywords, throwStatement.getFirstToken(), SyntaxKind.ThrowKeyword);
                });

                return map(keywords, getReferenceEntryFromNode);
            }

            function getThrowOccurrences(throwStatement: ThrowStatement) {
                var owner = getThrowStatementOwner(throwStatement);

                if (!owner) {
                    return undefined;
                }

                var keywords: Node[] = [];

                forEach(aggregateOwnedThrowStatements(owner), throwStatement => {
                    pushKeywordIf(keywords, throwStatement.getFirstToken(), SyntaxKind.ThrowKeyword);
                });

                // If the "owner" is a function, then we equate 'return' and 'throw' statements in their
                // ability to "jump out" of the function, and include occurrences for both.
                if (isFunctionBlock(owner)) {
                    forEachReturnStatement(<Block>owner, returnStatement => {
                        pushKeywordIf(keywords, returnStatement.getFirstToken(), SyntaxKind.ReturnKeyword);
                    });
                }

                return map(keywords, getReferenceEntryFromNode);
            }

            /**
             * Aggregates all throw-statements within this node *without* crossing
             * into function boundaries and try-blocks with catch-clauses.
             */
            function aggregateOwnedThrowStatements(node: Node): ThrowStatement[] {
                var statementAccumulator: ThrowStatement[] = []
                aggregate(node);
                return statementAccumulator;

                function aggregate(node: Node): void {
                    if (node.kind === SyntaxKind.ThrowStatement) {
                        statementAccumulator.push(<ThrowStatement>node);
                    }
                    else if (node.kind === SyntaxKind.TryStatement) {
                        var tryStatement = <TryStatement>node;

                        if (tryStatement.catchClause) {
                            aggregate(tryStatement.catchClause);
                        }
                        else {
                            // Exceptions thrown within a try block lacking a catch clause
                            // are "owned" in the current context.
                            aggregate(tryStatement.tryBlock);
                        }

                        if (tryStatement.finallyBlock) {
                            aggregate(tryStatement.finallyBlock);
                        }
                    }
                    // Do not cross function boundaries.
                    else if (!isAnyFunction(node)) {
                        forEachChild(node, aggregate);
                    }
                };
            }

            /**
             * For lack of a better name, this function takes a throw statement and returns the
             * nearest ancestor that is a try-block (whose try statement has a catch clause),
             * function-block, or source file.
             */
            function getThrowStatementOwner(throwStatement: ThrowStatement): Node {
                var child: Node = throwStatement;

                while (child.parent) {
                    var parent = child.parent;

                    if (isFunctionBlock(parent) || parent.kind === SyntaxKind.SourceFile) {
                        return parent;
                    }
                    
                    // A throw-statement is only owned by a try-statement if the try-statement has
                    // a catch clause, and if the throw-statement occurs within the try block.
                    if (parent.kind === SyntaxKind.TryStatement) {
                        var tryStatement = <TryStatement>parent;

                        if (tryStatement.tryBlock === child && tryStatement.catchClause) {
                            return child;
                        }
                    }

                    child = parent;
                }

                return undefined;
            }

            function getTryCatchFinallyOccurrences(tryStatement: TryStatement): ReferenceEntry[] {
                var keywords: Node[] = [];

                pushKeywordIf(keywords, tryStatement.getFirstToken(), SyntaxKind.TryKeyword);

                if (tryStatement.catchClause) {
                    pushKeywordIf(keywords, tryStatement.catchClause.getFirstToken(), SyntaxKind.CatchKeyword);
                }

                if (tryStatement.finallyBlock) {
                    var finallyKeyword = findChildOfKind(tryStatement, SyntaxKind.FinallyKeyword, sourceFile);
                    pushKeywordIf(keywords, finallyKeyword, SyntaxKind.FinallyKeyword);
                }

                return map(keywords, getReferenceEntryFromNode);
            }

            function getLoopBreakContinueOccurrences(loopNode: IterationStatement): ReferenceEntry[] {
                var keywords: Node[] = [];

                if (pushKeywordIf(keywords, loopNode.getFirstToken(), SyntaxKind.ForKeyword, SyntaxKind.WhileKeyword, SyntaxKind.DoKeyword)) {
                    // If we succeeded and got a do-while loop, then start looking for a 'while' keyword.
                    if (loopNode.kind === SyntaxKind.DoStatement) {
                        var loopTokens = loopNode.getChildren();

                        for (var i = loopTokens.length - 1; i >= 0; i--) {
                            if (pushKeywordIf(keywords, loopTokens[i], SyntaxKind.WhileKeyword)) {
                                break;
                            }
                        }
                    }
                }

                var breaksAndContinues = aggregateAllBreakAndContinueStatements(loopNode.statement);

                forEach(breaksAndContinues, statement => {
                    if (ownsBreakOrContinueStatement(loopNode, statement)) {
                        pushKeywordIf(keywords, statement.getFirstToken(), SyntaxKind.BreakKeyword, SyntaxKind.ContinueKeyword);
                    }
                });

                return map(keywords, getReferenceEntryFromNode);
            }

            function getSwitchCaseDefaultOccurrences(switchStatement: SwitchStatement) {
                var keywords: Node[] = [];

                pushKeywordIf(keywords, switchStatement.getFirstToken(), SyntaxKind.SwitchKeyword);

                // Go through each clause in the switch statement, collecting the 'case'/'default' keywords.
                forEach(switchStatement.clauses, clause => {
                    pushKeywordIf(keywords, clause.getFirstToken(), SyntaxKind.CaseKeyword, SyntaxKind.DefaultKeyword);

                    var breaksAndContinues = aggregateAllBreakAndContinueStatements(clause);

                    forEach(breaksAndContinues, statement => {
                        if (ownsBreakOrContinueStatement(switchStatement, statement)) {
                            pushKeywordIf(keywords, statement.getFirstToken(), SyntaxKind.BreakKeyword);
                        }
                    });
                });

                return map(keywords, getReferenceEntryFromNode);
            }

            function getBreakOrContinueStatementOccurences(breakOrContinueStatement: BreakOrContinueStatement): ReferenceEntry[] {
                var owner = getBreakOrContinueOwner(breakOrContinueStatement);

                if (owner) {
                    switch (owner.kind) {
                        case SyntaxKind.ForStatement:
                        case SyntaxKind.ForInStatement:
                        case SyntaxKind.ForOfStatement:
                        case SyntaxKind.DoStatement:
                        case SyntaxKind.WhileStatement:
                            return getLoopBreakContinueOccurrences(<IterationStatement>owner)
                        case SyntaxKind.SwitchStatement:
                            return getSwitchCaseDefaultOccurrences(<SwitchStatement>owner);

                    }
                }

                return undefined;
            }

            function aggregateAllBreakAndContinueStatements(node: Node): BreakOrContinueStatement[] {
                var statementAccumulator: BreakOrContinueStatement[] = []
                aggregate(node);
                return statementAccumulator;

                function aggregate(node: Node): void {
                    if (node.kind === SyntaxKind.BreakStatement || node.kind === SyntaxKind.ContinueStatement) {
                        statementAccumulator.push(<BreakOrContinueStatement>node);
                    }
                    // Do not cross function boundaries.
                    else if (!isAnyFunction(node)) {
                        forEachChild(node, aggregate);
                    }
                };
            }

            function ownsBreakOrContinueStatement(owner: Node, statement: BreakOrContinueStatement): boolean {
                var actualOwner = getBreakOrContinueOwner(statement);

                return actualOwner && actualOwner === owner;
            }

            function getBreakOrContinueOwner(statement: BreakOrContinueStatement): Node {
                for (var node = statement.parent; node; node = node.parent) {
                    switch (node.kind) {
                        case SyntaxKind.SwitchStatement:
                            if (statement.kind === SyntaxKind.ContinueStatement) {
                                continue;
                            }
                        // Fall through.
                        case SyntaxKind.ForStatement:
                        case SyntaxKind.ForInStatement:
                        case SyntaxKind.ForOfStatement:
                        case SyntaxKind.WhileStatement:
                        case SyntaxKind.DoStatement:
                            if (!statement.label || isLabeledBy(node, statement.label.text)) {
                                return node;
                            }
                            break;
                        default:
                            // Don't cross function boundaries.
                            if (isAnyFunction(node)) {
                                return undefined;
                            }
                            break;
                    }
                }

                return undefined;
            }

            function getConstructorOccurrences(constructorDeclaration: ConstructorDeclaration): ReferenceEntry[] {
                var declarations = constructorDeclaration.symbol.getDeclarations()

                var keywords: Node[] = [];

                forEach(declarations, declaration => {
                    forEach(declaration.getChildren(), token => {
                        return pushKeywordIf(keywords, token, SyntaxKind.ConstructorKeyword);
                    });
                });

                return map(keywords, getReferenceEntryFromNode);
            }

            function getGetAndSetOccurrences(accessorDeclaration: AccessorDeclaration): ReferenceEntry[] {
                var keywords: Node[] = [];

                tryPushAccessorKeyword(accessorDeclaration.symbol, SyntaxKind.GetAccessor);
                tryPushAccessorKeyword(accessorDeclaration.symbol, SyntaxKind.SetAccessor);

                return map(keywords, getReferenceEntryFromNode);

                function tryPushAccessorKeyword(accessorSymbol: Symbol, accessorKind: SyntaxKind): void {
                    var accessor = getDeclarationOfKind(accessorSymbol, accessorKind);

                    if (accessor) {
                        forEach(accessor.getChildren(), child => pushKeywordIf(keywords, child, SyntaxKind.GetKeyword, SyntaxKind.SetKeyword));
                    }
                }
            }

            function getModifierOccurrences(modifier: SyntaxKind, declaration: Node) {
                var container = declaration.parent;

                // Make sure we only highlight the keyword when it makes sense to do so.
                if (declaration.flags & NodeFlags.AccessibilityModifier) {
                    if (!(container.kind === SyntaxKind.ClassDeclaration ||
                        (declaration.kind === SyntaxKind.Parameter && hasKind(container, SyntaxKind.Constructor)))) {
                        return undefined;
                    }
                }
                else if (declaration.flags & NodeFlags.Static) {
                    if (container.kind !== SyntaxKind.ClassDeclaration) {
                        return undefined;
                    }
                }
                else if (declaration.flags & (NodeFlags.Export | NodeFlags.Ambient)) {
                    if (!(container.kind === SyntaxKind.ModuleBlock || container.kind === SyntaxKind.SourceFile)) {
                        return undefined;
                    }
                }
                else { 
                    // unsupported modifier
                    return undefined;
                }

                var keywords: Node[] = [];
                var modifierFlag: NodeFlags = getFlagFromModifier(modifier);

                var nodes: Node[];
                switch (container.kind) {
                    case SyntaxKind.ModuleBlock:
                    case SyntaxKind.SourceFile:
                        nodes = (<Block>container).statements;
                        break;
                    case SyntaxKind.Constructor:
                        nodes = (<Node[]>(<ConstructorDeclaration>container).parameters).concat(
                            (<ClassDeclaration>container.parent).members);
                        break;
                    case SyntaxKind.ClassDeclaration:
                        nodes = (<ClassDeclaration>container).members;

                        // If we're an accessibility modifier, we're in an instance member and should search
                        // the constructor's parameter list for instance members as well.
                        if (modifierFlag & NodeFlags.AccessibilityModifier) {
                            var constructor = forEach((<ClassDeclaration>container).members, member => {
                                return member.kind === SyntaxKind.Constructor && <ConstructorDeclaration>member;
                            });

                            if (constructor) {
                                nodes = nodes.concat(constructor.parameters);
                            }
                        }
                        break;
                    default:
                        Debug.fail("Invalid container kind.")
                }

                forEach(nodes, node => {
                    if (node.modifiers && node.flags & modifierFlag) {
                        forEach(node.modifiers, child => pushKeywordIf(keywords, child, modifier));
                    }
                });

                return map(keywords, getReferenceEntryFromNode);

                function getFlagFromModifier(modifier: SyntaxKind) {
                    switch (modifier) {
                        case SyntaxKind.PublicKeyword:
                            return NodeFlags.Public;
                        case SyntaxKind.PrivateKeyword:
                            return NodeFlags.Private;
                        case SyntaxKind.ProtectedKeyword:
                            return NodeFlags.Protected;
                        case SyntaxKind.StaticKeyword:
                            return NodeFlags.Static;
                        case SyntaxKind.ExportKeyword:
                            return NodeFlags.Export;
                        case SyntaxKind.DeclareKeyword:
                            return NodeFlags.Ambient;
                        default:
                            Debug.fail();
                    }
                }
            }

            // returns true if 'node' is defined and has a matching 'kind'.
            function hasKind(node: Node, kind: SyntaxKind) {
                return node !== undefined && node.kind === kind;
            }

            // Null-propagating 'parent' function.
            function parent(node: Node): Node {
                return node && node.parent;
            }

            function pushKeywordIf(keywordList: Node[], token: Node, ...expected: SyntaxKind[]): boolean {
                if (token && contains(expected, token.kind)) {
                    keywordList.push(token);
                    return true;
                }

                return false;
            }
        }

        function findRenameLocations(fileName: string, position: number, findInStrings: boolean, findInComments: boolean): RenameLocation[] {
            return findReferences(fileName, position, findInStrings, findInComments);
        }

        function getReferencesAtPosition(fileName: string, position: number): ReferenceEntry[] {
            return findReferences(fileName, position, /*findInStrings:*/ false, /*findInComments:*/ false);
        }

        function findReferences(fileName: string, position: number, findInStrings: boolean, findInComments: boolean): ReferenceEntry[] {
            synchronizeHostData();

            fileName = normalizeSlashes(fileName);
            var sourceFile = getValidSourceFile(fileName);

            var node = getTouchingPropertyName(sourceFile, position);
            if (!node) {
                return undefined;
            }

            if (node.kind !== SyntaxKind.Identifier &&
                // TODO (drosen): This should be enabled in a later release - currently breaks rename.
                //node.kind !== SyntaxKind.ThisKeyword &&
                //node.kind !== SyntaxKind.SuperKeyword &&
                !isLiteralNameOfPropertyDeclarationOrIndexAccess(node) &&
                !isNameOfExternalModuleImportOrDeclaration(node)) {
                return undefined;
            }

            Debug.assert(node.kind === SyntaxKind.Identifier || node.kind === SyntaxKind.NumericLiteral || node.kind === SyntaxKind.StringLiteral);
            return getReferencesForNode(node, program.getSourceFiles(), /*searchOnlyInCurrentFile*/ false, findInStrings, findInComments);
        }

        function initializeNameTable(sourceFile: SourceFile): void {
            var nameTable: Map<string> = {};

            walk(sourceFile);
            sourceFile.nameTable = nameTable;

            function walk(node: Node) {
                switch (node.kind) {
                    case SyntaxKind.Identifier:
                        nameTable[(<Identifier>node).text] = (<Identifier>node).text;
                        break;
                    case SyntaxKind.StringLiteral:
                    case SyntaxKind.NumericLiteral:
                        nameTable[(<LiteralExpression>node).text] = (<LiteralExpression>node).text;
                        break;
                    default:
                        forEachChild(node, walk);
                }
            } 
        }

        function getReferencesForNode(node: Node, sourceFiles: SourceFile[], searchOnlyInCurrentFile: boolean, findInStrings: boolean, findInComments: boolean): ReferenceEntry[] {
            // Labels
            if (isLabelName(node)) {
                if (isJumpStatementTarget(node)) {
                    var labelDefinition = getTargetLabel((<BreakOrContinueStatement>node.parent), (<Identifier>node).text);
                    // if we have a label definition, look within its statement for references, if not, then
                    // the label is undefined, just return a set of one for the current node.
                    return labelDefinition ? getLabelReferencesInNode(labelDefinition.parent, labelDefinition) : [getReferenceEntryFromNode(node)];
                }
                else {
                    // it is a label definition and not a target, search within the parent labeledStatement
                    return getLabelReferencesInNode(node.parent, <Identifier>node);
                }
            }

            if (node.kind === SyntaxKind.ThisKeyword) {
                return getReferencesForThisKeyword(node, sourceFiles);
            }

            if (node.kind === SyntaxKind.SuperKeyword) {
                return getReferencesForSuperKeyword(node);
            }

            var symbol = typeInfoResolver.getSymbolAtLocation(node);

            // Could not find a symbol e.g. unknown identifier
            if (!symbol) {
                // Even if we did not find a symbol, we have an identifier, so there is at least
                // one reference that we know of. return that instead of undefined.
                return [getReferenceEntryFromNode(node)];
            }

            var declarations = symbol.declarations;

            // The symbol was an internal symbol and does not have a declaration e.g.undefined symbol
            if (!declarations || !declarations.length) {
                return undefined;
            }

            var result: ReferenceEntry[];

            // Compute the meaning from the location and the symbol it references
            var searchMeaning = getIntersectingMeaningFromDeclarations(getMeaningFromLocation(node), declarations);

            // Get the text to search for, we need to normalize it as external module names will have quote
            var declaredName = getDeclaredName(symbol);

            // Try to get the smallest valid scope that we can limit our search to;
            // otherwise we'll need to search globally (i.e. include each file).
            var scope = getSymbolScope(symbol);

            if (scope) {
                result = [];
                getReferencesInNode(scope, symbol, declaredName, node, searchMeaning, findInStrings, findInComments, result);
            }
            else {
                if (searchOnlyInCurrentFile) {
                    Debug.assert(sourceFiles.length === 1);
                    result = [];
                    getReferencesInNode(sourceFiles[0], symbol, declaredName, node, searchMeaning, findInStrings, findInComments, result);
                }
                else {
                    var internedName = getInternedName(symbol, declarations)
                    forEach(sourceFiles, sourceFile => {
                        cancellationToken.throwIfCancellationRequested();

                        if (!sourceFile.nameTable) {
                            initializeNameTable(sourceFile)
                        }

                        Debug.assert(sourceFile.nameTable !== undefined);

                        if (lookUp(sourceFile.nameTable, internedName)) {
                            result = result || [];
                            getReferencesInNode(sourceFile, symbol, declaredName, node, searchMeaning, findInStrings, findInComments, result);
                        }
                    });
                }
            }

            return result;

            function getDeclaredName(symbol: Symbol) {
                var name = typeInfoResolver.symbolToString(symbol);

                return stripQuotes(name);
            }

            function getInternedName(symbol: Symbol, declarations: Declaration[]): string {
                // Special case for function expressions, whose names are solely local to their bodies.
                var functionExpression = forEach(declarations, d => d.kind === SyntaxKind.FunctionExpression ? <FunctionExpression>d : undefined);

                // When a name gets interned into a SourceFile's 'identifiers' Map,
                // its name is escaped and stored in the same way its symbol name/identifier
                // name should be stored. Function expressions, however, are a special case,
                // because despite sometimes having a name, the binder unconditionally binds them
                // to a symbol with the name "__function".
                if (functionExpression && functionExpression.name) {
                    var name = functionExpression.name.text;
                }
                else {
                    var name = symbol.name;
                }

                return stripQuotes(name);
            }

            function stripQuotes(name: string) {
                var length = name.length;
                if (length >= 2 && name.charCodeAt(0) === CharacterCodes.doubleQuote && name.charCodeAt(length - 1) === CharacterCodes.doubleQuote) {
                    return name.substring(1, length - 1);
                };
                return name;
            }

            function getSymbolScope(symbol: Symbol): Node {
                // If this is private property or method, the scope is the containing class
                if (symbol.getFlags() && (SymbolFlags.Property | SymbolFlags.Method)) {
                    var privateDeclaration = forEach(symbol.getDeclarations(), d => (d.flags & NodeFlags.Private) ? d : undefined);
                    if (privateDeclaration) {
                        return getAncestor(privateDeclaration, SyntaxKind.ClassDeclaration);
                    }
                }

                // if this symbol is visible from its parent container, e.g. exported, then bail out
                // if symbol correspond to the union property - bail out
                if (symbol.parent || (symbol.getFlags() & SymbolFlags.UnionProperty)) {
                    return undefined;
                }

                var scope: Node = undefined;

                var declarations = symbol.getDeclarations();
                if (declarations) {
                    for (var i = 0, n = declarations.length; i < n; i++) {
                        var container = getContainerNode(declarations[i]);

                        if (!container) {
                            return undefined;
                        }

                        if (scope && scope !== container) {
                            // Different declarations have different containers, bail out
                            return undefined;
                        }

                        if (container.kind === SyntaxKind.SourceFile && !isExternalModule(<SourceFile>container)) {
                            // This is a global variable and not an external module, any declaration defined
                            // within this scope is visible outside the file
                            return undefined;
                        }

                        // The search scope is the container node
                        scope = container;
                    }
                }

                return scope;
            }

            function getPossibleSymbolReferencePositions(sourceFile: SourceFile, symbolName: string, start: number, end: number): number[] {
                var positions: number[] = [];

                /// TODO: Cache symbol existence for files to save text search
                // Also, need to make this work for unicode escapes.

                // Be resilient in the face of a symbol with no name or zero length name
                if (!symbolName || !symbolName.length) {
                    return positions;
                }

                var text = sourceFile.text;
                var sourceLength = text.length;
                var symbolNameLength = symbolName.length;

                var position = text.indexOf(symbolName, start);
                while (position >= 0) {
                    cancellationToken.throwIfCancellationRequested();

                    // If we are past the end, stop looking
                    if (position > end) break;

                    // We found a match.  Make sure it's not part of a larger word (i.e. the char 
                    // before and after it have to be a non-identifier char).
                    var endPosition = position + symbolNameLength;

                    if ((position === 0 || !isIdentifierPart(text.charCodeAt(position - 1), ScriptTarget.Latest)) &&
                        (endPosition === sourceLength || !isIdentifierPart(text.charCodeAt(endPosition), ScriptTarget.Latest))) {
                        // Found a real match.  Keep searching.  
                        positions.push(position);
                    }
                    position = text.indexOf(symbolName, position + symbolNameLength + 1);
                }

                return positions;
            }

            function getLabelReferencesInNode(container: Node, targetLabel: Identifier): ReferenceEntry[] {
                var result: ReferenceEntry[] = [];
                var sourceFile = container.getSourceFile();
                var labelName = targetLabel.text;
                var possiblePositions = getPossibleSymbolReferencePositions(sourceFile, labelName, container.getStart(), container.getEnd());
                forEach(possiblePositions, position => {
                    cancellationToken.throwIfCancellationRequested();

                    var node = getTouchingWord(sourceFile, position);
                    if (!node || node.getWidth() !== labelName.length) {
                        return;
                    }

                    // Only pick labels that are either the target label, or have a target that is the target label
                    if (node === targetLabel ||
                        (isJumpStatementTarget(node) && getTargetLabel(node, labelName) === targetLabel)) {
                        result.push(getReferenceEntryFromNode(node));
                    }
                });
                return result;
            }

            function isValidReferencePosition(node: Node, searchSymbolName: string): boolean {
                if (node) {
                    // Compare the length so we filter out strict superstrings of the symbol we are looking for
                    switch (node.kind) {
                        case SyntaxKind.Identifier:
                            return node.getWidth() === searchSymbolName.length;

                        case SyntaxKind.StringLiteral:
                            if (isLiteralNameOfPropertyDeclarationOrIndexAccess(node) ||
                                isNameOfExternalModuleImportOrDeclaration(node)) {
                                // For string literals we have two additional chars for the quotes
                                return node.getWidth() === searchSymbolName.length + 2;
                            }
                            break;

                        case SyntaxKind.NumericLiteral:
                            if (isLiteralNameOfPropertyDeclarationOrIndexAccess(node)) {
                                return node.getWidth() === searchSymbolName.length;
                            }
                            break;
                    }
                }

                return false;
            }

            /** Search within node "container" for references for a search value, where the search value is defined as a 
              * tuple of(searchSymbol, searchText, searchLocation, and searchMeaning).
              * searchLocation: a node where the search value 
              */
            function getReferencesInNode(container: Node,
                searchSymbol: Symbol,
                searchText: string,
                searchLocation: Node,
                searchMeaning: SemanticMeaning,
                findInStrings: boolean,
                findInComments: boolean,
                result: ReferenceEntry[]): void {
                var sourceFile = container.getSourceFile();
                var tripleSlashDirectivePrefixRegex = /^\/\/\/\s*</

                var possiblePositions = getPossibleSymbolReferencePositions(sourceFile, searchText, container.getStart(), container.getEnd());

                if (possiblePositions.length) {
                    // Build the set of symbols to search for, initially it has only the current symbol
                    var searchSymbols = populateSearchSymbolSet(searchSymbol, searchLocation);

                    forEach(possiblePositions, position => {
                        cancellationToken.throwIfCancellationRequested();

                        var referenceLocation = getTouchingPropertyName(sourceFile, position);
                        if (!isValidReferencePosition(referenceLocation, searchText)) {
                            // This wasn't the start of a token.  Check to see if it might be a 
                            // match in a comment or string if that's what the caller is asking
                            // for.
                            if ((findInStrings && isInString(position)) ||
                                (findInComments && isInComment(position))) {
                                result.push({
                                    fileName: sourceFile.fileName,
                                    textSpan: createTextSpan(position, searchText.length),
                                    isWriteAccess: false
                                });
                            }
                            return;
                        }

                        if (!(getMeaningFromLocation(referenceLocation) & searchMeaning)) {
                            return;
                        }

                        var referenceSymbol = typeInfoResolver.getSymbolAtLocation(referenceLocation);
                        if (referenceSymbol) {
                            var referenceSymbolDeclaration = referenceSymbol.valueDeclaration;
                            var shorthandValueSymbol = typeInfoResolver.getShorthandAssignmentValueSymbol(referenceSymbolDeclaration);
                            if (isRelatableToSearchSet(searchSymbols, referenceSymbol, referenceLocation)) {
                                result.push(getReferenceEntryFromNode(referenceLocation));
                            }
                            /* Because in short-hand property assignment, an identifier which stored as name of the short-hand property assignment
                             * has two meaning : property name and property value. Therefore when we do findAllReference at the position where
                             * an identifier is declared, the language service should return the position of the variable declaration as well as
                             * the position in short-hand property assignment excluding property accessing. However, if we do findAllReference at the
                             * position of property accessing, the referenceEntry of such position will be handled in the first case.
                             */
                            else if (!(referenceSymbol.flags & SymbolFlags.Transient) && searchSymbols.indexOf(shorthandValueSymbol) >= 0) {
                                result.push(getReferenceEntryFromNode(referenceSymbolDeclaration.name));
                            }
                        }
                    });
                }

                function isInString(position: number) {
                    var token = getTokenAtPosition(sourceFile, position);
                    return token && token.kind === SyntaxKind.StringLiteral && position > token.getStart();
                }

                function isInComment(position: number) {
                    var token = getTokenAtPosition(sourceFile, position);
                    if (token && position < token.getStart()) {
                        // First, we have to see if this position actually landed in a comment.
                        var commentRanges = getLeadingCommentRanges(sourceFile.text, token.pos);

                        // Then we want to make sure that it wasn't in a "///<" directive comment
                        // We don't want to unintentionally update a file name.
                        return forEach(commentRanges, c => {
                            if (c.pos < position && position < c.end) {
                                var commentText = sourceFile.text.substring(c.pos, c.end);
                                if (!tripleSlashDirectivePrefixRegex.test(commentText)) {
                                    return true;
                                }
                            }
                        });
                    }

                    return false;
                }
            }

            function getReferencesForSuperKeyword(superKeyword: Node): ReferenceEntry[] {
                var searchSpaceNode = getSuperContainer(superKeyword, /*includeFunctions*/ false);
                if (!searchSpaceNode) {
                    return undefined;
                }
                // Whether 'super' occurs in a static context within a class.
                var staticFlag = NodeFlags.Static;

                switch (searchSpaceNode.kind) {
                    case SyntaxKind.PropertyDeclaration:
                    case SyntaxKind.PropertySignature:
                    case SyntaxKind.MethodDeclaration:
                    case SyntaxKind.MethodSignature:
                    case SyntaxKind.Constructor:
                    case SyntaxKind.GetAccessor:
                    case SyntaxKind.SetAccessor:
                        staticFlag &= searchSpaceNode.flags;
                        searchSpaceNode = searchSpaceNode.parent; // re-assign to be the owning class
                        break;
                    default:
                        return undefined;
                }

                var result: ReferenceEntry[] = [];

                var sourceFile = searchSpaceNode.getSourceFile();
                var possiblePositions = getPossibleSymbolReferencePositions(sourceFile, "super", searchSpaceNode.getStart(), searchSpaceNode.getEnd());
                forEach(possiblePositions, position => {
                    cancellationToken.throwIfCancellationRequested();

                    var node = getTouchingWord(sourceFile, position);

                    if (!node || node.kind !== SyntaxKind.SuperKeyword) {
                        return;
                    }

                    var container = getSuperContainer(node, /*includeFunctions*/ false);

                    // If we have a 'super' container, we must have an enclosing class.
                    // Now make sure the owning class is the same as the search-space
                    // and has the same static qualifier as the original 'super's owner.
                    if (container && (NodeFlags.Static & container.flags) === staticFlag && container.parent.symbol === searchSpaceNode.symbol) {
                        result.push(getReferenceEntryFromNode(node));
                    }
                });

                return result;
            }

            function getReferencesForThisKeyword(thisOrSuperKeyword: Node, sourceFiles: SourceFile[]): ReferenceEntry[] {
                var searchSpaceNode = getThisContainer(thisOrSuperKeyword, /* includeArrowFunctions */ false);

                // Whether 'this' occurs in a static context within a class.
                var staticFlag = NodeFlags.Static;

                switch (searchSpaceNode.kind) {
                    case SyntaxKind.MethodDeclaration:
                    case SyntaxKind.MethodSignature:
                        if (isObjectLiteralMethod(searchSpaceNode)) {
                            break;
                        }
                    // fall through
                    case SyntaxKind.PropertyDeclaration:
                    case SyntaxKind.PropertySignature:
                    case SyntaxKind.Constructor:
                    case SyntaxKind.GetAccessor:
                    case SyntaxKind.SetAccessor:
                        staticFlag &= searchSpaceNode.flags
                        searchSpaceNode = searchSpaceNode.parent; // re-assign to be the owning class
                        break;
                    case SyntaxKind.SourceFile:
                        if (isExternalModule(<SourceFile>searchSpaceNode)) {
                            return undefined;
                        }
                    // Fall through
                    case SyntaxKind.FunctionDeclaration:
                    case SyntaxKind.FunctionExpression:
                        break;
                    // Computed properties in classes are not handled here because references to this are illegal,
                    // so there is no point finding references to them.
                    default:
                        return undefined;
                }

                var result: ReferenceEntry[] = [];

                if (searchSpaceNode.kind === SyntaxKind.SourceFile) {
                    forEach(sourceFiles, sourceFile => {
                        var possiblePositions = getPossibleSymbolReferencePositions(sourceFile, "this", sourceFile.getStart(), sourceFile.getEnd());
                        getThisReferencesInFile(sourceFile, sourceFile, possiblePositions, result);
                    });
                }
                else {
                    var sourceFile = searchSpaceNode.getSourceFile();
                    var possiblePositions = getPossibleSymbolReferencePositions(sourceFile, "this", searchSpaceNode.getStart(), searchSpaceNode.getEnd());
                    getThisReferencesInFile(sourceFile, searchSpaceNode, possiblePositions, result);
                }

                return result;

                function getThisReferencesInFile(sourceFile: SourceFile, searchSpaceNode: Node, possiblePositions: number[], result: ReferenceEntry[]): void {
                    forEach(possiblePositions, position => {
                        cancellationToken.throwIfCancellationRequested();

                        var node = getTouchingWord(sourceFile, position);
                        if (!node || node.kind !== SyntaxKind.ThisKeyword) {
                            return;
                        }

                        var container = getThisContainer(node, /* includeArrowFunctions */ false);

                        switch (searchSpaceNode.kind) {
                            case SyntaxKind.FunctionExpression:
                            case SyntaxKind.FunctionDeclaration:
                                if (searchSpaceNode.symbol === container.symbol) {
                                    result.push(getReferenceEntryFromNode(node));
                                }
                                break;
                            case SyntaxKind.MethodDeclaration:
                            case SyntaxKind.MethodSignature:
                                if (isObjectLiteralMethod(searchSpaceNode) && searchSpaceNode.symbol === container.symbol) {
                                    result.push(getReferenceEntryFromNode(node));
                                }
                                break;
                            case SyntaxKind.ClassDeclaration:
                                // Make sure the container belongs to the same class
                                // and has the appropriate static modifier from the original container.
                                if (container.parent && searchSpaceNode.symbol === container.parent.symbol && (container.flags & NodeFlags.Static) === staticFlag) {
                                    result.push(getReferenceEntryFromNode(node));
                                }
                                break;
                            case SyntaxKind.SourceFile:
                                if (container.kind === SyntaxKind.SourceFile && !isExternalModule(<SourceFile>container)) {
                                    result.push(getReferenceEntryFromNode(node));
                                }
                                break;
                        }
                    });
                }
            }

            function populateSearchSymbolSet(symbol: Symbol, location: Node): Symbol[] {
                // The search set contains at least the current symbol
                var result = [symbol];

                // If the location is in a context sensitive location (i.e. in an object literal) try
                // to get a contextual type for it, and add the property symbol from the contextual
                // type to the search set
                if (isNameOfPropertyAssignment(location)) {
                    forEach(getPropertySymbolsFromContextualType(location), contextualSymbol => {
                        result.push.apply(result, typeInfoResolver.getRootSymbols(contextualSymbol));
                    });

                    /* Because in short-hand property assignment, location has two meaning : property name and as value of the property
                     * When we do findAllReference at the position of the short-hand property assignment, we would want to have references to position of
                     * property name and variable declaration of the identifier.
                     * Like in below example, when querying for all references for an identifier 'name', of the property assignment, the language service
                     * should show both 'name' in 'obj' and 'name' in variable declaration
                     *      var name = "Foo";
                     *      var obj = { name };
                     * In order to do that, we will populate the search set with the value symbol of the identifier as a value of the property assignment
                     * so that when matching with potential reference symbol, both symbols from property declaration and variable declaration
                     * will be included correctly.
                     */
                    var shorthandValueSymbol = typeInfoResolver.getShorthandAssignmentValueSymbol(location.parent);
                    if (shorthandValueSymbol) {
                        result.push(shorthandValueSymbol);
                    }
                }

                // If this is a union property, add all the symbols from all its source symbols in all unioned types.
                // If the symbol is an instantiation from a another symbol (e.g. widened symbol) , add the root the list
                forEach(typeInfoResolver.getRootSymbols(symbol), rootSymbol => {
                    if (rootSymbol !== symbol) {
                        result.push(rootSymbol);
                    }

                    // Add symbol of properties/methods of the same name in base classes and implemented interfaces definitions
                    if (rootSymbol.parent && rootSymbol.parent.flags & (SymbolFlags.Class | SymbolFlags.Interface)) {
                        getPropertySymbolsFromBaseTypes(rootSymbol.parent, rootSymbol.getName(), result);
                    }
                });

                return result;
            }

            function getPropertySymbolsFromBaseTypes(symbol: Symbol, propertyName: string, result: Symbol[]): void {
                if (symbol && symbol.flags & (SymbolFlags.Class | SymbolFlags.Interface)) {
                    forEach(symbol.getDeclarations(), declaration => {
                        if (declaration.kind === SyntaxKind.ClassDeclaration) {
                            getPropertySymbolFromTypeReference(getClassBaseTypeNode(<ClassDeclaration>declaration));
                            forEach(getClassImplementedTypeNodes(<ClassDeclaration>declaration), getPropertySymbolFromTypeReference);
                        }
                        else if (declaration.kind === SyntaxKind.InterfaceDeclaration) {
                            forEach(getInterfaceBaseTypeNodes(<InterfaceDeclaration>declaration), getPropertySymbolFromTypeReference);
                        }
                    });
                }
                return;

                function getPropertySymbolFromTypeReference(typeReference: TypeReferenceNode) {
                    if (typeReference) {
                        var type = typeInfoResolver.getTypeAtLocation(typeReference);
                        if (type) {
                            var propertySymbol = typeInfoResolver.getPropertyOfType(type, propertyName);
                            if (propertySymbol) {
                                result.push(propertySymbol);
                            }

                            // Visit the typeReference as well to see if it directly or indirectly use that property
                            getPropertySymbolsFromBaseTypes(type.symbol, propertyName, result);
                        }
                    }
                }
            }

            function isRelatableToSearchSet(searchSymbols: Symbol[], referenceSymbol: Symbol, referenceLocation: Node): boolean {
                if (searchSymbols.indexOf(referenceSymbol) >= 0) {
                    return true;
                }

                // If the reference location is in an object literal, try to get the contextual type for the 
                // object literal, lookup the property symbol in the contextual type, and use this symbol to
                // compare to our searchSymbol
                if (isNameOfPropertyAssignment(referenceLocation)) {
                    return forEach(getPropertySymbolsFromContextualType(referenceLocation), contextualSymbol => {
                        return forEach(typeInfoResolver.getRootSymbols(contextualSymbol), s => searchSymbols.indexOf(s) >= 0);
                    });
                }

                // Unwrap symbols to get to the root (e.g. transient symbols as a result of widening)
                // Or a union property, use its underlying unioned symbols
                return forEach(typeInfoResolver.getRootSymbols(referenceSymbol), rootSymbol => {
                    // if it is in the list, then we are done
                    if (searchSymbols.indexOf(rootSymbol) >= 0) {
                        return true;
                    }

                    // Finally, try all properties with the same name in any type the containing type extended or implemented, and 
                    // see if any is in the list
                    if (rootSymbol.parent && rootSymbol.parent.flags & (SymbolFlags.Class | SymbolFlags.Interface)) {
                        var result: Symbol[] = [];
                        getPropertySymbolsFromBaseTypes(rootSymbol.parent, rootSymbol.getName(), result);
                        return forEach(result, s => searchSymbols.indexOf(s) >= 0);
                    }

                    return false;
                });
            }

            function getPropertySymbolsFromContextualType(node: Node): Symbol[] {
                if (isNameOfPropertyAssignment(node)) {
                    var objectLiteral = <ObjectLiteralExpression>node.parent.parent;
                    var contextualType = typeInfoResolver.getContextualType(objectLiteral);
                    var name = (<Identifier>node).text;
                    if (contextualType) {
                        if (contextualType.flags & TypeFlags.Union) {
                            // This is a union type, first see if the property we are looking for is a union property (i.e. exists in all types)
                            // if not, search the constituent types for the property
                            var unionProperty = contextualType.getProperty(name)
                            if (unionProperty) {
                                return [unionProperty];
                            }
                            else {
                                var result: Symbol[] = [];
                                forEach((<UnionType>contextualType).types, t => {
                                    var symbol = t.getProperty(name);
                                    if (symbol) {
                                        result.push(symbol);
                                    }
                                });
                                return result;
                            }
                        }
                        else {
                            var symbol = contextualType.getProperty(name);
                            if (symbol) {
                                return [symbol];
                            }
                        }
                    }
                }
                return undefined;
            }

            /** Given an initial searchMeaning, extracted from a location, widen the search scope based on the declarations
              * of the corresponding symbol. e.g. if we are searching for "Foo" in value position, but "Foo" references a class
              * then we need to widen the search to include type positions as well.
              * On the contrary, if we are searching for "Bar" in type position and we trace bar to an interface, and an uninstantiated
              * module, we want to keep the search limited to only types, as the two declarations (interface and uninstantiated module)
              * do not intersect in any of the three spaces.
              */
            function getIntersectingMeaningFromDeclarations(meaning: SemanticMeaning, declarations: Declaration[]): SemanticMeaning {
                if (declarations) {
                    do {
                        // The result is order-sensitive, for instance if initialMeaning === Namespace, and declarations = [class, instantiated module]
                        // we need to consider both as they initialMeaning intersects with the module in the namespace space, and the module
                        // intersects with the class in the value space.
                        // To achieve that we will keep iterating until the result stabilizes.

                        // Remember the last meaning
                        var lastIterationMeaning = meaning;

                        for (var i = 0, n = declarations.length; i < n; i++) {
                            var declarationMeaning = getMeaningFromDeclaration(declarations[i]);

                            if (declarationMeaning & meaning) {
                                meaning |= declarationMeaning;
                            }
                        }
                    } while (meaning !== lastIterationMeaning);
                }
                return meaning;
            }
        }

        function getReferenceEntryFromNode(node: Node): ReferenceEntry {
            var start = node.getStart();
            var end = node.getEnd();

            if (node.kind === SyntaxKind.StringLiteral) {
                start += 1;
                end -= 1;
            }

            return {
                fileName: node.getSourceFile().fileName,
                textSpan: createTextSpanFromBounds(start, end),
                isWriteAccess: isWriteAccess(node)
            };
        }

        /** A node is considered a writeAccess iff it is a name of a declaration or a target of an assignment */
        function isWriteAccess(node: Node): boolean {
            if (node.kind === SyntaxKind.Identifier && isDeclarationOrFunctionExpressionOrCatchVariableName(node)) {
                return true;
            }

            var parent = node.parent;
            if (parent) {
                if (parent.kind === SyntaxKind.PostfixUnaryExpression || parent.kind === SyntaxKind.PrefixUnaryExpression) {
                    return true;
                }
                else if (parent.kind === SyntaxKind.BinaryExpression && (<BinaryExpression>parent).left === node) {
                    var operator = (<BinaryExpression>parent).operator;
                    return SyntaxKind.FirstAssignment <= operator && operator <= SyntaxKind.LastAssignment;
                }
            }

            return false;
        }

        /// NavigateTo
        function getNavigateToItems(searchValue: string, maxResultCount?: number): NavigateToItem[] {
            synchronizeHostData();

<<<<<<< HEAD


            // Split search value in terms array
            var terms = searchValue.split(" ");

            // default NavigateTo approach: if search term contains only lower-case chars - use case-insensitive search, otherwise switch to case-sensitive version
            var searchTerms = map(terms, t => ({ caseSensitive: hasAnyUpperCaseCharacter(t), term: t }));

            var items: NavigateToItem[] = [];

            // Search the declarations in all files and output matched NavigateToItem into array of NavigateToItem[] 
            forEach(program.getSourceFiles(), sourceFile => {
                cancellationToken.throwIfCancellationRequested();

                var fileName = sourceFile.fileName;
                var declarations = sourceFile.getNamedDeclarations();
                for (var i = 0, n = declarations.length; i < n; i++) {
                    var declaration = declarations[i];
                    // TODO(jfreeman): Skip this declaration if it has a computed name
                    var name = (<Identifier>declaration.name).text;
                    var matchKind = getMatchKind(searchTerms, name);
                    if (matchKind !== MatchKind.none) {
                        var container = <Declaration>getContainerNode(declaration);
                        items.push({
                            name: name,
                            kind: getNodeKind(declaration),
                            kindModifiers: getNodeModifiers(declaration),
                            matchKind: MatchKind[matchKind],
                            fileName: fileName,
                            textSpan: createTextSpanFromBounds(declaration.getStart(), declaration.getEnd()),
                            // TODO(jfreeman): What should be the containerName when the container has a computed name?
                            containerName: container && container.name ? (<Identifier>container.name).text : "",
                            containerKind: container && container.name ? getNodeKind(container) : ""
                        });
                    }
                }
            });

            return items;

            function hasAnyUpperCaseCharacter(s: string): boolean {
                for (var i = 0, n = s.length; i < n; i++) {
                    var c = s.charCodeAt(i);
                    if ((CharacterCodes.A <= c && c <= CharacterCodes.Z) ||
                        (c >= CharacterCodes.maxAsciiCharacter && s.charAt(i).toLocaleLowerCase() !== s.charAt(i))) {
                        return true;
                    }
                }

                return false;
            }

            function getMatchKind(searchTerms: { caseSensitive: boolean; term: string }[], name: string): MatchKind {
                var matchKind = MatchKind.none;

                if (name) {
                    for (var j = 0, n = searchTerms.length; j < n; j++) {
                        var searchTerm = searchTerms[j];
                        var nameToSearch = searchTerm.caseSensitive ? name : name.toLocaleLowerCase();
                        // in case of case-insensitive search searchTerm.term will already be lower-cased
                        var index = nameToSearch.indexOf(searchTerm.term);
                        if (index < 0) {
                            // Didn't match.
                            return MatchKind.none;
                        }

                        var termKind = MatchKind.substring;
                        if (index === 0) {
                            // here we know that match occur at the beginning of the string.
                            // if search term and declName has the same length - we have an exact match, otherwise declName have longer length and this will be prefix match
                            termKind = name.length === searchTerm.term.length ? MatchKind.exact : MatchKind.prefix;
                        }

                        // Update our match kind if we don't have one, or if this match is better.
                        if (matchKind === MatchKind.none || termKind < matchKind) {
                            matchKind = termKind;
                        }
                    }
                }

                return matchKind;
            }
=======
            return ts.NavigateTo.getNavigateToItems(program, cancellationToken, searchValue, maxResultCount);
>>>>>>> 7393cf46
        }

        function containErrors(diagnostics: Diagnostic[]): boolean {
            return forEach(diagnostics, diagnostic => diagnostic.category === DiagnosticCategory.Error);
        }

        function getEmitOutput(fileName: string): EmitOutput {
            synchronizeHostData();

            fileName = normalizeSlashes(fileName);
            var sourceFile = getValidSourceFile(fileName);

            var outputFiles: OutputFile[] = [];

            function writeFile(fileName: string, data: string, writeByteOrderMark: boolean) {
                outputFiles.push({
                    name: fileName,
                    writeByteOrderMark: writeByteOrderMark,
                    text: data
                });
            }

            var emitOutput = program.emit(sourceFile, writeFile);

            return {
                outputFiles,
                emitSkipped: emitOutput.emitSkipped
            };
        }

        function getMeaningFromDeclaration(node: Node): SemanticMeaning {
            switch (node.kind) {
                case SyntaxKind.Parameter:
                case SyntaxKind.VariableDeclaration:
                case SyntaxKind.BindingElement:
                case SyntaxKind.PropertyDeclaration:
                case SyntaxKind.PropertySignature:
                case SyntaxKind.PropertyAssignment:
                case SyntaxKind.ShorthandPropertyAssignment:
                case SyntaxKind.EnumMember:
                case SyntaxKind.MethodDeclaration:
                case SyntaxKind.MethodSignature:
                case SyntaxKind.Constructor:
                case SyntaxKind.GetAccessor:
                case SyntaxKind.SetAccessor:
                case SyntaxKind.FunctionDeclaration:
                case SyntaxKind.FunctionExpression:
                case SyntaxKind.ArrowFunction:
                case SyntaxKind.CatchClause:
                    return SemanticMeaning.Value;

                case SyntaxKind.TypeParameter:
                case SyntaxKind.InterfaceDeclaration:
                case SyntaxKind.TypeAliasDeclaration:
                case SyntaxKind.TypeLiteral:
                    return SemanticMeaning.Type;

                case SyntaxKind.ClassDeclaration:
                case SyntaxKind.EnumDeclaration:
                    return SemanticMeaning.Value | SemanticMeaning.Type;

                case SyntaxKind.ModuleDeclaration:
                    if ((<ModuleDeclaration>node).name.kind === SyntaxKind.StringLiteral) {
                        return SemanticMeaning.Namespace | SemanticMeaning.Value;
                    }
                    else if (getModuleInstanceState(node) === ModuleInstanceState.Instantiated) {
                        return SemanticMeaning.Namespace | SemanticMeaning.Value;
                    }
                    else {
                        return SemanticMeaning.Namespace;
                    }

                case SyntaxKind.ImportDeclaration:
                    return SemanticMeaning.Value | SemanticMeaning.Type | SemanticMeaning.Namespace;

                // An external module can be a Value
                case SyntaxKind.SourceFile:
                    return SemanticMeaning.Namespace | SemanticMeaning.Value;
            }
            Debug.fail("Unknown declaration type");
        }

        function isTypeReference(node: Node): boolean {
            if (isRightSideOfQualifiedName(node)) {
                node = node.parent;
            }

            return node.parent.kind === SyntaxKind.TypeReference;
        }

        function isNamespaceReference(node: Node): boolean {
            var root = node;
            var isLastClause = true;
            if (root.parent.kind === SyntaxKind.QualifiedName) {
                while (root.parent && root.parent.kind === SyntaxKind.QualifiedName)
                    root = root.parent;

                isLastClause = (<QualifiedName>root).right === node;
            }

            return root.parent.kind === SyntaxKind.TypeReference && !isLastClause;
        }

        function isInRightSideOfImport(node: Node) {
            while (node.parent.kind === SyntaxKind.QualifiedName) {
                node = node.parent;
            }
            return isInternalModuleImportDeclaration(node.parent) && (<ImportDeclaration>node.parent).moduleReference === node;
        }

        function getMeaningFromRightHandSideOfImport(node: Node) {
            Debug.assert(node.kind === SyntaxKind.Identifier);

            //     import a = |b|; // Namespace
            //     import a = |b.c|; // Value, type, namespace
            //     import a = |b.c|.d; // Namespace

            if (node.parent.kind === SyntaxKind.QualifiedName &&
                (<QualifiedName>node.parent).right === node &&
                node.parent.parent.kind === SyntaxKind.ImportDeclaration) {
                return SemanticMeaning.Value | SemanticMeaning.Type | SemanticMeaning.Namespace;
            }
            return SemanticMeaning.Namespace;
        }

        function getMeaningFromLocation(node: Node): SemanticMeaning {
            if (node.parent.kind === SyntaxKind.ExportAssignment) {
                return SemanticMeaning.Value | SemanticMeaning.Type | SemanticMeaning.Namespace;
            }
            else if (isInRightSideOfImport(node)) {
                return getMeaningFromRightHandSideOfImport(node);
            }
            else if (isDeclarationOrFunctionExpressionOrCatchVariableName(node)) {
                return getMeaningFromDeclaration(node.parent);
            }
            else if (isTypeReference(node)) {
                return SemanticMeaning.Type;
            }
            else if (isNamespaceReference(node)) {
                return SemanticMeaning.Namespace;
            }
            else {
                return SemanticMeaning.Value;
            }
        }

        // Signature help
        /**
         * This is a semantic operation.
         */
        function getSignatureHelpItems(fileName: string, position: number): SignatureHelpItems {
            synchronizeHostData();

            fileName = normalizeSlashes(fileName);
            var sourceFile = getValidSourceFile(fileName);

            return SignatureHelp.getSignatureHelpItems(sourceFile, position, typeInfoResolver, cancellationToken);
        }

        /// Syntactic features
        function getCurrentSourceFile(fileName: string): SourceFile {
            fileName = normalizeSlashes(fileName);
            var currentSourceFile = syntaxTreeCache.getCurrentSourceFile(fileName);
            return currentSourceFile;
        }

        function getNameOrDottedNameSpan(fileName: string, startPos: number, endPos: number): TextSpan {
            fileName = ts.normalizeSlashes(fileName);
            // Get node at the location
            var node = getTouchingPropertyName(getCurrentSourceFile(fileName), startPos);

            if (!node) {
                return;
            }

            switch (node.kind) {
                case SyntaxKind.PropertyAccessExpression:
                case SyntaxKind.QualifiedName:
                case SyntaxKind.StringLiteral:
                case SyntaxKind.FalseKeyword:
                case SyntaxKind.TrueKeyword:
                case SyntaxKind.NullKeyword:
                case SyntaxKind.SuperKeyword:
                case SyntaxKind.ThisKeyword:
                case SyntaxKind.Identifier:
                    break;

                // Cant create the text span
                default:
                    return;
            }

            var nodeForStartPos = node;
            while (true) {
                if (isRightSideOfPropertyAccess(nodeForStartPos) || isRightSideOfQualifiedName(nodeForStartPos)) {
                    // If on the span is in right side of the the property or qualified name, return the span from the qualified name pos to end of this node
                    nodeForStartPos = nodeForStartPos.parent;
                }
                else if (isNameOfModuleDeclaration(nodeForStartPos)) {
                    // If this is name of a module declarations, check if this is right side of dotted module name
                    // If parent of the module declaration which is parent of this node is module declaration and its body is the module declaration that this node is name of 
                    // Then this name is name from dotted module
                    if (nodeForStartPos.parent.parent.kind === SyntaxKind.ModuleDeclaration &&
                        (<ModuleDeclaration>nodeForStartPos.parent.parent).body === nodeForStartPos.parent) {
                        // Use parent module declarations name for start pos
                        nodeForStartPos = (<ModuleDeclaration>nodeForStartPos.parent.parent).name;
                    }
                    else {
                        // We have to use this name for start pos
                        break;
                    }
                }
                else {
                    // Is not a member expression so we have found the node for start pos
                    break;
                }
            }

            return createTextSpanFromBounds(nodeForStartPos.getStart(), node.getEnd());
        }

        function getBreakpointStatementAtPosition(fileName: string, position: number) {
            // doesn't use compiler - no need to synchronize with host
            fileName = ts.normalizeSlashes(fileName);
            return BreakpointResolver.spanInSourceFileAtLocation(getCurrentSourceFile(fileName), position);
        }

        function getNavigationBarItems(fileName: string): NavigationBarItem[] {
            fileName = normalizeSlashes(fileName);

            return NavigationBar.getNavigationBarItems(getCurrentSourceFile(fileName));
        }

        function getSemanticClassifications(fileName: string, span: TextSpan): ClassifiedSpan[] {
            synchronizeHostData();
            fileName = normalizeSlashes(fileName);

            var sourceFile = getValidSourceFile(fileName);

            var result: ClassifiedSpan[] = [];
            processNode(sourceFile);

            return result;

            function classifySymbol(symbol: Symbol, meaningAtPosition: SemanticMeaning) {
                var flags = symbol.getFlags();

                if (flags & SymbolFlags.Class) {
                    return ClassificationTypeNames.className;
                }
                else if (flags & SymbolFlags.Enum) {
                    return ClassificationTypeNames.enumName;
                }
                else if (flags & SymbolFlags.TypeAlias) {
                    return ClassificationTypeNames.typeAlias;
                }
                else if (meaningAtPosition & SemanticMeaning.Type) {
                    if (flags & SymbolFlags.Interface) {
                        return ClassificationTypeNames.interfaceName;
                    }
                    else if (flags & SymbolFlags.TypeParameter) {
                        return ClassificationTypeNames.typeParameterName;
                    }
                }
                else if (flags & SymbolFlags.Module) {
                    // Only classify a module as such if
                    //  - It appears in a namespace context.
                    //  - There exists a module declaration which actually impacts the value side.
                    if (meaningAtPosition & SemanticMeaning.Namespace ||
                        (meaningAtPosition & SemanticMeaning.Value && hasValueSideModule(symbol))) {
                        return ClassificationTypeNames.moduleName;
                    }
                }

                return undefined;

                /**
                 * Returns true if there exists a module that introduces entities on the value side.
                 */
                function hasValueSideModule(symbol: Symbol): boolean {
                    return forEach(symbol.declarations, declaration => {
                        return declaration.kind === SyntaxKind.ModuleDeclaration && getModuleInstanceState(declaration) == ModuleInstanceState.Instantiated;
                    });
                }
            }

            function processNode(node: Node) {
                // Only walk into nodes that intersect the requested span.
                if (node && textSpanIntersectsWith(span, node.getStart(), node.getWidth())) {
                    if (node.kind === SyntaxKind.Identifier && node.getWidth() > 0) {
                        var symbol = typeInfoResolver.getSymbolAtLocation(node);
                        if (symbol) {
                            var type = classifySymbol(symbol, getMeaningFromLocation(node));
                            if (type) {
                                result.push({
                                    textSpan: createTextSpan(node.getStart(), node.getWidth()),
                                    classificationType: type
                                });
                            }
                        }
                    }

                    forEachChild(node, processNode);
                }
            }
        }

        function getSyntacticClassifications(fileName: string, span: TextSpan): ClassifiedSpan[] {
            // doesn't use compiler - no need to synchronize with host
            fileName = normalizeSlashes(fileName);
            var sourceFile = getCurrentSourceFile(fileName);

            // Make a scanner we can get trivia from.
            var triviaScanner = createScanner(ScriptTarget.Latest, /*skipTrivia:*/ false, sourceFile.text);
            var mergeConflictScanner = createScanner(ScriptTarget.Latest, /*skipTrivia:*/ false, sourceFile.text);

            var result: ClassifiedSpan[] = [];
            processElement(sourceFile);

            return result;

            function classifyLeadingTrivia(token: Node): void {
                var tokenStart = skipTrivia(sourceFile.text, token.pos, /*stopAfterLineBreak:*/ false);
                if (tokenStart === token.pos) {
                    return;
                }

                // token has trivia.  Classify them appropriately.
                triviaScanner.setTextPos(token.pos);
                while (true) {
                    var start = triviaScanner.getTextPos();
                    var kind = triviaScanner.scan();
                    var end = triviaScanner.getTextPos();
                    var width = end - start;

                    if (textSpanIntersectsWith(span, start, width)) {
                        if (!isTrivia(kind)) {
                            return;
                        }

                        if (isComment(kind)) {
                            // Simple comment.  Just add as is.
                            result.push({
                                textSpan: createTextSpan(start, width),
                                classificationType: ClassificationTypeNames.comment
                            })
                            continue;
                        }

                        if (kind === SyntaxKind.ConflictMarkerTrivia) {
                            var text = sourceFile.text;
                            var ch = text.charCodeAt(start);

                            // for the <<<<<<< and >>>>>>> markers, we just add them in as comments
                            // in the classification stream.
                            if (ch === CharacterCodes.lessThan || ch === CharacterCodes.greaterThan) {
                                result.push({
                                    textSpan: createTextSpan(start, width),
                                    classificationType: ClassificationTypeNames.comment
                                });
                                continue;
                            }

                            // for the ======== add a comment for the first line, and then lex all
                            // subsequent lines up until the end of the conflict marker.
                            Debug.assert(ch === CharacterCodes.equals);
                            classifyDisabledMergeCode(text, start, end);
                        }
                    }
                }
            }

            function classifyDisabledMergeCode(text: string, start: number, end: number) {
                // Classify the line that the ======= marker is on as a comment.  Then just lex 
                // all further tokens and add them to the result.
                for (var i = start; i < end; i++) {
                    if (isLineBreak(text.charCodeAt(i))) {
                        break;
                    }
                }
                result.push({
                    textSpan: createTextSpanFromBounds(start, i),
                    classificationType: ClassificationTypeNames.comment
                });

                mergeConflictScanner.setTextPos(i);

                while (mergeConflictScanner.getTextPos() < end) {
                    classifyDisabledCodeToken();
                }
            }

            function classifyDisabledCodeToken() {
                var start = mergeConflictScanner.getTextPos();
                var tokenKind = mergeConflictScanner.scan();
                var end = mergeConflictScanner.getTextPos();

                var type = classifyTokenType(tokenKind);
                if (type) {
                    result.push({
                        textSpan: createTextSpanFromBounds(start, end),
                        classificationType: type
                    });
                }
            }

            function classifyToken(token: Node): void {
                classifyLeadingTrivia(token);

                if (token.getWidth() > 0) {
                    var type = classifyTokenType(token.kind, token);
                    if (type) {
                        result.push({
                            textSpan: createTextSpan(token.getStart(), token.getWidth()),
                            classificationType: type
                        });
                    }
                }
            }

            // for accurate classification, the actual token should be passed in.  however, for 
            // cases like 'disabled merge code' classification, we just get the token kind and
            // classify based on that instead.
            function classifyTokenType(tokenKind: SyntaxKind, token?: Node): string {
                if (isKeyword(tokenKind)) {
                    return ClassificationTypeNames.keyword;
                }

                // Special case < and >  If they appear in a generic context they are punctuation,
                // not operators.
                if (tokenKind === SyntaxKind.LessThanToken || tokenKind === SyntaxKind.GreaterThanToken) {
                    // If the node owning the token has a type argument list or type parameter list, then
                    // we can effectively assume that a '<' and '>' belong to those lists.
                    if (token && getTypeArgumentOrTypeParameterList(token.parent)) {
                        return ClassificationTypeNames.punctuation;
                    }
                }

                if (isPunctuation(tokenKind)) {
                    if (token) {
                        if (tokenKind === SyntaxKind.EqualsToken) {
                            // the '=' in a variable declaration is special cased here.
                            if (token.parent.kind === SyntaxKind.VariableDeclaration ||
                                token.parent.kind === SyntaxKind.PropertyDeclaration ||
                                token.parent.kind === SyntaxKind.Parameter) {
                                return ClassificationTypeNames.operator;
                            }
                        }

                        if (token.parent.kind === SyntaxKind.BinaryExpression ||
                            token.parent.kind === SyntaxKind.PrefixUnaryExpression ||
                            token.parent.kind === SyntaxKind.PostfixUnaryExpression ||
                            token.parent.kind === SyntaxKind.ConditionalExpression) {
                            return ClassificationTypeNames.operator;
                        }
                    }

                    return ClassificationTypeNames.punctuation;
                }
                else if (tokenKind === SyntaxKind.NumericLiteral) {
                    return ClassificationTypeNames.numericLiteral;
                }
                else if (tokenKind === SyntaxKind.StringLiteral) {
                    return ClassificationTypeNames.stringLiteral;
                }
                else if (tokenKind === SyntaxKind.RegularExpressionLiteral) {
                    // TODO: we should get another classification type for these literals.
                    return ClassificationTypeNames.stringLiteral;
                }
                else if (isTemplateLiteralKind(tokenKind)) {
                    // TODO (drosen): we should *also* get another classification type for these literals.
                    return ClassificationTypeNames.stringLiteral;
                }
                else if (tokenKind === SyntaxKind.Identifier) {
                    if (token) {
                        switch (token.parent.kind) {
                            case SyntaxKind.ClassDeclaration:
                                if ((<ClassDeclaration>token.parent).name === token) {
                                    return ClassificationTypeNames.className;
                                }
                                return;
                            case SyntaxKind.TypeParameter:
                                if ((<TypeParameterDeclaration>token.parent).name === token) {
                                    return ClassificationTypeNames.typeParameterName;
                                }
                                return;
                            case SyntaxKind.InterfaceDeclaration:
                                if ((<InterfaceDeclaration>token.parent).name === token) {
                                    return ClassificationTypeNames.interfaceName;
                                }
                                return;
                            case SyntaxKind.EnumDeclaration:
                                if ((<EnumDeclaration>token.parent).name === token) {
                                    return ClassificationTypeNames.enumName;
                                }
                                return;
                            case SyntaxKind.ModuleDeclaration:
                                if ((<ModuleDeclaration>token.parent).name === token) {
                                    return ClassificationTypeNames.moduleName;
                                }
                                return;
                        }
                    }

                    return ClassificationTypeNames.text;
                }
            }

            function processElement(element: Node) {
                // Ignore nodes that don't intersect the original span to classify.
                if (textSpanIntersectsWith(span, element.getFullStart(), element.getFullWidth())) {
                    var children = element.getChildren();
                    for (var i = 0, n = children.length; i < n; i++) {
                        var child = children[i];
                        if (isToken(child)) {
                            classifyToken(child);
                        }
                        else {
                            // Recurse into our child nodes.
                            processElement(child);
                        }
                    }
                }
            }
        }

        function getOutliningSpans(fileName: string): OutliningSpan[] {
            // doesn't use compiler - no need to synchronize with host
            fileName = normalizeSlashes(fileName);
            var sourceFile = getCurrentSourceFile(fileName);
            return OutliningElementsCollector.collectElements(sourceFile);
        }

        function getBraceMatchingAtPosition(fileName: string, position: number) {
            var sourceFile = getCurrentSourceFile(fileName);
            var result: TextSpan[] = [];

            var token = getTouchingToken(sourceFile, position);

            if (token.getStart(sourceFile) === position) {
                var matchKind = getMatchingTokenKind(token);

                // Ensure that there is a corresponding token to match ours.
                if (matchKind) {
                    var parentElement = token.parent;

                    var childNodes = parentElement.getChildren(sourceFile);
                    for (var i = 0, n = childNodes.length; i < n; i++) {
                        var current = childNodes[i];

                        if (current.kind === matchKind) {
                            var range1 = createTextSpan(token.getStart(sourceFile), token.getWidth(sourceFile));
                            var range2 = createTextSpan(current.getStart(sourceFile), current.getWidth(sourceFile));

                            // We want to order the braces when we return the result.
                            if (range1.start < range2.start) {
                                result.push(range1, range2);
                            }
                            else {
                                result.push(range2, range1);
                            }

                            break;
                        }
                    }
                }
            }

            return result;

            function getMatchingTokenKind(token: Node): ts.SyntaxKind {
                switch (token.kind) {
                    case ts.SyntaxKind.OpenBraceToken:      return ts.SyntaxKind.CloseBraceToken
                    case ts.SyntaxKind.OpenParenToken:      return ts.SyntaxKind.CloseParenToken;
                    case ts.SyntaxKind.OpenBracketToken:    return ts.SyntaxKind.CloseBracketToken;
                    case ts.SyntaxKind.LessThanToken:       return ts.SyntaxKind.GreaterThanToken;
                    case ts.SyntaxKind.CloseBraceToken:     return ts.SyntaxKind.OpenBraceToken
                    case ts.SyntaxKind.CloseParenToken:     return ts.SyntaxKind.OpenParenToken;
                    case ts.SyntaxKind.CloseBracketToken:   return ts.SyntaxKind.OpenBracketToken;
                    case ts.SyntaxKind.GreaterThanToken:    return ts.SyntaxKind.LessThanToken;
                }

                return undefined;
            }
        }

        function getIndentationAtPosition(fileName: string, position: number, editorOptions: EditorOptions) {
            fileName = normalizeSlashes(fileName);

            var start = new Date().getTime();
            var sourceFile = getCurrentSourceFile(fileName);
            log("getIndentationAtPosition: getCurrentSourceFile: " + (new Date().getTime() - start));

            var start = new Date().getTime();

            var result = formatting.SmartIndenter.getIndentation(position, sourceFile, editorOptions);
            log("getIndentationAtPosition: computeIndentation  : " + (new Date().getTime() - start));

            return result;
        }

        function getFormattingEditsForRange(fileName: string, start: number, end: number, options: FormatCodeOptions): TextChange[] {
            fileName = normalizeSlashes(fileName);
            var sourceFile = getCurrentSourceFile(fileName);
            return formatting.formatSelection(start, end, sourceFile, getRuleProvider(options), options);
        }

        function getFormattingEditsForDocument(fileName: string, options: FormatCodeOptions): TextChange[] {
            fileName = normalizeSlashes(fileName);

            var sourceFile = getCurrentSourceFile(fileName);
            return formatting.formatDocument(sourceFile, getRuleProvider(options), options);
        }

        function getFormattingEditsAfterKeystroke(fileName: string, position: number, key: string, options: FormatCodeOptions): TextChange[] {
            fileName = normalizeSlashes(fileName);

            var sourceFile = getCurrentSourceFile(fileName);

            if (key === "}") {
                return formatting.formatOnClosingCurly(position, sourceFile, getRuleProvider(options), options);
            }
            else if (key === ";") {
                return formatting.formatOnSemicolon(position, sourceFile, getRuleProvider(options), options);
            }
            else if (key === "\n") {
                return formatting.formatOnEnter(position, sourceFile, getRuleProvider(options), options);
            }

            return [];
        }

        function getTodoComments(fileName: string, descriptors: TodoCommentDescriptor[]): TodoComment[] {
            // Note: while getting todo comments seems like a syntactic operation, we actually 
            // treat it as a semantic operation here.  This is because we expect our host to call
            // this on every single file.  If we treat this syntactically, then that will cause
            // us to populate and throw away the tree in our syntax tree cache for each file.  By
            // treating this as a semantic operation, we can access any tree without throwing 
            // anything away.
            synchronizeHostData();

            fileName = normalizeSlashes(fileName);

            var sourceFile = getValidSourceFile(fileName);

            cancellationToken.throwIfCancellationRequested();

            var fileContents = sourceFile.text;
            var result: TodoComment[] = [];

            if (descriptors.length > 0) {
                var regExp = getTodoCommentsRegExp();

                var matchArray: RegExpExecArray;
                while (matchArray = regExp.exec(fileContents)) {
                    cancellationToken.throwIfCancellationRequested();

                    // If we got a match, here is what the match array will look like.  Say the source text is:
                    //
                    //      "    // hack   1"
                    //
                    // The result array with the regexp:    will be:
                    //
                    //      ["// hack   1", "// ", "hack   1", undefined, "hack"]
                    //
                    // Here are the relevant capture groups:
                    //  0) The full match for the entire regexp.
                    //  1) The preamble to the message portion.
                    //  2) The message portion.
                    //  3...N) The descriptor that was matched - by index.  'undefined' for each 
                    //         descriptor that didn't match.  an actual value if it did match.
                    //
                    //  i.e. 'undefined' in position 3 above means TODO(jason) didn't match.
                    //       "hack"      in position 4 means HACK did match.
                    var firstDescriptorCaptureIndex = 3;
                    Debug.assert(matchArray.length === descriptors.length + firstDescriptorCaptureIndex);

                    var preamble = matchArray[1];
                    var matchPosition = matchArray.index + preamble.length;

                    // OK, we have found a match in the file.  This is only an acceptable match if
                    // it is contained within a comment.
                    var token = getTokenAtPosition(sourceFile, matchPosition);
                    if (!isInsideComment(sourceFile, token, matchPosition)) {
                        continue;
                    }

                    var descriptor: TodoCommentDescriptor = undefined;
                    for (var i = 0, n = descriptors.length; i < n; i++) {
                        if (matchArray[i + firstDescriptorCaptureIndex]) {
                            descriptor = descriptors[i];
                        }
                    }
                    Debug.assert(descriptor !== undefined);

                    // We don't want to match something like 'TODOBY', so we make sure a non 
                    // letter/digit follows the match.
                    if (isLetterOrDigit(fileContents.charCodeAt(matchPosition + descriptor.text.length))) {
                        continue;
                    }

                    var message = matchArray[2];
                    result.push({
                        descriptor: descriptor,
                        message: message,
                        position: matchPosition
                    });
                }
            }

            return result;

            function escapeRegExp(str: string): string {
                return str.replace(/[\-\[\]\/\{\}\(\)\*\+\?\.\\\^\$\|]/g, "\\$&");
            }

            function getTodoCommentsRegExp(): RegExp {
                // NOTE: ?:  means 'non-capture group'.  It allows us to have groups without having to
                // filter them out later in the final result array.

                // TODO comments can appear in one of the following forms:
                //
                //  1)      // TODO     or  /////////// TODO
                //
                //  2)      /* TODO     or  /********** TODO
                //
                //  3)      /*
                //           *   TODO
                //           */
                //
                // The following three regexps are used to match the start of the text up to the TODO
                // comment portion.
                var singleLineCommentStart = /(?:\/\/+\s*)/.source;
                var multiLineCommentStart = /(?:\/\*+\s*)/.source;
                var anyNumberOfSpacesAndAsterixesAtStartOfLine = /(?:^(?:\s|\*)*)/.source;

                // Match any of the above three TODO comment start regexps.
                // Note that the outermost group *is* a capture group.  We want to capture the preamble
                // so that we can determine the starting position of the TODO comment match.
                var preamble = "(" + anyNumberOfSpacesAndAsterixesAtStartOfLine + "|" + singleLineCommentStart + "|" + multiLineCommentStart + ")";

                // Takes the descriptors and forms a regexp that matches them as if they were literals.
                // For example, if the descriptors are "TODO(jason)" and "HACK", then this will be:
                //
                //      (?:(TODO\(jason\))|(HACK))
                //
                // Note that the outermost group is *not* a capture group, but the innermost groups
                // *are* capture groups.  By capturing the inner literals we can determine after 
                // matching which descriptor we are dealing with.
                var literals = "(?:" + map(descriptors, d => "(" + escapeRegExp(d.text) + ")").join("|") + ")";

                // After matching a descriptor literal, the following regexp matches the rest of the 
                // text up to the end of the line (or */).
                var endOfLineOrEndOfComment = /(?:$|\*\/)/.source
                var messageRemainder = /(?:.*?)/.source

                // This is the portion of the match we'll return as part of the TODO comment result. We
                // match the literal portion up to the end of the line or end of comment.
                var messagePortion = "(" + literals + messageRemainder + ")";
                var regExpString = preamble + messagePortion + endOfLineOrEndOfComment;

                // The final regexp will look like this:
                // /((?:\/\/+\s*)|(?:\/\*+\s*)|(?:^(?:\s|\*)*))((?:(TODO\(jason\))|(HACK))(?:.*?))(?:$|\*\/)/gim

                // The flags of the regexp are important here.
                //  'g' is so that we are doing a global search and can find matches several times
                //  in the input.
                //
                //  'i' is for case insensitivity (We do this to match C# TODO comment code).
                //
                //  'm' is so we can find matches in a multi-line input.
                return new RegExp(regExpString, "gim");
            }

            function isLetterOrDigit(char: number): boolean {
                return (char >= CharacterCodes.a && char <= CharacterCodes.z) ||
                    (char >= CharacterCodes.A && char <= CharacterCodes.Z) ||
                    (char >= CharacterCodes._0 && char <= CharacterCodes._9);
            }
        }


        function getRenameInfo(fileName: string, position: number): RenameInfo {
            synchronizeHostData();

            fileName = normalizeSlashes(fileName);
            var sourceFile = getValidSourceFile(fileName);

            var node = getTouchingWord(sourceFile, position);

            // Can only rename an identifier.
            if (node && node.kind === SyntaxKind.Identifier) {
                var symbol = typeInfoResolver.getSymbolAtLocation(node);

                // Only allow a symbol to be renamed if it actually has at least one declaration.
                if (symbol) {
                    var declarations = symbol.getDeclarations();
                    if (declarations && declarations.length > 0) {
                        // Disallow rename for elements that are defined in the standard TypeScript library.
                        var defaultLibFileName = host.getDefaultLibFileName(host.getCompilationSettings());
                        if (defaultLibFileName) {
                            for (var i = 0; i < declarations.length; i++) {
                                var sourceFile = declarations[i].getSourceFile();
                                if (sourceFile && getCanonicalFileName(ts.normalizePath(sourceFile.fileName)) === getCanonicalFileName(ts.normalizePath(defaultLibFileName))) {
                                    return getRenameInfoError(getLocaleSpecificMessage(Diagnostics.You_cannot_rename_elements_that_are_defined_in_the_standard_TypeScript_library.key));
                                }
                            }
                        }

                        var kind = getSymbolKind(symbol, typeInfoResolver, node);
                        if (kind) {
                            return {
                                canRename: true,
                                localizedErrorMessage: undefined,
                                displayName: symbol.name,
                                fullDisplayName: typeInfoResolver.getFullyQualifiedName(symbol),
                                kind: kind,
                                kindModifiers: getSymbolModifiers(symbol),
                                triggerSpan: createTextSpan(node.getStart(), node.getWidth())
                            };
                        }
                    }
                }
            }

            return getRenameInfoError(getLocaleSpecificMessage(Diagnostics.You_cannot_rename_this_element.key));

            function getRenameInfoError(localizedErrorMessage: string): RenameInfo {
                return {
                    canRename: false,
                    localizedErrorMessage: localizedErrorMessage,
                    displayName: undefined,
                    fullDisplayName: undefined,
                    kind: undefined,
                    kindModifiers: undefined,
                    triggerSpan: undefined
                };
            }
        }

        return {
            dispose,
            cleanupSemanticCache,
            getSyntacticDiagnostics,
            getSemanticDiagnostics,
            getCompilerOptionsDiagnostics,
            getSyntacticClassifications,
            getSemanticClassifications,
            getCompletionsAtPosition,
            getCompletionEntryDetails,
            getSignatureHelpItems,
            getQuickInfoAtPosition,
            getDefinitionAtPosition,
            getReferencesAtPosition,
            getOccurrencesAtPosition,
            getNameOrDottedNameSpan,
            getBreakpointStatementAtPosition,
            getNavigateToItems,
            getRenameInfo,
            findRenameLocations,
            getNavigationBarItems,
            getOutliningSpans,
            getTodoComments,
            getBraceMatchingAtPosition,
            getIndentationAtPosition,
            getFormattingEditsForRange,
            getFormattingEditsForDocument,
            getFormattingEditsAfterKeystroke,
            getEmitOutput,
            getSourceFile: getCurrentSourceFile,
            getProgram
        };
    }

    /// Classifier
    export function createClassifier(): Classifier {
        var scanner = createScanner(ScriptTarget.Latest, /*skipTrivia*/ false);

        /// We do not have a full parser support to know when we should parse a regex or not
        /// If we consider every slash token to be a regex, we could be missing cases like "1/2/3", where
        /// we have a series of divide operator. this list allows us to be more accurate by ruling out 
        /// locations where a regexp cannot exist.
        var noRegexTable: boolean[] = [];
        noRegexTable[SyntaxKind.Identifier] = true;
        noRegexTable[SyntaxKind.StringLiteral] = true;
        noRegexTable[SyntaxKind.NumericLiteral] = true;
        noRegexTable[SyntaxKind.RegularExpressionLiteral] = true;
        noRegexTable[SyntaxKind.ThisKeyword] = true;
        noRegexTable[SyntaxKind.PlusPlusToken] = true;
        noRegexTable[SyntaxKind.MinusMinusToken] = true;
        noRegexTable[SyntaxKind.CloseParenToken] = true;
        noRegexTable[SyntaxKind.CloseBracketToken] = true;
        noRegexTable[SyntaxKind.CloseBraceToken] = true;
        noRegexTable[SyntaxKind.TrueKeyword] = true;
        noRegexTable[SyntaxKind.FalseKeyword] = true;

        // Just a stack of TemplateHeads and OpenCurlyBraces, used to perform rudimentary (inexact)
        // classification on template strings. Because of the context free nature of templates,
        // the only precise way to classify a template portion would be by propagating the stack across
        // lines, just as we do with the end-of-line state. However, this is a burden for implementers,
        // and the behavior is entirely subsumed by the syntactic classifier anyway, so we instead
        // flatten any nesting when the template stack is non-empty and encode it in the end-of-line state.
        // Situations in which this fails are
        //  1) When template strings are nested across different lines:
        //          `hello ${ `world
        //          ` }`
        //
        //     Where on the second line, you will get the closing of a template,
        //     a closing curly, and a new template.
        //
        //  2) When substitution expressions have curly braces and the curly brace falls on the next line:
        //          `hello ${ () => {
        //          return "world" } } `
        //
        //     Where on the second line, you will get the 'return' keyword,
        //     a string literal, and a template end consisting of '} } `'.
        var templateStack: SyntaxKind[] = [];

        function isAccessibilityModifier(kind: SyntaxKind) {
            switch (kind) {
                case SyntaxKind.PublicKeyword:
                case SyntaxKind.PrivateKeyword:
                case SyntaxKind.ProtectedKeyword:
                    return true;
            }

            return false;
        }

        /** Returns true if 'keyword2' can legally follow 'keyword1' in any language construct. */
        function canFollow(keyword1: SyntaxKind, keyword2: SyntaxKind) {
            if (isAccessibilityModifier(keyword1)) {
                if (keyword2 === SyntaxKind.GetKeyword ||
                    keyword2 === SyntaxKind.SetKeyword ||
                    keyword2 === SyntaxKind.ConstructorKeyword ||
                    keyword2 === SyntaxKind.StaticKeyword) {

                    // Allow things like "public get", "public constructor" and "public static".  
                    // These are all legal.
                    return true;
                }

                // Any other keyword following "public" is actually an identifier an not a real
                // keyword.
                return false;
            }

            // Assume any other keyword combination is legal.  This can be refined in the future
            // if there are more cases we want the classifier to be better at.
            return true;
        }
        
        // If there is a syntactic classifier ('syntacticClassifierAbsent' is false),
        // we will be more conservative in order to avoid conflicting with the syntactic classifier.
        function getClassificationsForLine(text: string, lexState: EndOfLineState, syntacticClassifierAbsent: boolean): ClassificationResult {
            var offset = 0;
            var token = SyntaxKind.Unknown;
            var lastNonTriviaToken = SyntaxKind.Unknown;

            // Empty out the template stack for reuse.
            while (templateStack.length > 0) {
                templateStack.pop();
            }

            // If we're in a string literal, then prepend: "\
            // (and a newline).  That way when we lex we'll think we're still in a string literal.
            //
            // If we're in a multiline comment, then prepend: /*
            // (and a newline).  That way when we lex we'll think we're still in a multiline comment.
            switch (lexState) {
                case EndOfLineState.InDoubleQuoteStringLiteral:
                    text = '"\\\n' + text;
                    offset = 3;
                    break;
                case EndOfLineState.InSingleQuoteStringLiteral:
                    text = "'\\\n" + text;
                    offset = 3;
                    break;
                case EndOfLineState.InMultiLineCommentTrivia:
                    text = "/*\n" + text;
                    offset = 3;
                    break;
                case EndOfLineState.InTemplateHeadOrNoSubstitutionTemplate:
                    text = "`\n" + text;
                    offset = 2;
                    break;
                case EndOfLineState.InTemplateMiddleOrTail:
                    text = "}\n" + text;
                    offset = 2;
                    // fallthrough
                case EndOfLineState.InTemplateSubstitutionPosition:
                    templateStack.push(SyntaxKind.TemplateHead);
                    break;
            }

            scanner.setText(text);

            var result: ClassificationResult = {
                finalLexState: EndOfLineState.Start,
                entries: []
            };

            // We can run into an unfortunate interaction between the lexical and syntactic classifier
            // when the user is typing something generic.  Consider the case where the user types:
            //
            //      Foo<number
            //
            // From the lexical classifier's perspective, 'number' is a keyword, and so the word will
            // be classified as such.  However, from the syntactic classifier's tree-based perspective
            // this is simply an expression with the identifier 'number' on the RHS of the less than
            // token.  So the classification will go back to being an identifier.  The moment the user
            // types again, number will become a keyword, then an identifier, etc. etc.
            //
            // To try to avoid this problem, we avoid classifying contextual keywords as keywords 
            // when the user is potentially typing something generic.  We just can't do a good enough
            // job at the lexical level, and so well leave it up to the syntactic classifier to make
            // the determination.
            //
            // In order to determine if the user is potentially typing something generic, we use a 
            // weak heuristic where we track < and > tokens.  It's a weak heuristic, but should
            // work well enough in practice.
            var angleBracketStack = 0;

            do {
                token = scanner.scan();

                if (!isTrivia(token)) {
                    if ((token === SyntaxKind.SlashToken || token === SyntaxKind.SlashEqualsToken) && !noRegexTable[lastNonTriviaToken]) {
                         if (scanner.reScanSlashToken() === SyntaxKind.RegularExpressionLiteral) {
                             token = SyntaxKind.RegularExpressionLiteral;
                         }
                    }
                    else if (lastNonTriviaToken === SyntaxKind.DotToken && isKeyword(token)) {
                             token = SyntaxKind.Identifier;
                    }
                    else if (isKeyword(lastNonTriviaToken) && isKeyword(token) && !canFollow(lastNonTriviaToken, token)) {
                             // We have two keywords in a row.  Only treat the second as a keyword if 
                             // it's a sequence that could legally occur in the language.  Otherwise
                             // treat it as an identifier.  This way, if someone writes "private var"
                             // we recognize that 'var' is actually an identifier here.
                             token = SyntaxKind.Identifier;
                    }
                    else if (lastNonTriviaToken === SyntaxKind.Identifier &&
                             token === SyntaxKind.LessThanToken) {
                             // Could be the start of something generic.  Keep track of that by bumping 
                             // up the current count of generic contexts we may be in.
                             angleBracketStack++;
                    }
                    else if (token === SyntaxKind.GreaterThanToken && angleBracketStack > 0) {
                             // If we think we're currently in something generic, then mark that that
                             // generic entity is complete.
                             angleBracketStack--;
                    }
                    else if (token === SyntaxKind.AnyKeyword ||
                             token === SyntaxKind.StringKeyword ||
                             token === SyntaxKind.NumberKeyword ||
                             token === SyntaxKind.BooleanKeyword ||
                             token === SyntaxKind.SymbolKeyword) {
                        if (angleBracketStack > 0 && !syntacticClassifierAbsent) {
                            // If it looks like we're could be in something generic, don't classify this 
                            // as a keyword.  We may just get overwritten by the syntactic classifier,
                            // causing a noisy experience for the user.
                            token = SyntaxKind.Identifier;
                        }
                    }
                    else if (token === SyntaxKind.TemplateHead) {
                        templateStack.push(token);
                    }
                    else if (token === SyntaxKind.OpenBraceToken) {
                        // If we don't have anything on the template stack,
                        // then we aren't trying to keep track of a previously scanned template head.
                        if (templateStack.length > 0) {
                            templateStack.push(token);
                        }
                    }
                    else if (token === SyntaxKind.CloseBraceToken) {
                        // If we don't have anything on the template stack,
                        // then we aren't trying to keep track of a previously scanned template head.
                        if (templateStack.length > 0) {
                            var lastTemplateStackToken = lastOrUndefined(templateStack);

                            if (lastTemplateStackToken === SyntaxKind.TemplateHead) {
                                token = scanner.reScanTemplateToken();

                                // Only pop on a TemplateTail; a TemplateMiddle indicates there is more for us.
                                if (token === SyntaxKind.TemplateTail) {
                                    templateStack.pop();
                                }
                                else {
                                    Debug.assert(token === SyntaxKind.TemplateMiddle, "Should have been a template middle. Was " + token);
                                }
                            }
                            else {
                                Debug.assert(lastTemplateStackToken === SyntaxKind.OpenBraceToken, "Should have been an open brace. Was: " + token);
                                templateStack.pop();
                            }
                        }
                    }

                    lastNonTriviaToken = token;
                }

                processToken();
            }
            while (token !== SyntaxKind.EndOfFileToken);

            return result;

            function processToken(): void {
                var start = scanner.getTokenPos();
                var end = scanner.getTextPos();

                addResult(end - start, classFromKind(token));

                if (end >= text.length) {
                    if (token === SyntaxKind.StringLiteral) {
                        // Check to see if we finished up on a multiline string literal.
                        var tokenText = scanner.getTokenText();
                        if (scanner.isUnterminated()) {
                            var lastCharIndex = tokenText.length - 1;

                            var numBackslashes = 0;
                            while (tokenText.charCodeAt(lastCharIndex - numBackslashes) === CharacterCodes.backslash) {
                                numBackslashes++;
                            }

                            // If we have an odd number of backslashes, then the multiline string is unclosed
                            if (numBackslashes & 1) {
                                var quoteChar = tokenText.charCodeAt(0);
                                result.finalLexState = quoteChar === CharacterCodes.doubleQuote
                                    ? EndOfLineState.InDoubleQuoteStringLiteral
                                    : EndOfLineState.InSingleQuoteStringLiteral;
                            }
                        }
                    }
                    else if (token === SyntaxKind.MultiLineCommentTrivia) {
                        // Check to see if the multiline comment was unclosed.
                        if (scanner.isUnterminated()) {
                            result.finalLexState = EndOfLineState.InMultiLineCommentTrivia;
                        }
                    }
                    else if (isTemplateLiteralKind(token)) {
                        if (scanner.isUnterminated()) {
                            if (token === SyntaxKind.TemplateTail) {
                                result.finalLexState = EndOfLineState.InTemplateMiddleOrTail;
                            }
                            else if (token === SyntaxKind.NoSubstitutionTemplateLiteral) {
                                result.finalLexState = EndOfLineState.InTemplateHeadOrNoSubstitutionTemplate;
                            }
                            else {
                                Debug.fail("Only 'NoSubstitutionTemplateLiteral's and 'TemplateTail's can be unterminated; got SyntaxKind #" + token);
                            }
                        }
                    }
                    else if (templateStack.length > 0 && lastOrUndefined(templateStack) === SyntaxKind.TemplateHead) {
                        result.finalLexState = EndOfLineState.InTemplateSubstitutionPosition;
                    }
                }
            }

            function addResult(length: number, classification: TokenClass): void {
                if (length > 0) {
                    // If this is the first classification we're adding to the list, then remove any 
                    // offset we have if we were continuing a construct from the previous line.
                    if (result.entries.length === 0) {
                        length -= offset;
                    }

                    result.entries.push({ length: length, classification: classification });
                }
            }
        }

        function isBinaryExpressionOperatorToken(token: SyntaxKind): boolean {
            switch (token) {
                case SyntaxKind.AsteriskToken:
                case SyntaxKind.SlashToken:
                case SyntaxKind.PercentToken:
                case SyntaxKind.PlusToken:
                case SyntaxKind.MinusToken:
                case SyntaxKind.LessThanLessThanToken:
                case SyntaxKind.GreaterThanGreaterThanToken:
                case SyntaxKind.GreaterThanGreaterThanGreaterThanToken:
                case SyntaxKind.LessThanToken:
                case SyntaxKind.GreaterThanToken:
                case SyntaxKind.LessThanEqualsToken:
                case SyntaxKind.GreaterThanEqualsToken:
                case SyntaxKind.InstanceOfKeyword:
                case SyntaxKind.InKeyword:
                case SyntaxKind.EqualsEqualsToken:
                case SyntaxKind.ExclamationEqualsToken:
                case SyntaxKind.EqualsEqualsEqualsToken:
                case SyntaxKind.ExclamationEqualsEqualsToken:
                case SyntaxKind.AmpersandToken:
                case SyntaxKind.CaretToken:
                case SyntaxKind.BarToken:
                case SyntaxKind.AmpersandAmpersandToken:
                case SyntaxKind.BarBarToken:
                case SyntaxKind.BarEqualsToken:
                case SyntaxKind.AmpersandEqualsToken:
                case SyntaxKind.CaretEqualsToken:
                case SyntaxKind.LessThanLessThanEqualsToken:
                case SyntaxKind.GreaterThanGreaterThanEqualsToken:
                case SyntaxKind.GreaterThanGreaterThanGreaterThanEqualsToken:
                case SyntaxKind.PlusEqualsToken:
                case SyntaxKind.MinusEqualsToken:
                case SyntaxKind.AsteriskEqualsToken:
                case SyntaxKind.SlashEqualsToken:
                case SyntaxKind.PercentEqualsToken:
                case SyntaxKind.EqualsToken:
                case SyntaxKind.CommaToken:
                    return true;
                default: return false;
            }
        }

        function isPrefixUnaryExpressionOperatorToken(token: SyntaxKind): boolean {
            switch (token) {
                case SyntaxKind.PlusToken:
                case SyntaxKind.MinusToken:
                case SyntaxKind.TildeToken:
                case SyntaxKind.ExclamationToken:
                case SyntaxKind.PlusPlusToken:
                case SyntaxKind.MinusMinusToken:
                    return true;
                default:
                    return false;
            }
        }

        function isKeyword(token: SyntaxKind): boolean {
            return token >= SyntaxKind.FirstKeyword && token <= SyntaxKind.LastKeyword;
        }

        function classFromKind(token: SyntaxKind) {
            if (isKeyword(token)) {
                return TokenClass.Keyword;
            }
            else if (isBinaryExpressionOperatorToken(token) || isPrefixUnaryExpressionOperatorToken(token)) {
                return TokenClass.Operator;
            }
            else if (token >= SyntaxKind.FirstPunctuation && token <= SyntaxKind.LastPunctuation) {
                return TokenClass.Punctuation;
            }

            switch (token) {
                case SyntaxKind.NumericLiteral:
                    return TokenClass.NumberLiteral;
                case SyntaxKind.StringLiteral:
                    return TokenClass.StringLiteral;
                case SyntaxKind.RegularExpressionLiteral:
                    return TokenClass.RegExpLiteral;
                case SyntaxKind.ConflictMarkerTrivia:
                case SyntaxKind.MultiLineCommentTrivia:
                case SyntaxKind.SingleLineCommentTrivia:
                    return TokenClass.Comment;
                case SyntaxKind.WhitespaceTrivia:
                    return TokenClass.Whitespace;
                case SyntaxKind.Identifier:
                default:
                    if (isTemplateLiteralKind(token)) {
                        return TokenClass.StringLiteral;
                    }
                    return TokenClass.Identifier;
            }
        }

        return { getClassificationsForLine };
    }

    /// getDefaultLibraryFilePath
    declare var __dirname: string;
    
    /**
      * Get the path of the default library file (lib.d.ts) as distributed with the typescript
      * node package.
      * The functionality is not supported if the ts module is consumed outside of a node module. 
      */
    export function getDefaultLibFilePath(options: CompilerOptions): string {
        // Check __dirname is defined and that we are on a node.js system.
        if (typeof __dirname !== "undefined") {
            return __dirname + directorySeparator + getDefaultLibFileName(options);
        }

        throw new Error("getDefaultLibFilePath is only supported when consumed as a node module. ");
    }

    function initializeServices() {
        objectAllocator = {
            getNodeConstructor: kind => {
                function Node() {
                }
                var proto = kind === SyntaxKind.SourceFile ? new SourceFileObject() : new NodeObject();
                proto.kind = kind;
                proto.pos = 0;
                proto.end = 0;
                proto.flags = 0;
                proto.parent = undefined;
                Node.prototype = proto;
                return <any>Node;
            },
            getSymbolConstructor: () => SymbolObject,
            getTypeConstructor: () => TypeObject,
            getSignatureConstructor: () => SignatureObject,
        };
    }

    initializeServices();
}
<|MERGE_RESOLUTION|>--- conflicted
+++ resolved
@@ -1,6058 +1,5972 @@
-/// <reference path="..\compiler\program.ts"/>
-
-/// <reference path='breakpoints.ts' />
-/// <reference path='outliningElementsCollector.ts' />
-/// <reference path='navigateTo.ts' />
-/// <reference path='navigationBar.ts' />
-/// <reference path='patternMatcher.ts' />
-/// <reference path='signatureHelp.ts' />
-/// <reference path='utilities.ts' />
-/// <reference path='formatting\formatting.ts' />
-/// <reference path='formatting\smartIndenter.ts' />
-
-module ts {
-
-    export var servicesVersion = "0.4"
-
-    export interface Node {
-        getSourceFile(): SourceFile;
-        getChildCount(sourceFile?: SourceFile): number;
-        getChildAt(index: number, sourceFile?: SourceFile): Node;
-        getChildren(sourceFile?: SourceFile): Node[];
-        getStart(sourceFile?: SourceFile): number;
-        getFullStart(): number;
-        getEnd(): number;
-        getWidth(sourceFile?: SourceFile): number;
-        getFullWidth(): number;
-        getLeadingTriviaWidth(sourceFile?: SourceFile): number;
-        getFullText(sourceFile?: SourceFile): string;
-        getText(sourceFile?: SourceFile): string;
-        getFirstToken(sourceFile?: SourceFile): Node;
-        getLastToken(sourceFile?: SourceFile): Node;
-    }
-
-    export interface Symbol {
-        getFlags(): SymbolFlags;
-        getName(): string;
-        getDeclarations(): Declaration[];
-        getDocumentationComment(): SymbolDisplayPart[];
-    }
-
-    export interface Type {
-        getFlags(): TypeFlags;
-        getSymbol(): Symbol;
-        getProperties(): Symbol[];
-        getProperty(propertyName: string): Symbol;
-        getApparentProperties(): Symbol[];
-        getCallSignatures(): Signature[];
-        getConstructSignatures(): Signature[];
-        getStringIndexType(): Type;
-        getNumberIndexType(): Type;
-    }
-
-    export interface Signature {
-        getDeclaration(): SignatureDeclaration;
-        getTypeParameters(): Type[];
-        getParameters(): Symbol[];
-        getReturnType(): Type;
-        getDocumentationComment(): SymbolDisplayPart[];
-    }
-
-    export interface SourceFile {
-        version: string;
-        scriptSnapshot: IScriptSnapshot;
-        nameTable: Map<string>;
-        getNamedDeclarations(): Declaration[];
-        getLineAndCharacterOfPosition(pos: number): LineAndCharacter;
-        getLineStarts(): number[];
-        getPositionOfLineAndCharacter(line: number, character: number): number;
-        update(newText: string, textChangeRange: TextChangeRange): SourceFile;
-    }
-
-    /**
-     * Represents an immutable snapshot of a script at a specified time.Once acquired, the 
-     * snapshot is observably immutable. i.e. the same calls with the same parameters will return
-     * the same values.
-     */
-    export interface IScriptSnapshot {
-        /** Gets a portion of the script snapshot specified by [start, end). */
-        getText(start: number, end: number): string;
-
-        /** Gets the length of this script snapshot. */
-        getLength(): number;
-
-        /**
-         * Gets the TextChangeRange that describe how the text changed between this text and 
-         * an older version.  This information is used by the incremental parser to determine
-         * what sections of the script need to be re-parsed.  'undefined' can be returned if the 
-         * change range cannot be determined.  However, in that case, incremental parsing will
-         * not happen and the entire document will be re - parsed.
-         */
-        getChangeRange(oldSnapshot: IScriptSnapshot): TextChangeRange;
-    }
-
-    export module ScriptSnapshot {
-        class StringScriptSnapshot implements IScriptSnapshot {
-            private _lineStartPositions: number[] = undefined;
-
-            constructor(private text: string) {
-            }
-
-            public getText(start: number, end: number): string {
-                return this.text.substring(start, end);
-            }
-
-            public getLength(): number {
-                return this.text.length;
-            }
-
-            public getChangeRange(oldSnapshot: IScriptSnapshot): TextChangeRange {
-                // Text-based snapshots do not support incremental parsing. Return undefined
-                // to signal that to the caller.
-                return undefined;
-            }
-        }
-
-        export function fromString(text: string): IScriptSnapshot {
-            return new StringScriptSnapshot(text);
-        }
-    }
-    export interface PreProcessedFileInfo {
-        referencedFiles: FileReference[];
-        importedFiles: FileReference[];
-        isLibFile: boolean
-    }
-
-    var scanner: Scanner = createScanner(ScriptTarget.Latest, /*skipTrivia*/ true);
-
-    var emptyArray: any[] = [];
-
-    function createNode(kind: SyntaxKind, pos: number, end: number, flags: NodeFlags, parent?: Node): NodeObject {
-        var node = <NodeObject> new (getNodeConstructor(kind))();
-        node.pos = pos;
-        node.end = end;
-        node.flags = flags;
-        node.parent = parent;
-        return node;
-    }
-
-    class NodeObject implements Node {
-        public kind: SyntaxKind;
-        public pos: number;
-        public end: number;
-        public flags: NodeFlags;
-        public parent: Node;
-        private _children: Node[];
-
-        public getSourceFile(): SourceFile {
-            return getSourceFileOfNode(this);
-        }
-
-        public getStart(sourceFile?: SourceFile): number {
-            return getTokenPosOfNode(this, sourceFile);
-        }
-
-        public getFullStart(): number {
-            return this.pos;
-        }
-
-        public getEnd(): number {
-            return this.end;
-        }
-
-        public getWidth(sourceFile?: SourceFile): number {
-            return this.getEnd() - this.getStart(sourceFile);
-        }
-
-        public getFullWidth(): number {
-            return this.end - this.getFullStart();
-        }
-
-        public getLeadingTriviaWidth(sourceFile?: SourceFile): number {
-            return this.getStart(sourceFile) - this.pos;
-        }
-
-        public getFullText(sourceFile?: SourceFile): string {
-            return (sourceFile || this.getSourceFile()).text.substring(this.pos, this.end);
-        }
-
-        public getText(sourceFile?: SourceFile): string {
-            return (sourceFile || this.getSourceFile()).text.substring(this.getStart(), this.getEnd());
-        }
-
-        private addSyntheticNodes(nodes: Node[], pos: number, end: number): number {
-            scanner.setTextPos(pos);
-            while (pos < end) {
-                var token = scanner.scan();
-                var textPos = scanner.getTextPos();
-                nodes.push(createNode(token, pos, textPos, NodeFlags.Synthetic, this));
-                pos = textPos;
-            }
-            return pos;
-        }
-
-        private createSyntaxList(nodes: NodeArray<Node>): Node {
-            var list = createNode(SyntaxKind.SyntaxList, nodes.pos, nodes.end, NodeFlags.Synthetic, this);
-            list._children = [];
-            var pos = nodes.pos;
-            for (var i = 0, len = nodes.length; i < len; i++) {
-                var node = nodes[i];
-                if (pos < node.pos) {
-                    pos = this.addSyntheticNodes(list._children, pos, node.pos);
-                }
-                list._children.push(node);
-                pos = node.end;
-            }
-            if (pos < nodes.end) {
-                this.addSyntheticNodes(list._children, pos, nodes.end);
-            }
-            return list;
-        }
-
-        private createChildren(sourceFile?: SourceFile) {
-            if (this.kind >= SyntaxKind.FirstNode) {
-                scanner.setText((sourceFile || this.getSourceFile()).text);
-                var children: Node[] = [];
-                var pos = this.pos;
-                var processNode = (node: Node) => {
-                    if (pos < node.pos) {
-                        pos = this.addSyntheticNodes(children, pos, node.pos);
-                    }
-                    children.push(node);
-                    pos = node.end;
-                };
-                var processNodes = (nodes: NodeArray<Node>) => {
-                    if (pos < nodes.pos) {
-                        pos = this.addSyntheticNodes(children, pos, nodes.pos);
-                    }
-                    children.push(this.createSyntaxList(<NodeArray<Node>>nodes));
-                    pos = nodes.end;
-                };
-                forEachChild(this, processNode, processNodes);
-                if (pos < this.end) {
-                    this.addSyntheticNodes(children, pos, this.end);
-                }
-                scanner.setText(undefined);
-            }
-            this._children = children || emptyArray;
-        }
-
-        public getChildCount(sourceFile?: SourceFile): number {
-            if (!this._children) this.createChildren(sourceFile);
-            return this._children.length;
-        }
-
-        public getChildAt(index: number, sourceFile?: SourceFile): Node {
-            if (!this._children) this.createChildren(sourceFile);
-            return this._children[index];
-        }
-
-        public getChildren(sourceFile?: SourceFile): Node[] {
-            if (!this._children) this.createChildren(sourceFile);
-            return this._children;
-        }
-
-        public getFirstToken(sourceFile?: SourceFile): Node {
-            var children = this.getChildren();
-            for (var i = 0; i < children.length; i++) {
-                var child = children[i];
-                if (child.kind < SyntaxKind.FirstNode) {
-                    return child;
-                }
-
-                return child.getFirstToken(sourceFile);
-            }
-        }
-
-        public getLastToken(sourceFile?: SourceFile): Node {
-            var children = this.getChildren(sourceFile);
-            for (var i = children.length - 1; i >= 0; i--) {
-                var child = children[i];
-                if (child.kind < SyntaxKind.FirstNode) {
-                    return child;
-                }
-
-                return child.getLastToken(sourceFile);
-            }
-        }
-    }
-
-    class SymbolObject implements Symbol {
-        flags: SymbolFlags;
-        name: string;
-        declarations: Declaration[];
-
-        // Undefined is used to indicate the value has not been computed. If, after computing, the
-        // symbol has no doc comment, then the empty string will be returned.
-        documentationComment: SymbolDisplayPart[];
-
-        constructor(flags: SymbolFlags, name: string) {
-            this.flags = flags;
-            this.name = name;
-        }
-
-        getFlags(): SymbolFlags {
-            return this.flags;
-        }
-
-        getName(): string {
-            return this.name;
-        }
-
-        getDeclarations(): Declaration[] {
-            return this.declarations;
-        }
-
-        getDocumentationComment(): SymbolDisplayPart[] {
-            if (this.documentationComment === undefined) {
-                this.documentationComment = getJsDocCommentsFromDeclarations(this.declarations, this.name, !(this.flags & SymbolFlags.Property));
-            }
-
-            return this.documentationComment;
-        }
-    }
-
-    function getJsDocCommentsFromDeclarations(declarations: Declaration[], name: string, canUseParsedParamTagComments: boolean) {
-        var documentationComment = <SymbolDisplayPart[]>[];
-        var docComments = getJsDocCommentsSeparatedByNewLines();
-        ts.forEach(docComments, docComment => {
-            if (documentationComment.length) {
-                documentationComment.push(lineBreakPart());
-            }
-            documentationComment.push(docComment);
-        });
-
-        return documentationComment;
-
-        function getJsDocCommentsSeparatedByNewLines() {
-            var paramTag = "@param";
-            var jsDocCommentParts: SymbolDisplayPart[] = [];
-
-            ts.forEach(declarations, (declaration, indexOfDeclaration) => {
-                // Make sure we are collecting doc comment from declaration once,
-                // In case of union property there might be same declaration multiple times 
-                // which only varies in type parameter
-                // Eg. var a: Array<string> | Array<number>; a.length
-                // The property length will have two declarations of property length coming 
-                // from Array<T> - Array<string> and Array<number>
-                if (indexOf(declarations, declaration) === indexOfDeclaration) {
-                    var sourceFileOfDeclaration = getSourceFileOfNode(declaration);
-                    // If it is parameter - try and get the jsDoc comment with @param tag from function declaration's jsDoc comments
-                    if (canUseParsedParamTagComments && declaration.kind === SyntaxKind.Parameter) {
-                        ts.forEach(getJsDocCommentTextRange(declaration.parent, sourceFileOfDeclaration), jsDocCommentTextRange => {
-                            var cleanedParamJsDocComment = getCleanedParamJsDocComment(jsDocCommentTextRange.pos, jsDocCommentTextRange.end, sourceFileOfDeclaration);
-                            if (cleanedParamJsDocComment) {
-                                jsDocCommentParts.push.apply(jsDocCommentParts, cleanedParamJsDocComment);
-                            }
-                        });
-                    }
-
-                    // If this is left side of dotted module declaration, there is no doc comments associated with this node
-                    if (declaration.kind === SyntaxKind.ModuleDeclaration && (<ModuleDeclaration>declaration).body.kind === SyntaxKind.ModuleDeclaration) {
-                        return;
-                    }
-
-                    // If this is dotted module name, get the doc comments from the parent
-                    while (declaration.kind === SyntaxKind.ModuleDeclaration && declaration.parent.kind === SyntaxKind.ModuleDeclaration) {
-                        declaration = <ModuleDeclaration>declaration.parent;
-                    } 
-
-                    // Get the cleaned js doc comment text from the declaration
-                    ts.forEach(getJsDocCommentTextRange(
-                        declaration.kind === SyntaxKind.VariableDeclaration ? declaration.parent.parent : declaration, sourceFileOfDeclaration), jsDocCommentTextRange => {
-                            var cleanedJsDocComment = getCleanedJsDocComment(jsDocCommentTextRange.pos, jsDocCommentTextRange.end, sourceFileOfDeclaration);
-                            if (cleanedJsDocComment) {
-                                jsDocCommentParts.push.apply(jsDocCommentParts, cleanedJsDocComment);
-                            }
-                        });
-                }
-            });
-
-            return jsDocCommentParts;
-
-            function getJsDocCommentTextRange(node: Node, sourceFile: SourceFile): TextRange[] {
-                return ts.map(getJsDocComments(node, sourceFile),
-                    jsDocComment => {
-                        return {
-                            pos: jsDocComment.pos + "/*".length, // Consume /* from the comment
-                            end: jsDocComment.end - "*/".length // Trim off comment end indicator 
-                        };
-                    });
-            }
-
-            function consumeWhiteSpacesOnTheLine(pos: number, end: number, sourceFile: SourceFile, maxSpacesToRemove?: number) {
-                if (maxSpacesToRemove !== undefined) {
-                    end = Math.min(end, pos + maxSpacesToRemove);
-                }
-
-                for (; pos < end; pos++) {
-                    var ch = sourceFile.text.charCodeAt(pos);
-                    if (!isWhiteSpace(ch) || isLineBreak(ch)) {
-                        // Either found lineBreak or non whiteSpace
-                        return pos;
-                    }
-                }
-
-                return end;
-            }
-
-            function consumeLineBreaks(pos: number, end: number, sourceFile: SourceFile) {
-                while (pos < end && isLineBreak(sourceFile.text.charCodeAt(pos))) {
-                    pos++;
-                }
-
-                return pos;
-            }
-
-            function isName(pos: number, end: number, sourceFile: SourceFile, name: string) {
-                return pos + name.length < end &&
-                    sourceFile.text.substr(pos, name.length) === name &&
-                    (isWhiteSpace(sourceFile.text.charCodeAt(pos + name.length)) ||
-                        isLineBreak(sourceFile.text.charCodeAt(pos + name.length)));
-            }
-
-            function isParamTag(pos: number, end: number, sourceFile: SourceFile) {
-                // If it is @param tag
-                return isName(pos, end, sourceFile, paramTag);
-            }
-
-            function pushDocCommentLineText(docComments: SymbolDisplayPart[], text: string, blankLineCount: number) {
-                // Add the empty lines in between texts
-                while (blankLineCount--) docComments.push(textPart(""));
-                docComments.push(textPart(text));
-            }
-
-            function getCleanedJsDocComment(pos: number, end: number, sourceFile: SourceFile) {
-                var spacesToRemoveAfterAsterisk: number;
-                var docComments: SymbolDisplayPart[] = [];
-                var blankLineCount = 0;
-                var isInParamTag = false;
-
-                while (pos < end) {
-                    var docCommentTextOfLine = "";
-                    // First consume leading white space
-                    pos = consumeWhiteSpacesOnTheLine(pos, end, sourceFile);
-
-                    // If the comment starts with '*' consume the spaces on this line
-                    if (pos < end && sourceFile.text.charCodeAt(pos) === CharacterCodes.asterisk) {
-                        var lineStartPos = pos + 1;
-                        pos = consumeWhiteSpacesOnTheLine(pos + 1, end, sourceFile, spacesToRemoveAfterAsterisk);
-
-                        // Set the spaces to remove after asterisk as margin if not already set
-                        if (spacesToRemoveAfterAsterisk === undefined && pos < end && !isLineBreak(sourceFile.text.charCodeAt(pos))) {
-                            spacesToRemoveAfterAsterisk = pos - lineStartPos;
-                        }
-                    }
-                    else if (spacesToRemoveAfterAsterisk === undefined) {
-                        spacesToRemoveAfterAsterisk = 0;
-                    }
-
-                    // Analyse text on this line
-                    while (pos < end && !isLineBreak(sourceFile.text.charCodeAt(pos))) {
-                        var ch = sourceFile.text.charAt(pos);
-                        if (ch === "@") {
-                            // If it is @param tag
-                            if (isParamTag(pos, end, sourceFile)) {
-                                isInParamTag = true;
-                                pos += paramTag.length;
-                                continue;
-                            }
-                            else {
-                                isInParamTag = false;
-                            }
-                        }
-
-                        // Add the ch to doc text if we arent in param tag
-                        if (!isInParamTag) {
-                            docCommentTextOfLine += ch;
-                        }
-
-                        // Scan next character
-                        pos++;
-                    }
-
-                    // Continue with next line
-                    pos = consumeLineBreaks(pos, end, sourceFile);
-                    if (docCommentTextOfLine) {
-                        pushDocCommentLineText(docComments, docCommentTextOfLine, blankLineCount);
-                        blankLineCount = 0;
-                    }
-                    else if (!isInParamTag && docComments.length) { 
-                        // This is blank line when there is text already parsed
-                        blankLineCount++;
-                    }
-                }
-
-                return docComments;
-            }
-
-            function getCleanedParamJsDocComment(pos: number, end: number, sourceFile: SourceFile) {
-                var paramHelpStringMargin: number;
-                var paramDocComments: SymbolDisplayPart[] = [];
-                while (pos < end) {
-                    if (isParamTag(pos, end, sourceFile)) {
-                        var blankLineCount = 0;
-                        var recordedParamTag = false;
-                        // Consume leading spaces 
-                        pos = consumeWhiteSpaces(pos + paramTag.length);
-                        if (pos >= end) {
-                            break;
-                        }
-
-                        // Ignore type expression
-                        if (sourceFile.text.charCodeAt(pos) === CharacterCodes.openBrace) {
-                            pos++;
-                            for (var curlies = 1; pos < end; pos++) {
-                                var charCode = sourceFile.text.charCodeAt(pos);
-
-                                // { character means we need to find another } to match the found one
-                                if (charCode === CharacterCodes.openBrace) {
-                                    curlies++;
-                                    continue;
-                                }
-
-                                // } char
-                                if (charCode === CharacterCodes.closeBrace) {
-                                    curlies--;
-                                    if (curlies === 0) {
-                                        // We do not have any more } to match the type expression is ignored completely
-                                        pos++;
-                                        break;
-                                    }
-                                    else {
-                                        // there are more { to be matched with }
-                                        continue;
-                                    }
-                                }
-
-                                // Found start of another tag
-                                if (charCode === CharacterCodes.at) {
-                                    break;
-                                }
-                            }
-
-                            // Consume white spaces
-                            pos = consumeWhiteSpaces(pos);
-                            if (pos >= end) {
-                                break;
-                            }
-                        }
-
-                        // Parameter name
-                        if (isName(pos, end, sourceFile, name)) {
-                            // Found the parameter we are looking for consume white spaces
-                            pos = consumeWhiteSpaces(pos + name.length);
-                            if (pos >= end) {
-                                break;
-                            }
-
-                            var paramHelpString = "";
-                            var firstLineParamHelpStringPos = pos;
-                            while (pos < end) {
-                                var ch = sourceFile.text.charCodeAt(pos);
-
-                                // at line break, set this comment line text and go to next line 
-                                if (isLineBreak(ch)) {
-                                    if (paramHelpString) {
-                                        pushDocCommentLineText(paramDocComments, paramHelpString, blankLineCount);
-                                        paramHelpString = "";
-                                        blankLineCount = 0;
-                                        recordedParamTag = true;
-                                    }
-                                    else if (recordedParamTag) {
-                                        blankLineCount++;
-                                    }
-
-                                    // Get the pos after cleaning start of the line
-                                    setPosForParamHelpStringOnNextLine(firstLineParamHelpStringPos);
-                                    continue;
-                                }
-
-                                // Done scanning param help string - next tag found
-                                if (ch === CharacterCodes.at) {
-                                    break;
-                                }
-
-                                paramHelpString += sourceFile.text.charAt(pos);
-
-                                // Go to next character
-                                pos++;
-                            }
-
-                            // If there is param help text, add it top the doc comments
-                            if (paramHelpString) {
-                                pushDocCommentLineText(paramDocComments, paramHelpString, blankLineCount);
-                            }
-                            paramHelpStringMargin = undefined;
-                        }
-
-                        // If this is the start of another tag, continue with the loop in seach of param tag with symbol name
-                        if (sourceFile.text.charCodeAt(pos) === CharacterCodes.at) {
-                            continue;
-                        }
-                    }
-
-                    // Next character
-                    pos++;
-                }
-
-                return paramDocComments;
-
-                function consumeWhiteSpaces(pos: number) {
-                    while (pos < end && isWhiteSpace(sourceFile.text.charCodeAt(pos))) {
-                        pos++;
-                    }
-
-                    return pos;
-                }
-
-                function setPosForParamHelpStringOnNextLine(firstLineParamHelpStringPos: number) {
-                    // Get the pos after consuming line breaks
-                    pos = consumeLineBreaks(pos, end, sourceFile);
-                    if (pos >= end) {
-                        return;
-                    }
-
-                    if (paramHelpStringMargin === undefined) {
-                        paramHelpStringMargin = sourceFile.getLineAndCharacterOfPosition(firstLineParamHelpStringPos).character;
-                    }
-
-                    // Now consume white spaces max 
-                    var startOfLinePos = pos;
-                    pos = consumeWhiteSpacesOnTheLine(pos, end, sourceFile, paramHelpStringMargin);
-                    if (pos >= end) {
-                        return;
-                    }
-
-                    var consumedSpaces = pos - startOfLinePos;
-                    if (consumedSpaces < paramHelpStringMargin) {
-                        var ch = sourceFile.text.charCodeAt(pos);
-                        if (ch === CharacterCodes.asterisk) {
-                            // Consume more spaces after asterisk
-                            pos = consumeWhiteSpacesOnTheLine(pos + 1, end, sourceFile, paramHelpStringMargin - consumedSpaces - 1);
-                        }
-                    }
-                }
-            }
-        }
-    }
-
-    class TypeObject implements Type {
-        checker: TypeChecker;
-        flags: TypeFlags;
-        id: number;
-        symbol: Symbol;
-        constructor(checker: TypeChecker, flags: TypeFlags) {
-            this.checker = checker;
-            this.flags = flags;
-        }
-        getFlags(): TypeFlags {
-            return this.flags;
-        }
-        getSymbol(): Symbol {
-            return this.symbol;
-        }
-        getProperties(): Symbol[] {
-            return this.checker.getPropertiesOfType(this);
-        }
-        getProperty(propertyName: string): Symbol {
-            return this.checker.getPropertyOfType(this, propertyName);
-        }
-        getApparentProperties(): Symbol[] {
-            return this.checker.getAugmentedPropertiesOfType(this);
-        }
-        getCallSignatures(): Signature[] {
-            return this.checker.getSignaturesOfType(this, SignatureKind.Call);
-        }
-        getConstructSignatures(): Signature[] {
-            return this.checker.getSignaturesOfType(this, SignatureKind.Construct);
-        }
-        getStringIndexType(): Type {
-            return this.checker.getIndexTypeOfType(this, IndexKind.String);
-        }
-        getNumberIndexType(): Type {
-            return this.checker.getIndexTypeOfType(this, IndexKind.Number);
-        }
-    }
-
-    class SignatureObject implements Signature {
-        checker: TypeChecker;
-        declaration: SignatureDeclaration;
-        typeParameters: TypeParameter[];
-        parameters: Symbol[];
-        resolvedReturnType: Type;
-        minArgumentCount: number;
-        hasRestParameter: boolean;
-        hasStringLiterals: boolean;
-
-        // Undefined is used to indicate the value has not been computed. If, after computing, the
-        // symbol has no doc comment, then the empty string will be returned.
-        documentationComment: SymbolDisplayPart[];
-
-        constructor(checker: TypeChecker) {
-            this.checker = checker;
-        }
-        getDeclaration(): SignatureDeclaration {
-            return this.declaration;
-        }
-        getTypeParameters(): Type[] {
-            return this.typeParameters;
-        }
-        getParameters(): Symbol[] {
-            return this.parameters;
-        }
-        getReturnType(): Type {
-            return this.checker.getReturnTypeOfSignature(this);
-        }
-
-        getDocumentationComment(): SymbolDisplayPart[] {
-            if (this.documentationComment === undefined) {
-                this.documentationComment = this.declaration ? getJsDocCommentsFromDeclarations(
-                    [this.declaration],
-                    /*name*/ undefined,
-                    /*canUseParsedParamTagComments*/ false) : [];
-            }
-
-            return this.documentationComment;
-        }
-    }
-
-    class SourceFileObject extends NodeObject implements SourceFile {
-        public _declarationBrand: any;
-        public fileName: string;
-        public text: string;
-        public scriptSnapshot: IScriptSnapshot;
-        public lineMap: number[];
-
-        public statements: NodeArray<Statement>;
-        public endOfFileToken: Node;
-
-        public amdDependencies: {name: string; path: string}[];
-        public amdModuleName: string;
-        public referencedFiles: FileReference[];
-
-        public syntacticDiagnostics: Diagnostic[];
-        public referenceDiagnostics: Diagnostic[];
-        public parseDiagnostics: Diagnostic[];
-        public bindDiagnostics: Diagnostic[];
-
-        public hasNoDefaultLib: boolean;
-        public externalModuleIndicator: Node; // The first node that causes this file to be an external module
-        public nodeCount: number;
-        public identifierCount: number;
-        public symbolCount: number;
-        public version: string;
-        public languageVersion: ScriptTarget;
-        public identifiers: Map<string>;
-        public nameTable: Map<string>;
-
-        private namedDeclarations: Declaration[];
-
-        public update(newText: string, textChangeRange: TextChangeRange): SourceFile {
-            return updateSourceFile(this, newText, textChangeRange);
-        }
-
-        public getLineAndCharacterOfPosition(position: number): LineAndCharacter {
-            return ts.getLineAndCharacterOfPosition(this, position);
-        }
-
-        public getLineStarts(): number[] {
-            return getLineStarts(this);
-        }
-
-        public getPositionOfLineAndCharacter(line: number, character: number): number {
-            return ts.getPositionOfLineAndCharacter(this, line, character);
-        }
-
-        public getNamedDeclarations() {
-            if (!this.namedDeclarations) {
-                var sourceFile = this;
-                var namedDeclarations: Declaration[] = [];
-
-                forEachChild(sourceFile, function visit(node: Node): void {
-                    switch (node.kind) {
-                        case SyntaxKind.FunctionDeclaration:
-                        case SyntaxKind.MethodDeclaration:
-                        case SyntaxKind.MethodSignature:
-                            var functionDeclaration = <FunctionLikeDeclaration>node;
-
-                            if (functionDeclaration.name && functionDeclaration.name.getFullWidth() > 0) {
-                                var lastDeclaration = namedDeclarations.length > 0 ?
-                                    namedDeclarations[namedDeclarations.length - 1] :
-                                    undefined;
-
-                                // Check whether this declaration belongs to an "overload group".
-                                if (lastDeclaration && functionDeclaration.symbol === lastDeclaration.symbol) {
-                                    // Overwrite the last declaration if it was an overload
-                                    // and this one is an implementation.
-                                    if (functionDeclaration.body && !(<FunctionLikeDeclaration>lastDeclaration).body) {
-                                        namedDeclarations[namedDeclarations.length - 1] = functionDeclaration;
-                                    }
-                                }
-                                else {
-                                    namedDeclarations.push(functionDeclaration);
-                                }
-
-                                forEachChild(node, visit);
-                            }
-                            break;
-
-                        case SyntaxKind.ClassDeclaration:
-                        case SyntaxKind.InterfaceDeclaration:
-                        case SyntaxKind.TypeAliasDeclaration:
-                        case SyntaxKind.EnumDeclaration:
-                        case SyntaxKind.ModuleDeclaration:
-                        case SyntaxKind.ImportDeclaration:
-                        case SyntaxKind.GetAccessor:
-                        case SyntaxKind.SetAccessor:
-                        case SyntaxKind.TypeLiteral:
-                            if ((<Declaration>node).name) {
-                                namedDeclarations.push(<Declaration>node);
-                            }
-                        // fall through
-                        case SyntaxKind.Constructor:
-                        case SyntaxKind.VariableStatement:
-                        case SyntaxKind.VariableDeclarationList:
-                        case SyntaxKind.ObjectBindingPattern:
-                        case SyntaxKind.ArrayBindingPattern:
-                        case SyntaxKind.ModuleBlock:
-                            forEachChild(node, visit);
-                            break;
-
-                        case SyntaxKind.Block:
-                            if (isFunctionBlock(node)) {
-                                forEachChild(node, visit);
-                            }
-                            break;
-
-                        case SyntaxKind.Parameter:
-                            // Only consider properties defined as constructor parameters
-                            if (!(node.flags & NodeFlags.AccessibilityModifier)) {
-                                break;
-                            }
-                        // fall through
-                        case SyntaxKind.VariableDeclaration:
-                        case SyntaxKind.BindingElement:
-                            if (isBindingPattern((<VariableDeclaration>node).name)) {
-                                forEachChild((<VariableDeclaration>node).name, visit);
-                                break;
-                            }
-                        case SyntaxKind.EnumMember:
-                        case SyntaxKind.PropertyDeclaration:
-                        case SyntaxKind.PropertySignature:
-                            namedDeclarations.push(<Declaration>node);
-                            break;
-                    }
-                });
-
-                this.namedDeclarations = namedDeclarations;
-            }
-
-            return this.namedDeclarations;
-        }
-    }
-
-    //
-    // Public interface of the host of a language service instance.
-    //
-    export interface LanguageServiceHost {
-        getCompilationSettings(): CompilerOptions;
-        getNewLine?(): string;
-        getScriptFileNames(): string[];
-        getScriptVersion(fileName: string): string;
-        getScriptSnapshot(fileName: string): IScriptSnapshot;
-        getLocalizedDiagnosticMessages?(): any;
-        getCancellationToken?(): CancellationToken;
-        getCurrentDirectory(): string;
-        getDefaultLibFileName(options: CompilerOptions): string;
-        log? (s: string): void;
-        trace? (s: string): void;
-        error? (s: string): void;
-    }
-
-    //
-    // Public services of a language service instance associated
-    // with a language service host instance
-    //
-    export interface LanguageService {
-        cleanupSemanticCache(): void;
-
-        getSyntacticDiagnostics(fileName: string): Diagnostic[];
-        getSemanticDiagnostics(fileName: string): Diagnostic[];
-        getCompilerOptionsDiagnostics(): Diagnostic[];
-
-        getSyntacticClassifications(fileName: string, span: TextSpan): ClassifiedSpan[];
-        getSemanticClassifications(fileName: string, span: TextSpan): ClassifiedSpan[];
-
-        getCompletionsAtPosition(fileName: string, position: number): CompletionInfo;
-        getCompletionEntryDetails(fileName: string, position: number, entryName: string): CompletionEntryDetails;
-
-        getQuickInfoAtPosition(fileName: string, position: number): QuickInfo;
-
-        getNameOrDottedNameSpan(fileName: string, startPos: number, endPos: number): TextSpan;
-
-        getBreakpointStatementAtPosition(fileName: string, position: number): TextSpan;
-
-        getSignatureHelpItems(fileName: string, position: number): SignatureHelpItems;
-
-        getRenameInfo(fileName: string, position: number): RenameInfo;
-        findRenameLocations(fileName: string, position: number, findInStrings: boolean, findInComments: boolean): RenameLocation[];
-
-        getDefinitionAtPosition(fileName: string, position: number): DefinitionInfo[];
-        getReferencesAtPosition(fileName: string, position: number): ReferenceEntry[];
-        getOccurrencesAtPosition(fileName: string, position: number): ReferenceEntry[];
-
-        getNavigateToItems(searchValue: string, maxResultCount?: number): NavigateToItem[];
-        getNavigationBarItems(fileName: string): NavigationBarItem[];
-
-        getOutliningSpans(fileName: string): OutliningSpan[];
-        getTodoComments(fileName: string, descriptors: TodoCommentDescriptor[]): TodoComment[];
-        getBraceMatchingAtPosition(fileName: string, position: number): TextSpan[];
-        getIndentationAtPosition(fileName: string, position: number, options: EditorOptions): number;
-
-        getFormattingEditsForRange(fileName: string, start: number, end: number, options: FormatCodeOptions): TextChange[];
-        getFormattingEditsForDocument(fileName: string, options: FormatCodeOptions): TextChange[];
-        getFormattingEditsAfterKeystroke(fileName: string, position: number, key: string, options: FormatCodeOptions): TextChange[];
-
-        getEmitOutput(fileName: string): EmitOutput;
-
-        getProgram(): Program;
-
-        getSourceFile(fileName: string): SourceFile;
-
-        dispose(): void;
-    }
-
-    export interface ClassifiedSpan {
-        textSpan: TextSpan;
-        classificationType: string; // ClassificationTypeNames
-    }
-
-    export interface NavigationBarItem {
-        text: string;
-        kind: string;
-        kindModifiers: string;
-        spans: TextSpan[];
-        childItems: NavigationBarItem[];
-        indent: number;
-        bolded: boolean;
-        grayed: boolean;
-    }
-
-    export interface TodoCommentDescriptor {
-        text: string;
-        priority: number;
-    }
-
-    export interface TodoComment {
-        descriptor: TodoCommentDescriptor;
-        message: string;
-        position: number;
-    }
-
-    export class TextChange {
-        span: TextSpan;
-        newText: string;
-    }
-
-    export interface RenameLocation {
-        textSpan: TextSpan;
-        fileName: string;
-    }
-
-    export interface ReferenceEntry {
-        textSpan: TextSpan;
-        fileName: string;
-        isWriteAccess: boolean;
-    }
-
-    export interface NavigateToItem {
-        name: string;
-        kind: string;
-        kindModifiers: string;
-        matchKind: string;
-        fileName: string;
-        textSpan: TextSpan;
-        containerName: string;
-        containerKind: string;
-    }
-
-    export interface EditorOptions {
-        IndentSize: number;
-        TabSize: number;
-        NewLineCharacter: string;
-        ConvertTabsToSpaces: boolean;
-    }
-
-    export interface FormatCodeOptions extends EditorOptions {
-        InsertSpaceAfterCommaDelimiter: boolean;
-        InsertSpaceAfterSemicolonInForStatements: boolean;
-        InsertSpaceBeforeAndAfterBinaryOperators: boolean;
-        InsertSpaceAfterKeywordsInControlFlowStatements: boolean;
-        InsertSpaceAfterFunctionKeywordForAnonymousFunctions: boolean;
-        InsertSpaceAfterOpeningAndBeforeClosingNonemptyParenthesis: boolean;
-        PlaceOpenBraceOnNewLineForFunctions: boolean;
-        PlaceOpenBraceOnNewLineForControlBlocks: boolean;
-        [s: string]: boolean | number| string;
-    }
-
-    export interface DefinitionInfo {
-        fileName: string;
-        textSpan: TextSpan;
-        kind: string;
-        name: string;
-        containerKind: string;
-        containerName: string;
-    }
-
-    export enum SymbolDisplayPartKind {
-        aliasName,
-        className,
-        enumName,
-        fieldName,
-        interfaceName,
-        keyword,
-        lineBreak,
-        numericLiteral,
-        stringLiteral,
-        localName,
-        methodName,
-        moduleName,
-        operator,
-        parameterName,
-        propertyName,
-        punctuation,
-        space,
-        text,
-        typeParameterName,
-        enumMemberName,
-        functionName,
-        regularExpressionLiteral,
-    }
-
-    export interface SymbolDisplayPart {
-        text: string;
-        kind: string;
-    }
-
-    export interface QuickInfo {
-        kind: string;
-        kindModifiers: string;
-        textSpan: TextSpan;
-        displayParts: SymbolDisplayPart[];
-        documentation: SymbolDisplayPart[];
-    }
-
-    export interface RenameInfo {
-        canRename: boolean;
-        localizedErrorMessage: string;
-        displayName: string;
-        fullDisplayName: string;
-        kind: string;
-        kindModifiers: string;
-        triggerSpan: TextSpan;
-    }
-
-    export interface SignatureHelpParameter {
-        name: string;
-        documentation: SymbolDisplayPart[];
-        displayParts: SymbolDisplayPart[];
-        isOptional: boolean;
-    }
-
-    /**
-     * Represents a single signature to show in signature help.
-     * The id is used for subsequent calls into the language service to ask questions about the
-     * signature help item in the context of any documents that have been updated.  i.e. after
-     * an edit has happened, while signature help is still active, the host can ask important 
-     * questions like 'what parameter is the user currently contained within?'.
-     */
-    export interface SignatureHelpItem {
-        isVariadic: boolean;
-        prefixDisplayParts: SymbolDisplayPart[];
-        suffixDisplayParts: SymbolDisplayPart[];
-        separatorDisplayParts: SymbolDisplayPart[];
-        parameters: SignatureHelpParameter[];
-        documentation: SymbolDisplayPart[];
-    }
-
-    /**
-     * Represents a set of signature help items, and the preferred item that should be selected.
-     */
-    export interface SignatureHelpItems {
-        items: SignatureHelpItem[];
-        applicableSpan: TextSpan;
-        selectedItemIndex: number;
-        argumentIndex: number;
-        argumentCount: number;
-    }
-
-    export interface CompletionInfo {
-        isMemberCompletion: boolean;
-        isNewIdentifierLocation: boolean;  // true when the current location also allows for a new identifier
-        entries: CompletionEntry[];
-    }
-
-    export interface CompletionEntry {
-        name: string;
-        kind: string;            // see ScriptElementKind
-        kindModifiers: string;   // see ScriptElementKindModifier, comma separated
-    }
-
-    export interface CompletionEntryDetails {
-        name: string;
-        kind: string;            // see ScriptElementKind
-        kindModifiers: string;   // see ScriptElementKindModifier, comma separated
-        displayParts: SymbolDisplayPart[];
-        documentation: SymbolDisplayPart[];
-    }
-
-    export interface OutliningSpan {
-        /** The span of the document to actually collapse. */
-        textSpan: TextSpan;
-
-        /** The span of the document to display when the user hovers over the collapsed span. */
-        hintSpan: TextSpan;
-
-        /** The text to display in the editor for the collapsed region. */
-        bannerText: string;
-
-        /** 
-          * Whether or not this region should be automatically collapsed when 
-          * the 'Collapse to Definitions' command is invoked.
-          */
-        autoCollapse: boolean;
-    }
-
-    export interface EmitOutput {
-        outputFiles: OutputFile[];
-        emitSkipped: boolean;
-    }
-
-    export const enum OutputFileType {
-        JavaScript,
-        SourceMap,
-        Declaration
-    }
-
-    export interface OutputFile {
-        name: string;
-        writeByteOrderMark: boolean;
-        text: string;
-    }
-
-    export const enum EndOfLineState {
-        Start,
-        InMultiLineCommentTrivia,
-        InSingleQuoteStringLiteral,
-        InDoubleQuoteStringLiteral,
-        InTemplateHeadOrNoSubstitutionTemplate,
-        InTemplateMiddleOrTail,
-        InTemplateSubstitutionPosition,
-    }
-
-    export enum TokenClass {
-        Punctuation,
-        Keyword,
-        Operator,
-        Comment,
-        Whitespace,
-        Identifier,
-        NumberLiteral,
-        StringLiteral,
-        RegExpLiteral,
-    }
-
-    export interface ClassificationResult {
-        finalLexState: EndOfLineState;
-        entries: ClassificationInfo[];
-    }
-
-    export interface ClassificationInfo {
-        length: number;
-        classification: TokenClass;
-    }
-
-    export interface Classifier {
-        /**
-         * Gives lexical classifications of tokens on a line without any syntactic context.
-         * For instance, a token consisting of the text 'string' can be either an identifier
-         * named 'string' or the keyword 'string', however, because this classifier is not aware,
-         * it relies on certain heuristics to give acceptable results. For classifications where
-         * speed trumps accuracy, this function is preferable; however, for true accuracy, the
-         * syntactic classifier is ideal. In fact, in certain editing scenarios, combining the
-         * lexical, syntactic, and semantic classifiers may issue the best user experience.
-         *
-         * @param text                      The text of a line to classify.
-         * @param lexState                  The state of the lexical classifier at the end of the previous line.
-         * @param syntacticClassifierAbsent Whether the client is *not* using a syntactic classifier.
-         *                                  If there is no syntactic classifier (syntacticClassifierAbsent=true),
-         *                                  certain heuristics may be used in its place; however, if there is a
-         *                                  syntactic classifier (syntacticClassifierAbsent=false), certain
-         *                                  classifications which may be incorrectly categorized will be given
-         *                                  back as Identifiers in order to allow the syntactic classifier to
-         *                                  subsume the classification.
-         */
-        getClassificationsForLine(text: string, lexState: EndOfLineState, syntacticClassifierAbsent: boolean): ClassificationResult;
-    }
-
-    /**
-      * The document registry represents a store of SourceFile objects that can be shared between 
-      * multiple LanguageService instances. A LanguageService instance holds on the SourceFile (AST)
-      * of files in the context. 
-      * SourceFile objects account for most of the memory usage by the language service. Sharing 
-      * the same DocumentRegistry instance between different instances of LanguageService allow 
-      * for more efficient memory utilization since all projects will share at least the library 
-      * file (lib.d.ts).
-      *
-      * A more advanced use of the document registry is to serialize sourceFile objects to disk 
-      * and re-hydrate them when needed.
-      *
-      * To create a default DocumentRegistry, use createDocumentRegistry to create one, and pass it 
-      * to all subsequent createLanguageService calls.
-      */
-    export interface DocumentRegistry {
-        /**
-          * Request a stored SourceFile with a given fileName and compilationSettings.
-          * The first call to acquire will call createLanguageServiceSourceFile to generate
-          * the SourceFile if was not found in the registry.
-          *
-          * @param fileName The name of the file requested
-          * @param compilationSettings Some compilation settings like target affects the 
-          * shape of a the resulting SourceFile. This allows the DocumentRegistry to store
-          * multiple copies of the same file for different compilation settings.
-          * @parm scriptSnapshot Text of the file. Only used if the file was not found
-          * in the registry and a new one was created.
-          * @parm version Current version of the file. Only used if the file was not found
-          * in the registry and a new one was created.
-          */
-        acquireDocument(
-            fileName: string,
-            compilationSettings: CompilerOptions,
-            scriptSnapshot: IScriptSnapshot,
-            version: string): SourceFile;
-
-        /**
-          * Request an updated version of an already existing SourceFile with a given fileName
-          * and compilationSettings. The update will intern call updateLanguageServiceSourceFile
-          * to get an updated SourceFile.
-          *
-          * Note: It is not allowed to call update on a SourceFile that was not acquired from this
-          * registry originally.
-          *
-          * @param sourceFile The original sourceFile object to update
-          * @param fileName The name of the file requested
-          * @param compilationSettings Some compilation settings like target affects the 
-          * shape of a the resulting SourceFile. This allows the DocumentRegistry to store
-          * multiple copies of the same file for different compilation settings.
-          * @parm scriptSnapshot Text of the file. Only used if the file was not found
-          * in the registry and a new one was created.
-          * @parm version Current version of the file. Only used if the file was not found
-          * in the registry and a new one was created.
-          * @parm textChangeRange Change ranges since the last snapshot. Only used if the file 
-          * was not found in the registry and a new one was created.
-          */
-        updateDocument(
-            sourceFile: SourceFile,
-            fileName: string,
-            compilationSettings: CompilerOptions,
-            scriptSnapshot: IScriptSnapshot,
-            version: string,
-            textChangeRange: TextChangeRange): SourceFile;
-
-        /**
-          * Informs the DocumentRegistry that a file is not needed any longer.
-          *
-          * Note: It is not allowed to call release on a SourceFile that was not acquired from
-          * this registry originally.
-          *
-          * @param fileName The name of the file to be released
-          * @param compilationSettings The compilation settings used to acquire the file
-          */
-        releaseDocument(fileName: string, compilationSettings: CompilerOptions): void
-    }
-
-    // TODO: move these to enums
-    export class ScriptElementKind {
-        static unknown = "";
-
-        // predefined type (void) or keyword (class)
-        static keyword = "keyword";
-
-        // top level script node
-        static scriptElement = "script";
-
-        // module foo {}
-        static moduleElement = "module";
-
-        // class X {}
-        static classElement = "class";
-
-        // interface Y {}
-        static interfaceElement = "interface";
-
-        // type T = ...
-        static typeElement = "type";
-
-        // enum E
-        static enumElement = "enum";
-
-        // Inside module and script only
-        // var v = ..
-        static variableElement = "var";
-
-        // Inside function
-        static localVariableElement = "local var";
-
-        // Inside module and script only
-        // function f() { }
-        static functionElement = "function";
-
-        // Inside function
-        static localFunctionElement = "local function";
-
-        // class X { [public|private]* foo() {} }
-        static memberFunctionElement = "method";
-
-        // class X { [public|private]* [get|set] foo:number; }
-        static memberGetAccessorElement = "getter";
-        static memberSetAccessorElement = "setter";
-
-        // class X { [public|private]* foo:number; }
-        // interface Y { foo:number; }
-        static memberVariableElement = "property";
-
-        // class X { constructor() { } }
-        static constructorImplementationElement = "constructor";
-
-        // interface Y { ():number; }
-        static callSignatureElement = "call";
-
-        // interface Y { []:number; }
-        static indexSignatureElement = "index";
-
-        // interface Y { new():Y; }
-        static constructSignatureElement = "construct";
-
-        // function foo(*Y*: string)
-        static parameterElement = "parameter";
-
-        static typeParameterElement = "type parameter";
-
-        static primitiveType = "primitive type";
-
-        static label = "label";
-
-        static alias = "alias";
-
-        static constElement = "const";
-
-        static letElement = "let";
-    }
-
-    export class ScriptElementKindModifier {
-        static none = "";
-        static publicMemberModifier = "public";
-        static privateMemberModifier = "private";
-        static protectedMemberModifier = "protected";
-        static exportedModifier = "export";
-        static ambientModifier = "declare";
-        static staticModifier = "static";
-    }
-
-    export class ClassificationTypeNames {
-        public static comment = "comment";
-        public static identifier = "identifier";
-        public static keyword = "keyword";
-        public static numericLiteral = "number";
-        public static operator = "operator";
-        public static stringLiteral = "string";
-        public static whiteSpace = "whitespace";
-        public static text = "text";
-
-        public static punctuation = "punctuation";
-
-        public static className = "class name";
-        public static enumName = "enum name";
-        public static interfaceName = "interface name";
-        public static moduleName = "module name";
-        public static typeParameterName = "type parameter name";
-        public static typeAlias = "type alias name";
-    }
-
-    /// Language Service
-
-    interface CompletionSession {
-        fileName: string;           // the file where the completion was requested
-        position: number;           // position in the file where the completion was requested
-        entries: CompletionEntry[]; // entries for this completion
-        symbols: Map<Symbol>;       // symbols by entry name map
-        typeChecker: TypeChecker;   // the typeChecker used to generate this completion
-    }
-
-    interface FormattingOptions {
-        useTabs: boolean;
-        spacesPerTab: number;
-        indentSpaces: number;
-        newLineCharacter: string;
-    }
-
-    // Information about a specific host file.
-    interface HostFileInformation {
-        hostFileName: string;
-        version: string;
-        scriptSnapshot: IScriptSnapshot;
-    }
-
-    interface DocumentRegistryEntry {
-        sourceFile: SourceFile;
-        refCount: number;
-        owners: string[];
-    }
-
-    export interface DisplayPartsSymbolWriter extends SymbolWriter {
-        displayParts(): SymbolDisplayPart[];
-    }
-
-    export function displayPartsToString(displayParts: SymbolDisplayPart[]) {
-        if (displayParts) {
-            return map(displayParts, displayPart => displayPart.text).join("");
-        }
-
-        return "";
-    }
-
-    function isLocalVariableOrFunction(symbol: Symbol) {
-        if (symbol.parent) {
-            return false; // This is exported symbol
-        }
-
-        return ts.forEach(symbol.declarations, declaration => {
-            // Function expressions are local
-            if (declaration.kind === SyntaxKind.FunctionExpression) {
-                return true;
-            }
-
-            if (declaration.kind !== SyntaxKind.VariableDeclaration && declaration.kind !== SyntaxKind.FunctionDeclaration) {
-                return false;
-            }
-
-            // If the parent is not sourceFile or module block it is local variable
-            for (var parent = declaration.parent; !isFunctionBlock(parent); parent = parent.parent) {
-                // Reached source file or module block
-                if (parent.kind === SyntaxKind.SourceFile || parent.kind === SyntaxKind.ModuleBlock) {
-                    return false;
-                }
-            }
-
-            // parent is in function block
-            return true;
-        });
-    }
-
-    export function getDefaultCompilerOptions(): CompilerOptions {
-        // Always default to "ScriptTarget.ES5" for the language service
-        return {
-            target: ScriptTarget.ES5,
-            module: ModuleKind.None,
-        };
-    }
-
-    export class OperationCanceledException { }
-
-    export class CancellationTokenObject {
-
-        public static None: CancellationTokenObject = new CancellationTokenObject(null)
-
-        constructor(private cancellationToken: CancellationToken) {
-        }
-
-        public isCancellationRequested() {
-            return this.cancellationToken && this.cancellationToken.isCancellationRequested();
-        }
-
-        public throwIfCancellationRequested(): void {
-            if (this.isCancellationRequested()) {
-                throw new OperationCanceledException();
-            }
-        }
-    }
-
-    // Cache host information about scrip Should be refreshed 
-    // at each language service public entry point, since we don't know when 
-    // set of scripts handled by the host changes.
-    class HostCache {
-        private fileNameToEntry: Map<HostFileInformation>;
-        private _compilationSettings: CompilerOptions;
-
-        constructor(private host: LanguageServiceHost) {
-            // script id => script index
-            this.fileNameToEntry = {};
-
-            // Initialize the list with the root file names
-            var rootFileNames = host.getScriptFileNames();
-            for (var i = 0, n = rootFileNames.length; i < n; i++) {
-                this.createEntry(rootFileNames[i]);
-            }
-
-            // store the compilation settings
-            this._compilationSettings = host.getCompilationSettings() || getDefaultCompilerOptions();
-        }
-
-        public compilationSettings() {
-            return this._compilationSettings;
-        }
-
-        private createEntry(fileName: string) {
-            var entry: HostFileInformation;
-            var scriptSnapshot = this.host.getScriptSnapshot(fileName);
-            if (scriptSnapshot) {
-                entry = {
-                    hostFileName: fileName,
-                    version: this.host.getScriptVersion(fileName),
-                    scriptSnapshot: scriptSnapshot
-                };
-            }
-
-            return this.fileNameToEntry[normalizeSlashes(fileName)] = entry;
-        }
-
-        public getEntry(fileName: string): HostFileInformation {
-            return lookUp(this.fileNameToEntry, normalizeSlashes(fileName));
-        }
-
-        public contains(fileName: string): boolean {
-            return hasProperty(this.fileNameToEntry, normalizeSlashes(fileName));
-        }
-
-        public getOrCreateEntry(fileName: string): HostFileInformation {
-            if (this.contains(fileName)) {
-                return this.getEntry(fileName);
-            }
-
-            return this.createEntry(fileName);
-        }
-
-        public getRootFileNames(): string[] {
-            var fileNames: string[] = [];
-
-            forEachKey(this.fileNameToEntry, key => {
-                if (hasProperty(this.fileNameToEntry, key) && this.fileNameToEntry[key])
-                    fileNames.push(key);
-            });
-
-            return fileNames;
-        }
-
-        public getVersion(fileName: string): string {
-            var file = this.getEntry(fileName);
-            return file && file.version;
-        }
-
-        public getScriptSnapshot(fileName: string): IScriptSnapshot {
-            var file = this.getEntry(fileName);
-            return file && file.scriptSnapshot;
-        }
-
-        public getChangeRange(fileName: string, lastKnownVersion: string, oldScriptSnapshot: IScriptSnapshot): TextChangeRange {
-            var currentVersion = this.getVersion(fileName);
-            if (lastKnownVersion === currentVersion) {
-                return unchangedTextChangeRange; // "No changes"
-            }
-
-            var scriptSnapshot = this.getScriptSnapshot(fileName);
-            return scriptSnapshot.getChangeRange(oldScriptSnapshot);
-        }
-    }
-
-    class SyntaxTreeCache {
-        private hostCache: HostCache;
-
-        // For our syntactic only features, we also keep a cache of the syntax tree for the 
-        // currently edited file.  
-        private currentFileName: string = "";
-        private currentFileVersion: string = null;
-        private currentSourceFile: SourceFile = null;
-
-        constructor(private host: LanguageServiceHost) {
-        }
-
-        private log(message: string) {
-            if (this.host.log) {
-                this.host.log(message);
-            }
-        }
-
-        private initialize(fileName: string) {
-            // ensure that both source file and syntax tree are either initialized or not initialized
-            var start = new Date().getTime();
-            this.hostCache = new HostCache(this.host);
-            this.log("SyntaxTreeCache.Initialize: new HostCache: " + (new Date().getTime() - start));
-
-            var version = this.hostCache.getVersion(fileName);
-            var sourceFile: SourceFile;
-
-            if (this.currentFileName !== fileName) {
-                var scriptSnapshot = this.hostCache.getScriptSnapshot(fileName);
-
-                var start = new Date().getTime();
-                sourceFile = createLanguageServiceSourceFile(fileName, scriptSnapshot, ScriptTarget.Latest, version, /*setNodeParents:*/ true);
-                this.log("SyntaxTreeCache.Initialize: createSourceFile: " + (new Date().getTime() - start));
-            }
-            else if (this.currentFileVersion !== version) {
-                var scriptSnapshot = this.hostCache.getScriptSnapshot(fileName);
-
-                var editRange = this.hostCache.getChangeRange(fileName, this.currentFileVersion, this.currentSourceFile.scriptSnapshot);
-
-                var start = new Date().getTime();
-                sourceFile = updateLanguageServiceSourceFile(this.currentSourceFile, scriptSnapshot, version, editRange);
-                this.log("SyntaxTreeCache.Initialize: updateSourceFile: " + (new Date().getTime() - start));
-            }
-
-            if (sourceFile) {
-                // All done, ensure state is up to date
-                this.currentFileVersion = version;
-                this.currentFileName = fileName;
-                this.currentSourceFile = sourceFile;
-            }
-        }
-
-        public getCurrentSourceFile(fileName: string): SourceFile {
-            this.initialize(fileName);
-            return this.currentSourceFile;
-        }
-
-        public getCurrentScriptSnapshot(fileName: string): IScriptSnapshot {
-            return this.getCurrentSourceFile(fileName).scriptSnapshot;
-        }
-    }
-
-    function setSourceFileFields(sourceFile: SourceFile, scriptSnapshot: IScriptSnapshot, version: string) {
-        sourceFile.version = version;
-        sourceFile.scriptSnapshot = scriptSnapshot;
-    }
-
-    export function createLanguageServiceSourceFile(fileName: string, scriptSnapshot: IScriptSnapshot, scriptTarget: ScriptTarget, version: string, setNodeParents: boolean): SourceFile {
-        var sourceFile = createSourceFile(fileName, scriptSnapshot.getText(0, scriptSnapshot.getLength()), scriptTarget, setNodeParents);
-        setSourceFileFields(sourceFile, scriptSnapshot, version);
-        // after full parsing we can use table with interned strings as name table
-        sourceFile.nameTable = sourceFile.identifiers;
-        return sourceFile;
-    }
-
-    export var disableIncrementalParsing = false;
-
-    export function updateLanguageServiceSourceFile(sourceFile: SourceFile, scriptSnapshot: IScriptSnapshot, version: string, textChangeRange: TextChangeRange, aggressiveChecks?: boolean): SourceFile {
-        // If we were given a text change range, and our version or open-ness changed, then 
-        // incrementally parse this file.
-        if (textChangeRange) {
-            if (version !== sourceFile.version) {
-                // Once incremental parsing is ready, then just call into this function.
-                if (!disableIncrementalParsing) {
-                    var newSourceFile = updateSourceFile(sourceFile, scriptSnapshot.getText(0, scriptSnapshot.getLength()), textChangeRange, aggressiveChecks);
-                    setSourceFileFields(newSourceFile, scriptSnapshot, version);
-                    // after incremental parsing nameTable might not be up-to-date
-                    // drop it so it can be lazily recreated later
-                    newSourceFile.nameTable = undefined;
-                    return newSourceFile;
-                }
-            }
-        }
-
-        // Otherwise, just create a new source file.
-        return createLanguageServiceSourceFile(sourceFile.fileName, scriptSnapshot, sourceFile.languageVersion, version, /*setNodeParents:*/ true);
-    }
-
-    export function createDocumentRegistry(): DocumentRegistry {
-        var buckets: Map<Map<DocumentRegistryEntry>> = {};
-
-        function getKeyFromCompilationSettings(settings: CompilerOptions): string {
-            return "_" + settings.target; //  + "|" + settings.propagateEnumConstantoString()
-        }
-
-        function getBucketForCompilationSettings(settings: CompilerOptions, createIfMissing: boolean): Map<DocumentRegistryEntry> {
-            var key = getKeyFromCompilationSettings(settings);
-            var bucket = lookUp(buckets, key);
-            if (!bucket && createIfMissing) {
-                buckets[key] = bucket = {};
-            }
-            return bucket;
-        }
-
-        function reportStats() {
-            var bucketInfoArray = Object.keys(buckets).filter(name => name && name.charAt(0) === '_').map(name => {
-                var entries = lookUp(buckets, name);
-                var sourceFiles: { name: string; refCount: number; references: string[]; }[] = [];
-                for (var i in entries) {
-                    var entry = entries[i];
-                    sourceFiles.push({
-                        name: i,
-                        refCount: entry.refCount,
-                        references: entry.owners.slice(0)
-                    });
-                }
-                sourceFiles.sort((x, y) => y.refCount - x.refCount);
-                return {
-                    bucket: name,
-                    sourceFiles
-                };
-            });
-            return JSON.stringify(bucketInfoArray, null, 2);
-        }
-
-        function acquireDocument(
-            fileName: string,
-            compilationSettings: CompilerOptions,
-            scriptSnapshot: IScriptSnapshot,
-            version: string): SourceFile {
-
-            var bucket = getBucketForCompilationSettings(compilationSettings, /*createIfMissing*/ true);
-            var entry = lookUp(bucket, fileName);
-            if (!entry) {
-                var sourceFile = createLanguageServiceSourceFile(fileName, scriptSnapshot, compilationSettings.target, version, /*setNodeParents:*/ false);
-
-                bucket[fileName] = entry = {
-                    sourceFile: sourceFile,
-                    refCount: 0,
-                    owners: []
-                };
-            }
-            entry.refCount++;
-
-            return entry.sourceFile;
-        }
-
-        function updateDocument(
-            sourceFile: SourceFile,
-            fileName: string,
-            compilationSettings: CompilerOptions,
-            scriptSnapshot: IScriptSnapshot,
-            version: string,
-            textChangeRange: TextChangeRange
-            ): SourceFile {
-
-            var bucket = getBucketForCompilationSettings(compilationSettings, /*createIfMissing*/ false);
-            Debug.assert(bucket !== undefined);
-            var entry = lookUp(bucket, fileName);
-            Debug.assert(entry !== undefined);
-
-            entry.sourceFile = updateLanguageServiceSourceFile(entry.sourceFile, scriptSnapshot, version, textChangeRange);
-            return entry.sourceFile;
-        }
-
-        function releaseDocument(fileName: string, compilationSettings: CompilerOptions): void {
-            var bucket = getBucketForCompilationSettings(compilationSettings, false);
-            Debug.assert(bucket !== undefined);
-
-            var entry = lookUp(bucket, fileName);
-            entry.refCount--;
-
-            Debug.assert(entry.refCount >= 0);
-            if (entry.refCount === 0) {
-                delete bucket[fileName];
-            }
-        }
-
-        return {
-            acquireDocument,
-            updateDocument,
-            releaseDocument,
-            reportStats
-        };
-    }
-
-    export function preProcessFile(sourceText: string, readImportFiles = true): PreProcessedFileInfo {
-        var referencedFiles: FileReference[] = [];
-        var importedFiles: FileReference[] = [];
-        var isNoDefaultLib = false;
-
-        function processTripleSlashDirectives(): void {
-            var commentRanges = getLeadingCommentRanges(sourceText, 0);
-            forEach(commentRanges, commentRange => {
-                var comment = sourceText.substring(commentRange.pos, commentRange.end);
-                var referencePathMatchResult = getFileReferenceFromReferencePath(comment, commentRange);
-                if (referencePathMatchResult) {
-                    isNoDefaultLib = referencePathMatchResult.isNoDefaultLib;
-                    var fileReference = referencePathMatchResult.fileReference;
-                    if (fileReference) {
-                        referencedFiles.push(fileReference);
-                    }
-                }
-            });
-        }
-
-        function processImport(): void {
-            scanner.setText(sourceText);
-            var token = scanner.scan();
-            // Look for:
-            // import foo = module("foo");
-            while (token !== SyntaxKind.EndOfFileToken) {
-                if (token === SyntaxKind.ImportKeyword) {
-                    token = scanner.scan();
-                    if (token === SyntaxKind.Identifier) {
-                        token = scanner.scan();
-                        if (token === SyntaxKind.EqualsToken) {
-                            token = scanner.scan();
-                            if (token === SyntaxKind.RequireKeyword) {
-                                token = scanner.scan();
-                                if (token === SyntaxKind.OpenParenToken) {
-                                    token = scanner.scan();
-                                    if (token === SyntaxKind.StringLiteral) {
-                                        var importPath = scanner.getTokenValue();
-                                        var pos = scanner.getTokenPos();
-                                        importedFiles.push({
-                                            fileName: importPath,
-                                            pos: pos,
-                                            end: pos + importPath.length
-                                        });
-                                    }
-                                }
-                            }
-                        }
-                    }
-                }
-                token = scanner.scan();
-            }
-            scanner.setText(undefined);
-        }
-
-        if (readImportFiles) {
-            processImport();
-        }
-        processTripleSlashDirectives();
-        return { referencedFiles, importedFiles, isLibFile: isNoDefaultLib };
-    }
-
-    /// Helpers
-    function getTargetLabel(referenceNode: Node, labelName: string): Identifier {
-        while (referenceNode) {
-            if (referenceNode.kind === SyntaxKind.LabeledStatement && (<LabeledStatement>referenceNode).label.text === labelName) {
-                return (<LabeledStatement>referenceNode).label;
-            }
-            referenceNode = referenceNode.parent;
-        }
-        return undefined;
-    }
-
-    function isJumpStatementTarget(node: Node): boolean {
-        return node.kind === SyntaxKind.Identifier &&
-            (node.parent.kind === SyntaxKind.BreakStatement || node.parent.kind === SyntaxKind.ContinueStatement) &&
-            (<BreakOrContinueStatement>node.parent).label === node;
-    }
-
-    function isLabelOfLabeledStatement(node: Node): boolean {
-        return node.kind === SyntaxKind.Identifier &&
-            node.parent.kind === SyntaxKind.LabeledStatement &&
-            (<LabeledStatement>node.parent).label === node;
-    }
-
-    /**
-     * Whether or not a 'node' is preceded by a label of the given string.
-     * Note: 'node' cannot be a SourceFile.
-     */
-    function isLabeledBy(node: Node, labelName: string) {
-        for (var owner = node.parent; owner.kind === SyntaxKind.LabeledStatement; owner = owner.parent) {
-            if ((<LabeledStatement>owner).label.text === labelName) {
-                return true;
-            }
-        }
-
-        return false;
-    }
-
-    function isLabelName(node: Node): boolean {
-        return isLabelOfLabeledStatement(node) || isJumpStatementTarget(node);
-    }
-
-    function isRightSideOfQualifiedName(node: Node) {
-        return node.parent.kind === SyntaxKind.QualifiedName && (<QualifiedName>node.parent).right === node;
-    }
-
-    function isRightSideOfPropertyAccess(node: Node) {
-        return node && node.parent && node.parent.kind === SyntaxKind.PropertyAccessExpression && (<PropertyAccessExpression>node.parent).name === node;
-    }
-
-    function isCallExpressionTarget(node: Node): boolean {
-        if (isRightSideOfPropertyAccess(node)) {
-            node = node.parent;
-        }
-        return node && node.parent && node.parent.kind === SyntaxKind.CallExpression && (<CallExpression>node.parent).expression === node;
-    }
-
-    function isNewExpressionTarget(node: Node): boolean {
-        if (isRightSideOfPropertyAccess(node)) {
-            node = node.parent;
-        }
-        return node && node.parent && node.parent.kind === SyntaxKind.NewExpression && (<CallExpression>node.parent).expression === node;
-    }
-
-    function isNameOfModuleDeclaration(node: Node) {
-        return node.parent.kind === SyntaxKind.ModuleDeclaration && (<ModuleDeclaration>node.parent).name === node;
-    }
-
-    function isNameOfFunctionDeclaration(node: Node): boolean {
-        return node.kind === SyntaxKind.Identifier &&
-            isAnyFunction(node.parent) && (<FunctionLikeDeclaration>node.parent).name === node;
-    }
-
-    /** Returns true if node is a name of an object literal property, e.g. "a" in x = { "a": 1 } */
-    function isNameOfPropertyAssignment(node: Node): boolean {
-        return (node.kind === SyntaxKind.Identifier || node.kind === SyntaxKind.StringLiteral || node.kind === SyntaxKind.NumericLiteral) &&
-            (node.parent.kind === SyntaxKind.PropertyAssignment || node.parent.kind === SyntaxKind.ShorthandPropertyAssignment) && (<PropertyDeclaration>node.parent).name === node;
-    }
-
-    function isLiteralNameOfPropertyDeclarationOrIndexAccess(node: Node): boolean {
-        if (node.kind === SyntaxKind.StringLiteral || node.kind === SyntaxKind.NumericLiteral) {
-            switch (node.parent.kind) {
-                case SyntaxKind.PropertyDeclaration:
-                case SyntaxKind.PropertySignature:
-                case SyntaxKind.PropertyAssignment:
-                case SyntaxKind.EnumMember:
-                case SyntaxKind.MethodDeclaration:
-                case SyntaxKind.MethodSignature:
-                case SyntaxKind.GetAccessor:
-                case SyntaxKind.SetAccessor:
-                case SyntaxKind.ModuleDeclaration:
-                    return (<Declaration>node.parent).name === node;
-                case SyntaxKind.ElementAccessExpression:
-                    return (<ElementAccessExpression>node.parent).argumentExpression === node;
-            }
-        }
-
-        return false;
-    }
-
-    function isNameOfExternalModuleImportOrDeclaration(node: Node): boolean {
-        if (node.kind === SyntaxKind.StringLiteral) {
-            return isNameOfModuleDeclaration(node) ||
-                (isExternalModuleImportDeclaration(node.parent.parent) && getExternalModuleImportDeclarationExpression(node.parent.parent) === node);
-        }
-
-        return false;
-    }
-
-    /** Returns true if the position is within a comment */
-    function isInsideComment(sourceFile: SourceFile, token: Node, position: number): boolean {
-        // The position has to be: 1. in the leading trivia (before token.getStart()), and 2. within a comment
-        return position <= token.getStart(sourceFile) &&
-            (isInsideCommentRange(getTrailingCommentRanges(sourceFile.text, token.getFullStart())) ||
-                isInsideCommentRange(getLeadingCommentRanges(sourceFile.text, token.getFullStart())));
-
-        function isInsideCommentRange(comments: CommentRange[]): boolean {
-            return forEach(comments, comment => {
-                // either we are 1. completely inside the comment, or 2. at the end of the comment
-                if (comment.pos < position && position < comment.end) {
-                    return true;
-                }
-                else if (position === comment.end) {
-                    var text = sourceFile.text;
-                    var width = comment.end - comment.pos;
-                    // is single line comment or just /*
-                    if (width <= 2 || text.charCodeAt(comment.pos + 1) === CharacterCodes.slash) {
-                        return true;
-                    }
-                    else {
-                        // is unterminated multi-line comment
-                        return !(text.charCodeAt(comment.end - 1) === CharacterCodes.slash &&
-                            text.charCodeAt(comment.end - 2) === CharacterCodes.asterisk);
-                    }
-                }
-                return false;
-            });
-        }
-    }
-
-    const enum SemanticMeaning {
-        None = 0x0,
-        Value = 0x1,
-        Type = 0x2,
-        Namespace = 0x4,
-        All = Value | Type | Namespace
-    }
-
-    const enum BreakContinueSearchType {
-        None = 0x0,
-        Unlabeled = 0x1,
-        Labeled = 0x2,
-        All = Unlabeled | Labeled
-    }
-
-    // A cache of completion entries for keywords, these do not change between sessions
-    var keywordCompletions: CompletionEntry[] = [];
-    for (var i = SyntaxKind.FirstKeyword; i <= SyntaxKind.LastKeyword; i++) {
-        keywordCompletions.push({
-            name: tokenToString(i),
-            kind: ScriptElementKind.keyword,
-            kindModifiers: ScriptElementKindModifier.none
-        });
-    }
-
-    /* @internal */ export function getContainerNode(node: Node): Node {
-        while (true) {
-            node = node.parent;
-            if (!node) {
-                return undefined;
-            }
-            switch (node.kind) {
-                case SyntaxKind.SourceFile:
-                case SyntaxKind.MethodDeclaration:
-                case SyntaxKind.MethodSignature:
-                case SyntaxKind.FunctionDeclaration:
-                case SyntaxKind.FunctionExpression:
-                case SyntaxKind.GetAccessor:
-                case SyntaxKind.SetAccessor:
-                case SyntaxKind.ClassDeclaration:
-                case SyntaxKind.InterfaceDeclaration:
-                case SyntaxKind.EnumDeclaration:
-                case SyntaxKind.ModuleDeclaration:
-                    return node;
-            }
-        }
-    }
-
-    /* @internal */ export function getNodeKind(node: Node): string {
-        switch (node.kind) {
-            case SyntaxKind.ModuleDeclaration: return ScriptElementKind.moduleElement;
-            case SyntaxKind.ClassDeclaration: return ScriptElementKind.classElement;
-            case SyntaxKind.InterfaceDeclaration: return ScriptElementKind.interfaceElement;
-            case SyntaxKind.TypeAliasDeclaration: return ScriptElementKind.typeElement;
-            case SyntaxKind.EnumDeclaration: return ScriptElementKind.enumElement;
-            case SyntaxKind.VariableDeclaration:
-                return isConst(node)
-                    ? ScriptElementKind.constElement
-                    : isLet(node)
-                        ? ScriptElementKind.letElement
-                        : ScriptElementKind.variableElement;
-            case SyntaxKind.FunctionDeclaration: return ScriptElementKind.functionElement;
-            case SyntaxKind.GetAccessor: return ScriptElementKind.memberGetAccessorElement;
-            case SyntaxKind.SetAccessor: return ScriptElementKind.memberSetAccessorElement;
-            case SyntaxKind.MethodDeclaration:
-            case SyntaxKind.MethodSignature:
-                return ScriptElementKind.memberFunctionElement;
-            case SyntaxKind.PropertyDeclaration:
-            case SyntaxKind.PropertySignature:
-                return ScriptElementKind.memberVariableElement;
-            case SyntaxKind.IndexSignature: return ScriptElementKind.indexSignatureElement;
-            case SyntaxKind.ConstructSignature: return ScriptElementKind.constructSignatureElement;
-            case SyntaxKind.CallSignature: return ScriptElementKind.callSignatureElement;
-            case SyntaxKind.Constructor: return ScriptElementKind.constructorImplementationElement;
-            case SyntaxKind.TypeParameter: return ScriptElementKind.typeParameterElement;
-            case SyntaxKind.EnumMember: return ScriptElementKind.variableElement;
-            case SyntaxKind.Parameter: return (node.flags & NodeFlags.AccessibilityModifier) ? ScriptElementKind.memberVariableElement : ScriptElementKind.parameterElement;
-        }
-        return ScriptElementKind.unknown;
-    }
-
-    export function createLanguageService(host: LanguageServiceHost, documentRegistry: DocumentRegistry = createDocumentRegistry()): LanguageService {
-        var syntaxTreeCache: SyntaxTreeCache = new SyntaxTreeCache(host);
-        var ruleProvider: formatting.RulesProvider;
-        var program: Program;
-
-        // this checker is used to answer all LS questions except errors 
-        var typeInfoResolver: TypeChecker;
-        var useCaseSensitivefileNames = false;
-        var cancellationToken = new CancellationTokenObject(host.getCancellationToken && host.getCancellationToken());
-        var activeCompletionSession: CompletionSession;         // The current active completion session, used to get the completion entry details
-
-        // Check if the localized messages json is set, otherwise query the host for it
-        if (!localizedDiagnosticMessages && host.getLocalizedDiagnosticMessages) {
-            localizedDiagnosticMessages = host.getLocalizedDiagnosticMessages();
-        }
-
-        function log(message: string) {
-            if (host.log) {
-                host.log(message);
-            }
-        }
-
-        function getCanonicalFileName(fileName: string) {
-            return useCaseSensitivefileNames ? fileName : fileName.toLowerCase();
-        }
-
-        function getValidSourceFile(fileName: string): SourceFile {
-            var sourceFile = program.getSourceFile(getCanonicalFileName(fileName));
-            if (!sourceFile) {
-                throw new Error("Could not find file: '" + fileName + "'.");
-            }
-            return sourceFile;
-        }
-
-        function getRuleProvider(options: FormatCodeOptions) {
-            // Ensure rules are initialized and up to date wrt to formatting options
-            if (!ruleProvider) {
-                ruleProvider = new formatting.RulesProvider();
-            }
-
-            ruleProvider.ensureUpToDate(options);
-            return ruleProvider;
-        }
-
-        function synchronizeHostData(): void {
-            // Get a fresh cache of the host information
-            var hostCache = new HostCache(host);
-
-            // If the program is already up-to-date, we can reuse it
-            if (programUpToDate()) {
-                return;
-            }
-
-            // IMPORTANT - It is critical from this moment onward that we do not check 
-            // cancellation tokens.  We are about to mutate source files from a previous program
-            // instance.  If we cancel midway through, we may end up in an inconsistent state where
-            // the program points to old source files that have been invalidated because of 
-            // incremental parsing.
-
-            var oldSettings = program && program.getCompilerOptions();
-            var newSettings = hostCache.compilationSettings();
-            var changesInCompilationSettingsAffectSyntax = oldSettings && oldSettings.target !== newSettings.target;
-
-            // Now create a new compiler
-            var newProgram = createProgram(hostCache.getRootFileNames(), newSettings, {
-                getSourceFile: getOrCreateSourceFile,
-                getCancellationToken: () => cancellationToken,
-                getCanonicalFileName: (fileName) => useCaseSensitivefileNames ? fileName : fileName.toLowerCase(),
-                useCaseSensitiveFileNames: () => useCaseSensitivefileNames,
-                getNewLine: () => host.getNewLine ? host.getNewLine() : "\r\n",
-                getDefaultLibFileName: (options) => host.getDefaultLibFileName(options),
-                writeFile: (fileName, data, writeByteOrderMark) => { },
-                getCurrentDirectory: () => host.getCurrentDirectory()
-            });
-
-            // Release any files we have acquired in the old program but are 
-            // not part of the new program.
-            if (program) {
-                var oldSourceFiles = program.getSourceFiles();
-                for (var i = 0, n = oldSourceFiles.length; i < n; i++) {
-                    var fileName = oldSourceFiles[i].fileName;
-                    if (!newProgram.getSourceFile(fileName) || changesInCompilationSettingsAffectSyntax) {
-                        documentRegistry.releaseDocument(fileName, oldSettings);
-                    }
-                }
-            }
-
-            program = newProgram;
-            typeInfoResolver = program.getTypeChecker();
-
-            return;
-
-            function getOrCreateSourceFile(fileName: string): SourceFile {
-                // The program is asking for this file, check first if the host can locate it.
-                // If the host can not locate the file, then it does not exist. return undefined
-                // to the program to allow reporting of errors for missing files.
-                var hostFileInformation = hostCache.getOrCreateEntry(fileName);
-                if (!hostFileInformation) {
-                    return undefined;
-                }
-
-                // Check if the language version has changed since we last created a program; if they are the same,
-                // it is safe to reuse the souceFiles; if not, then the shape of the AST can change, and the oldSourceFile
-                // can not be reused. we have to dump all syntax trees and create new ones.
-                if (!changesInCompilationSettingsAffectSyntax) {
-
-                    // Check if the old program had this file already
-                    var oldSourceFile = program && program.getSourceFile(fileName);
-                    if (oldSourceFile) {
-                        // This SourceFile is safe to reuse, return it
-                        if (sourceFileUpToDate(oldSourceFile)) {
-                            return oldSourceFile;
-                        }
-
-                        // We have an older version of the sourceFile, incrementally parse the changes
-                        var textChangeRange = hostCache.getChangeRange(fileName, oldSourceFile.version, oldSourceFile.scriptSnapshot);
-                        return documentRegistry.updateDocument(oldSourceFile, fileName, newSettings, hostFileInformation.scriptSnapshot, hostFileInformation.version, textChangeRange);
-                    }
-                }
-
-                // Could not find this file in the old program, create a new SourceFile for it.
-                return documentRegistry.acquireDocument(fileName, newSettings, hostFileInformation.scriptSnapshot, hostFileInformation.version);
-            }
-
-            function sourceFileUpToDate(sourceFile: SourceFile): boolean {
-                return sourceFile && sourceFile.version === hostCache.getVersion(sourceFile.fileName);
-            }
-
-            function programUpToDate(): boolean {
-                // If we haven't create a program yet, then it is not up-to-date
-                if (!program) {
-                    return false;
-                }
-
-                // If number of files in the program do not match, it is not up-to-date
-                var rootFileNames = hostCache.getRootFileNames();
-                if (program.getSourceFiles().length !== rootFileNames.length) {
-                    return false;
-                }
-
-                // If any file is not up-to-date, then the whole program is not up-to-date
-                for (var i = 0, n = rootFileNames.length; i < n; i++) {
-                    if (!sourceFileUpToDate(program.getSourceFile(rootFileNames[i]))) {
-                        return false;
-                    }
-                }
-
-                // If the compilation settings do no match, then the program is not up-to-date
-                return compareDataObjects(program.getCompilerOptions(), hostCache.compilationSettings());
-            }
-        }
-
-        function getProgram(): Program {
-            synchronizeHostData();
-
-            return program;
-        }
-
-        /**
-         * Clean up any semantic caches that are not needed. 
-         * The host can call this method if it wants to jettison unused memory.
-         * We will just dump the typeChecker and recreate a new one. this should have the effect of destroying all the semantic caches.
-         */
-        function cleanupSemanticCache(): void {
-            if (program) {
-                typeInfoResolver = program.getTypeChecker();
-            }
-        }
-
-        function dispose(): void {
-            if (program) {
-                forEach(program.getSourceFiles(),
-                    (f) => { documentRegistry.releaseDocument(f.fileName, program.getCompilerOptions()); });
-            }
-        }
-
-        /// Diagnostics
-        function getSyntacticDiagnostics(fileName: string) {
-            synchronizeHostData();
-
-            fileName = normalizeSlashes(fileName);
-
-            return program.getSyntacticDiagnostics(getValidSourceFile(fileName));
-        }
-
-        /**
-         * getSemanticDiagnostiscs return array of Diagnostics. If '-d' is not enabled, only report semantic errors
-         * If '-d' enabled, report both semantic and emitter errors  
-         */
-        function getSemanticDiagnostics(fileName: string) {
-            synchronizeHostData();
-
-            fileName = normalizeSlashes(fileName)
-            var targetSourceFile = getValidSourceFile(fileName);
-
-            // Only perform the action per file regardless of '-out' flag as LanguageServiceHost is expected to call this function per file.
-            // Therefore only get diagnostics for given file.
-
-            var semanticDiagnostics = program.getSemanticDiagnostics(targetSourceFile);
-            if (!program.getCompilerOptions().declaration) {
-                return semanticDiagnostics;
-            }
-
-            // If '-d' is enabled, check for emitter error. One example of emitter error is export class implements non-export interface
-            var declarationDiagnostics = program.getDeclarationDiagnostics(targetSourceFile);
-            return semanticDiagnostics.concat(declarationDiagnostics);
-        }
-
-        function getCompilerOptionsDiagnostics() {
-            synchronizeHostData();
-            return program.getGlobalDiagnostics();
-        }
-
-        /// Completion
-        function getValidCompletionEntryDisplayName(symbol: Symbol, target: ScriptTarget): string {
-            var displayName = symbol.getName();
-            if (displayName && displayName.length > 0) {
-                var firstCharCode = displayName.charCodeAt(0);
-                // First check of the displayName is not external module; if it is an external module, it is not valid entry
-                if ((symbol.flags & SymbolFlags.Namespace) && (firstCharCode === CharacterCodes.singleQuote || firstCharCode === CharacterCodes.doubleQuote)) {
-                    // If the symbol is external module, don't show it in the completion list
-                    // (i.e declare module "http" { var x; } | // <= request completion here, "http" should not be there)
-                    return undefined;
-                }
-
-                if (displayName && displayName.length >= 2 && firstCharCode === displayName.charCodeAt(displayName.length - 1) &&
-                    (firstCharCode === CharacterCodes.singleQuote || firstCharCode === CharacterCodes.doubleQuote)) {
-                    // If the user entered name for the symbol was quoted, removing the quotes is not enough, as the name could be an
-                    // invalid identifier name. We need to check if whatever was inside the quotes is actually a valid identifier name.
-                    displayName = displayName.substring(1, displayName.length - 1);
-                }
-
-                var isValid = isIdentifierStart(displayName.charCodeAt(0), target);
-                for (var i = 1, n = displayName.length; isValid && i < n; i++) {
-                    isValid = isIdentifierPart(displayName.charCodeAt(i), target);
-                }
-
-
-                if (isValid) {
-                    return unescapeIdentifier(displayName);
-                }
-            }
-
-            return undefined;
-        }
-
-        function createCompletionEntry(symbol: Symbol, typeChecker: TypeChecker, location: Node): CompletionEntry {
-            // Try to get a valid display name for this symbol, if we could not find one, then ignore it. 
-            // We would like to only show things that can be added after a dot, so for instance numeric properties can
-            // not be accessed with a dot (a.1 <- invalid)
-            var displayName = getValidCompletionEntryDisplayName(symbol, program.getCompilerOptions().target);
-            if (!displayName) {
-                return undefined;
-            }
-
-            // TODO(drosen): Right now we just permit *all* semantic meanings when calling 'getSymbolKind'
-            //               which is permissible given that it is backwards compatible; but really we should consider
-            //               passing the meaning for the node so that we don't report that a suggestion for a value is an interface.
-            //               We COULD also just do what 'getSymbolModifiers' does, which is to use the first declaration.
-            return {
-                name: displayName,
-                kind: getSymbolKind(symbol, typeChecker, location),
-                kindModifiers: getSymbolModifiers(symbol)
-            };
-        }
-
-        function getCompletionsAtPosition(fileName: string, position: number) {
-            synchronizeHostData();
-
-            fileName = normalizeSlashes(fileName);
-
-            var syntacticStart = new Date().getTime();
-            var sourceFile = getValidSourceFile(fileName);
-
-            var start = new Date().getTime();
-            var currentToken = getTokenAtPosition(sourceFile, position);
-            log("getCompletionsAtPosition: Get current token: " + (new Date().getTime() - start));
-
-            var start = new Date().getTime();
-            // Completion not allowed inside comments, bail out if this is the case
-            var insideComment = isInsideComment(sourceFile, currentToken, position);
-            log("getCompletionsAtPosition: Is inside comment: " + (new Date().getTime() - start));
-
-            if (insideComment) {
-                log("Returning an empty list because completion was inside a comment.");
-                return undefined;
-            }
-
-            // The decision to provide completion depends on the previous token, so find it
-            // Note: previousToken can be undefined if we are the beginning of the file
-            var start = new Date().getTime();
-            var previousToken = findPrecedingToken(position, sourceFile);
-            log("getCompletionsAtPosition: Get previous token 1: " + (new Date().getTime() - start));
-
-            // The caret is at the end of an identifier; this is a partial identifier that we want to complete: e.g. a.toS|
-            // Skip this partial identifier to the previous token
-            if (previousToken && position <= previousToken.end && previousToken.kind === SyntaxKind.Identifier) {
-                var start = new Date().getTime();
-                previousToken = findPrecedingToken(previousToken.pos, sourceFile);
-                log("getCompletionsAtPosition: Get previous token 2: " + (new Date().getTime() - start));
-            }
-
-            // Check if this is a valid completion location
-            if (previousToken && isCompletionListBlocker(previousToken)) {
-                log("Returning an empty list because completion was requested in an invalid position.");
-                return undefined;
-            }
-
-            // Find the node where completion is requested on, in the case of a completion after a dot, it is the member access expression
-            // other wise, it is a request for all visible symbols in the scope, and the node is the current location
-            var node: Node;
-            var isRightOfDot: boolean;
-            if (previousToken && previousToken.kind === SyntaxKind.DotToken && previousToken.parent.kind === SyntaxKind.PropertyAccessExpression) {
-                node = (<PropertyAccessExpression>previousToken.parent).expression;
-                isRightOfDot = true;
-            }
-            else if (previousToken && previousToken.kind === SyntaxKind.DotToken && previousToken.parent.kind === SyntaxKind.QualifiedName) {
-                node = (<QualifiedName>previousToken.parent).left;
-                isRightOfDot = true;
-            }
-            else {
-                node = currentToken;
-                isRightOfDot = false;
-            }
-
-            // Clear the current activeCompletionSession for this session
-            activeCompletionSession = {
-                fileName: fileName,
-                position: position,
-                entries: [],
-                symbols: {},
-                typeChecker: typeInfoResolver
-            };
-            log("getCompletionsAtPosition: Syntactic work: " + (new Date().getTime() - syntacticStart));
-
-            var location = getTouchingPropertyName(sourceFile, position);
-            // Populate the completion list
-            var semanticStart = new Date().getTime();
-            if (isRightOfDot) {
-                // Right of dot member completion list
-                var symbols: Symbol[] = [];
-                var isMemberCompletion = true;
-                var isNewIdentifierLocation = false;
-
-                if (node.kind === SyntaxKind.Identifier || node.kind === SyntaxKind.QualifiedName || node.kind === SyntaxKind.PropertyAccessExpression) {
-                    var symbol = typeInfoResolver.getSymbolAtLocation(node);
-
-                    // This is an alias, follow what it aliases
-                    if (symbol && symbol.flags & SymbolFlags.Import) {
-                        symbol = typeInfoResolver.getAliasedSymbol(symbol);
-                    }
-
-                    if (symbol && symbol.flags & SymbolFlags.HasExports) {
-                        // Extract module or enum members
-                        forEachValue(symbol.exports, symbol => {
-                            if (typeInfoResolver.isValidPropertyAccess(<PropertyAccessExpression>(node.parent), symbol.name)) {
-                                symbols.push(symbol);
-                            }
-                        });
-                    }
-                }
-
-                var type = typeInfoResolver.getTypeAtLocation(node);
-                if (type) {
-                    // Filter private properties
-                    forEach(type.getApparentProperties(), symbol => {
-                        if (typeInfoResolver.isValidPropertyAccess(<PropertyAccessExpression>(node.parent), symbol.name)) {
-                            symbols.push(symbol);
-                        }
-                    });
-                }
-
-                getCompletionEntriesFromSymbols(symbols, activeCompletionSession);
-            }
-            else {
-                var containingObjectLiteral = getContainingObjectLiteralApplicableForCompletion(previousToken);
-                if (containingObjectLiteral) {
-                    // Object literal expression, look up possible property names from contextual type
-                    isMemberCompletion = true;
-                    isNewIdentifierLocation = true;
-
-                    var contextualType = typeInfoResolver.getContextualType(containingObjectLiteral);
-                    if (!contextualType) {
-                        return undefined;
-                    }
-
-                    var contextualTypeMembers = typeInfoResolver.getPropertiesOfType(contextualType);
-                    if (contextualTypeMembers && contextualTypeMembers.length > 0) {
-                        // Add filtered items to the completion list
-                        var filteredMembers = filterContextualMembersList(contextualTypeMembers, containingObjectLiteral.properties);
-                        getCompletionEntriesFromSymbols(filteredMembers, activeCompletionSession);
-                    }
-                }
-                else {
-                    // Get scope members
-                    isMemberCompletion = false;
-                    isNewIdentifierLocation = isNewIdentifierDefinitionLocation(previousToken);
-
-                    /// TODO filter meaning based on the current context
-                    var symbolMeanings = SymbolFlags.Type | SymbolFlags.Value | SymbolFlags.Namespace | SymbolFlags.Import;
-                    var symbols = typeInfoResolver.getSymbolsInScope(node, symbolMeanings);
-
-                    getCompletionEntriesFromSymbols(symbols, activeCompletionSession);
-                }
-            }
-
-            // Add keywords if this is not a member completion list
-            if (!isMemberCompletion) {
-                Array.prototype.push.apply(activeCompletionSession.entries, keywordCompletions);
-            }
-            log("getCompletionsAtPosition: Semantic work: " + (new Date().getTime() - semanticStart));
-
-            return {
-                isMemberCompletion,
-                isNewIdentifierLocation,
-                isBuilder : isNewIdentifierDefinitionLocation,  // temporary property used to match VS implementation
-                entries: activeCompletionSession.entries
-            };
-
-            function getCompletionEntriesFromSymbols(symbols: Symbol[], session: CompletionSession): void {
-                var start = new Date().getTime();
-                forEach(symbols, symbol => {
-                    var entry = createCompletionEntry(symbol, session.typeChecker, location);
-                    if (entry) {
-                        var id = escapeIdentifier(entry.name);
-                        if (!lookUp(session.symbols, id)) {
-                            session.entries.push(entry);
-                            session.symbols[id] = symbol;
-                        }
-                    }
-                });
-                log("getCompletionsAtPosition: getCompletionEntriesFromSymbols: " + (new Date().getTime() - start));
-            }
-
-            function isCompletionListBlocker(previousToken: Node): boolean {
-                var start = new Date().getTime();
-                var result = isInStringOrRegularExpressionOrTemplateLiteral(previousToken) ||
-                    isIdentifierDefinitionLocation(previousToken) ||
-                    isRightOfIllegalDot(previousToken);
-                log("getCompletionsAtPosition: isCompletionListBlocker: " + (new Date().getTime() - start));
-                return result;
-            }
-
-            function isNewIdentifierDefinitionLocation(previousToken: Node): boolean {
-                if (previousToken) {
-                    var containingNodeKind = previousToken.parent.kind;
-                    switch (previousToken.kind) {
-                        case SyntaxKind.CommaToken:
-                            return containingNodeKind === SyntaxKind.CallExpression                         // func( a, |
-                                || containingNodeKind === SyntaxKind.Constructor                            // constructor( a, |   public, protected, private keywords are allowed here, so show completion
-                                || containingNodeKind === SyntaxKind.NewExpression                          // new C(a, |
-                                || containingNodeKind === SyntaxKind.ArrayLiteralExpression                 // [a, |
-                                || containingNodeKind === SyntaxKind.BinaryExpression;                      // var x = (a, |
-
-              
-                        case SyntaxKind.OpenParenToken:
-                            return containingNodeKind === SyntaxKind.CallExpression               // func( |
-                                || containingNodeKind === SyntaxKind.Constructor                  // constructor( |
-                                || containingNodeKind === SyntaxKind.NewExpression                // new C(a|
-                                || containingNodeKind === SyntaxKind.ParenthesizedExpression;     // var x = (a|
-
-                        case SyntaxKind.OpenBracketToken:
-                            return containingNodeKind === SyntaxKind.ArrayLiteralExpression;                 // [ |
-
-                        case SyntaxKind.ModuleKeyword:                               // module | 
-                            return true;
-
-                        case SyntaxKind.DotToken:
-                            return containingNodeKind === SyntaxKind.ModuleDeclaration; // module A.|
-
-                        case SyntaxKind.OpenBraceToken:
-                            return containingNodeKind === SyntaxKind.ClassDeclaration;  // class A{ |
-
-                        case SyntaxKind.EqualsToken:
-                            return containingNodeKind === SyntaxKind.VariableDeclaration // var x = a|
-                            || containingNodeKind === SyntaxKind.BinaryExpression;       // x = a|
-
-                        case SyntaxKind.TemplateHead:
-                            return containingNodeKind === SyntaxKind.TemplateExpression; // `aa ${|
-
-                        case SyntaxKind.TemplateMiddle:
-                            return containingNodeKind === SyntaxKind.TemplateSpan; // `aa ${10} dd ${|
-
-                        case SyntaxKind.PublicKeyword:
-                        case SyntaxKind.PrivateKeyword:
-                        case SyntaxKind.ProtectedKeyword:
-                            return containingNodeKind === SyntaxKind.PropertyDeclaration; // class A{ public |
-                    }
-
-                    // Previous token may have been a keyword that was converted to an identifier.
-                    switch (previousToken.getText()) {
-                        case "public":
-                        case "protected":
-                        case "private":
-                            return true;
-                    }
-                }
-
-                return false;
-            }
-
-            function isInStringOrRegularExpressionOrTemplateLiteral(previousToken: Node): boolean {
-                if (previousToken.kind === SyntaxKind.StringLiteral
-                    || previousToken.kind === SyntaxKind.RegularExpressionLiteral
-                    || isTemplateLiteralKind(previousToken.kind)) {
-                    // The position has to be either: 1. entirely within the token text, or 
-                    // 2. at the end position of an unterminated token.
-                    var start = previousToken.getStart();
-                    var end = previousToken.getEnd();
-
-                    if (start < position && position < end) {
-                        return true;
-                    }
-                    else if (position === end) {
-                        return !!(<LiteralExpression>previousToken).isUnterminated;
-                    }
-                }
-
-                return false;
-            }
-
-            function getContainingObjectLiteralApplicableForCompletion(previousToken: Node): ObjectLiteralExpression {
-                // The locations in an object literal expression that are applicable for completion are property name definition locations.
-
-                if (previousToken) {
-                    var parent = previousToken.parent;
-
-                    switch (previousToken.kind) {
-                        case SyntaxKind.OpenBraceToken:  // var x = { |
-                        case SyntaxKind.CommaToken:      // var x = { a: 0, |
-                            if (parent && parent.kind === SyntaxKind.ObjectLiteralExpression) {
-                                return <ObjectLiteralExpression>parent;
-                            }
-                            break;
-                    }
-                }
-
-                return undefined;
-            }
-
-            function isFunction(kind: SyntaxKind): boolean {
-                switch (kind) {
-                    case SyntaxKind.FunctionExpression:
-                    case SyntaxKind.ArrowFunction:
-                    case SyntaxKind.FunctionDeclaration:
-                    case SyntaxKind.MethodDeclaration:
-                    case SyntaxKind.MethodSignature:
-                    case SyntaxKind.GetAccessor:
-                    case SyntaxKind.SetAccessor:
-                    case SyntaxKind.CallSignature:
-                    case SyntaxKind.ConstructSignature:
-                    case SyntaxKind.IndexSignature:
-                        return true;
-                }
-                return false;
-            }
-
-            function isIdentifierDefinitionLocation(previousToken: Node): boolean {
-                if (previousToken) {
-                    var containingNodeKind = previousToken.parent.kind;
-                    switch (previousToken.kind) {
-                        case SyntaxKind.CommaToken:
-                            return containingNodeKind === SyntaxKind.VariableDeclaration ||
-                                containingNodeKind === SyntaxKind.VariableDeclarationList ||
-                                containingNodeKind === SyntaxKind.VariableStatement ||
-                                containingNodeKind === SyntaxKind.EnumDeclaration ||           // enum a { foo, |
-                                isFunction(containingNodeKind) ||
-                                containingNodeKind === SyntaxKind.ClassDeclaration ||          // class A<T, |
-                                containingNodeKind === SyntaxKind.FunctionDeclaration ||       // function A<T, |
-                                containingNodeKind === SyntaxKind.InterfaceDeclaration ||      // interface A<T, |
-                                containingNodeKind === SyntaxKind.ArrayBindingPattern ||       //  var [x, y|
-                                containingNodeKind === SyntaxKind.ObjectBindingPattern;        // function func({ x, y|
-
-                        case SyntaxKind.DotToken:
-                            return containingNodeKind === SyntaxKind.ArrayBindingPattern;       // var [.|
-
-                        case SyntaxKind.OpenBracketToken:
-                            return containingNodeKind === SyntaxKind.ArrayBindingPattern;         //  var [x|
-
-                        case SyntaxKind.OpenParenToken:
-                            return containingNodeKind === SyntaxKind.CatchClause ||
-                                isFunction(containingNodeKind);
-
-                        case SyntaxKind.OpenBraceToken:
-                            return containingNodeKind === SyntaxKind.EnumDeclaration ||        // enum a { |
-                                containingNodeKind === SyntaxKind.InterfaceDeclaration ||      // interface a { |
-                                containingNodeKind === SyntaxKind.TypeLiteral ||               // var x : { |
-                                containingNodeKind === SyntaxKind.ObjectBindingPattern;        // function func({ x|
-
-                        case SyntaxKind.SemicolonToken:
-                            return containingNodeKind === SyntaxKind.PropertySignature &&
-                                (previousToken.parent.parent.kind === SyntaxKind.InterfaceDeclaration ||    // interface a { f; |
-                                 previousToken.parent.parent.kind === SyntaxKind.TypeLiteral);           //  var x : { a; |
-
-                        case SyntaxKind.LessThanToken:
-                            return containingNodeKind === SyntaxKind.ClassDeclaration ||        // class A< |
-                                containingNodeKind === SyntaxKind.FunctionDeclaration ||        // function A< |
-                                containingNodeKind === SyntaxKind.InterfaceDeclaration ||       // interface A< |
-                                isFunction(containingNodeKind);
-
-                        case SyntaxKind.StaticKeyword:
-                            return containingNodeKind === SyntaxKind.PropertyDeclaration;
-
-                        case SyntaxKind.DotDotDotToken:
-                            return containingNodeKind === SyntaxKind.Parameter ||
-                                containingNodeKind === SyntaxKind.Constructor ||
-                                (previousToken.parent.parent.kind === SyntaxKind.ArrayBindingPattern);  // var [ ...z|
-
-                        case SyntaxKind.PublicKeyword:
-                        case SyntaxKind.PrivateKeyword:
-                        case SyntaxKind.ProtectedKeyword:
-                            return containingNodeKind === SyntaxKind.Parameter;
-
-                        case SyntaxKind.ClassKeyword:
-                        case SyntaxKind.EnumKeyword:
-                        case SyntaxKind.InterfaceKeyword:
-                        case SyntaxKind.FunctionKeyword:
-                        case SyntaxKind.VarKeyword:
-                        case SyntaxKind.GetKeyword:
-                        case SyntaxKind.SetKeyword:
-                        case SyntaxKind.ImportKeyword:
-                        case SyntaxKind.LetKeyword:
-                        case SyntaxKind.ConstKeyword:
-                        case SyntaxKind.YieldKeyword:
-                            return true;
-                    }
-
-                    // Previous token may have been a keyword that was converted to an identifier.
-                    switch (previousToken.getText()) {
-                        case "class":
-                        case "interface":
-                        case "enum":
-                        case "function":
-                        case "var":
-                        case "static":
-                        case "let":
-                        case "const":
-                        case "yield":
-                            return true;
-                    }
-                }
-
-                return false;
-            }
-
-            function isRightOfIllegalDot(previousToken: Node): boolean {
-                if (previousToken && previousToken.kind === SyntaxKind.NumericLiteral) {
-                    var text = previousToken.getFullText();
-                    return text.charAt(text.length - 1) === ".";
-                }
-
-                return false;
-            }
-
-            function filterContextualMembersList(contextualMemberSymbols: Symbol[], existingMembers: Declaration[]): Symbol[] {
-                if (!existingMembers || existingMembers.length === 0) {
-                    return contextualMemberSymbols;
-                }
-
-                var existingMemberNames: Map<boolean> = {};
-                forEach(existingMembers, m => {
-                    if (m.kind !== SyntaxKind.PropertyAssignment && m.kind !== SyntaxKind.ShorthandPropertyAssignment) {
-                        // Ignore omitted expressions for missing members in the object literal
-                        return;
-                    }
-
-                    if (m.getStart() <= position && position <= m.getEnd()) {
-                        // If this is the current item we are editing right now, do not filter it out
-                        return;
-                    }
-
-                    // TODO(jfreeman): Account for computed property name
-                    existingMemberNames[(<Identifier>m.name).text] = true;
-                });
-
-                var filteredMembers: Symbol[] = [];
-                forEach(contextualMemberSymbols, s => {
-                    if (!existingMemberNames[s.name]) {
-                        filteredMembers.push(s);
-                    }
-                });
-
-                return filteredMembers;
-            }
-        }
-
-        function getCompletionEntryDetails(fileName: string, position: number, entryName: string): CompletionEntryDetails {
-            // Note: No need to call synchronizeHostData, as we have captured all the data we need
-            //       in the getCompletionsAtPosition earlier
-            fileName = normalizeSlashes(fileName);
-
-            var sourceFile = getValidSourceFile(fileName);
-
-            var session = activeCompletionSession;
-
-            // Ensure that the current active completion session is still valid for this request
-            if (!session || session.fileName !== fileName || session.position !== position) {
-                return undefined;
-            }
-
-            var symbol = lookUp(activeCompletionSession.symbols, escapeIdentifier(entryName));
-            if (symbol) {
-                var location = getTouchingPropertyName(sourceFile, position);
-                var completionEntry = createCompletionEntry(symbol, session.typeChecker, location);
-                // TODO(drosen): Right now we just permit *all* semantic meanings when calling 'getSymbolKind'
-                //               which is permissible given that it is backwards compatible; but really we should consider
-                //               passing the meaning for the node so that we don't report that a suggestion for a value is an interface.
-                //               We COULD also just do what 'getSymbolModifiers' does, which is to use the first declaration.
-                Debug.assert(session.typeChecker.getTypeOfSymbolAtLocation(symbol, location) !== undefined, "Could not find type for symbol");
-                var displayPartsDocumentationsAndSymbolKind = getSymbolDisplayPartsDocumentationAndSymbolKind(symbol, getValidSourceFile(fileName), location, session.typeChecker, location, SemanticMeaning.All);
-                return {
-                    name: entryName,
-                    kind: displayPartsDocumentationsAndSymbolKind.symbolKind,
-                    kindModifiers: completionEntry.kindModifiers,
-                    displayParts: displayPartsDocumentationsAndSymbolKind.displayParts,
-                    documentation: displayPartsDocumentationsAndSymbolKind.documentation
-                };
-            }
-            else {
-                // No symbol, it is a keyword
-                return {
-                    name: entryName,
-                    kind: ScriptElementKind.keyword,
-                    kindModifiers: ScriptElementKindModifier.none,
-                    displayParts: [displayPart(entryName, SymbolDisplayPartKind.keyword)],
-                    documentation: undefined
-                };
-            }
-        }
-
-        // TODO(drosen): use contextual SemanticMeaning.
-        function getSymbolKind(symbol: Symbol, typeResolver: TypeChecker, location: Node): string {
-            var flags = symbol.getFlags();
-
-            if (flags & SymbolFlags.Class) return ScriptElementKind.classElement;
-            if (flags & SymbolFlags.Enum) return ScriptElementKind.enumElement;
-            if (flags & SymbolFlags.TypeAlias) return ScriptElementKind.typeElement;
-            if (flags & SymbolFlags.Interface) return ScriptElementKind.interfaceElement;
-            if (flags & SymbolFlags.TypeParameter) return ScriptElementKind.typeParameterElement;
-
-            var result = getSymbolKindOfConstructorPropertyMethodAccessorFunctionOrVar(symbol, flags, typeResolver, location);
-            if (result === ScriptElementKind.unknown) {
-                if (flags & SymbolFlags.TypeParameter) return ScriptElementKind.typeParameterElement;
-                if (flags & SymbolFlags.EnumMember) return ScriptElementKind.variableElement;
-                if (flags & SymbolFlags.Import) return ScriptElementKind.alias;
-                if (flags & SymbolFlags.Module) return ScriptElementKind.moduleElement;
-            }
-
-            return result;
-        }
-
-        function getSymbolKindOfConstructorPropertyMethodAccessorFunctionOrVar(symbol: Symbol, flags: SymbolFlags, typeResolver: TypeChecker, location: Node) {
-            if (typeResolver.isUndefinedSymbol(symbol)) {
-                return ScriptElementKind.variableElement;
-            }
-            if (typeResolver.isArgumentsSymbol(symbol)) {
-                return ScriptElementKind.localVariableElement;
-            }
-            if (flags & SymbolFlags.Variable) {
-                if (isFirstDeclarationOfSymbolParameter(symbol)) {
-                    return ScriptElementKind.parameterElement;
-                }
-                else if (symbol.valueDeclaration && isConst(symbol.valueDeclaration)) {
-                    return ScriptElementKind.constElement;
-                }
-                else if (forEach(symbol.declarations, isLet)) {
-                    return ScriptElementKind.letElement;
-                }
-                return isLocalVariableOrFunction(symbol) ? ScriptElementKind.localVariableElement : ScriptElementKind.variableElement;
-            }
-            if (flags & SymbolFlags.Function) return isLocalVariableOrFunction(symbol) ? ScriptElementKind.localFunctionElement : ScriptElementKind.functionElement;
-            if (flags & SymbolFlags.GetAccessor) return ScriptElementKind.memberGetAccessorElement;
-            if (flags & SymbolFlags.SetAccessor) return ScriptElementKind.memberSetAccessorElement;
-            if (flags & SymbolFlags.Method) return ScriptElementKind.memberFunctionElement;
-            if (flags & SymbolFlags.Constructor) return ScriptElementKind.constructorImplementationElement;
-
-            if (flags & SymbolFlags.Property) {
-                if (flags & SymbolFlags.UnionProperty) {
-                    // If union property is result of union of non method (property/accessors/variables), it is labeled as property
-                    var unionPropertyKind = forEach(typeInfoResolver.getRootSymbols(symbol), rootSymbol => {
-                        var rootSymbolFlags = rootSymbol.getFlags();
-                        if (rootSymbolFlags & (SymbolFlags.PropertyOrAccessor | SymbolFlags.Variable)) {
-                            return ScriptElementKind.memberVariableElement;
-                        }
-                        Debug.assert(!!(rootSymbolFlags & SymbolFlags.Method));
-                    });
-                    if (!unionPropertyKind) {
-                        // If this was union of all methods, 
-                        //make sure it has call signatures before we can label it as method
-                        var typeOfUnionProperty = typeInfoResolver.getTypeOfSymbolAtLocation(symbol, location);
-                        if (typeOfUnionProperty.getCallSignatures().length) {
-                            return ScriptElementKind.memberFunctionElement;
-                        }
-                        return ScriptElementKind.memberVariableElement;
-                    }
-                    return unionPropertyKind;
-                }
-                return ScriptElementKind.memberVariableElement;
-            }
-
-            return ScriptElementKind.unknown;
-        }
-
-        function getTypeKind(type: Type): string {
-            var flags = type.getFlags();
-
-            if (flags & TypeFlags.Enum) return ScriptElementKind.enumElement;
-            if (flags & TypeFlags.Class) return ScriptElementKind.classElement;
-            if (flags & TypeFlags.Interface) return ScriptElementKind.interfaceElement;
-            if (flags & TypeFlags.TypeParameter) return ScriptElementKind.typeParameterElement;
-            if (flags & TypeFlags.Intrinsic) return ScriptElementKind.primitiveType;
-            if (flags & TypeFlags.StringLiteral) return ScriptElementKind.primitiveType;
-
-            return ScriptElementKind.unknown;
-        }
-
-        function getSymbolModifiers(symbol: Symbol): string {
-            return symbol && symbol.declarations && symbol.declarations.length > 0
-                ? getNodeModifiers(symbol.declarations[0])
-                : ScriptElementKindModifier.none;
-        }
-
-        function getSymbolDisplayPartsDocumentationAndSymbolKind(symbol: Symbol, sourceFile: SourceFile, enclosingDeclaration: Node,
-            typeResolver: TypeChecker, location: Node,
-            // TODO(drosen): Currently completion entry details passes the SemanticMeaning.All instead of using semanticMeaning of location
-            semanticMeaning = getMeaningFromLocation(location)) {
-            var displayParts: SymbolDisplayPart[] = [];
-            var documentation: SymbolDisplayPart[];
-            var symbolFlags = symbol.flags;
-            var symbolKind = getSymbolKindOfConstructorPropertyMethodAccessorFunctionOrVar(symbol, symbolFlags, typeResolver, location);
-            var hasAddedSymbolInfo: boolean;
-            // Class at constructor site need to be shown as constructor apart from property,method, vars
-            if (symbolKind !== ScriptElementKind.unknown || symbolFlags & SymbolFlags.Class || symbolFlags & SymbolFlags.Import) {
-                // If it is accessor they are allowed only if location is at name of the accessor
-                if (symbolKind === ScriptElementKind.memberGetAccessorElement || symbolKind === ScriptElementKind.memberSetAccessorElement) {
-                    symbolKind = ScriptElementKind.memberVariableElement;
-                }
-
-                var type = typeResolver.getTypeOfSymbolAtLocation(symbol, location);
-                if (type) {
-                    if (location.parent && location.parent.kind === SyntaxKind.PropertyAccessExpression) {
-                        var right = (<PropertyAccessExpression>location.parent).name;
-                        // Either the location is on the right of a property access, or on the left and the right is missing
-                        if (right === location || (right && right.getFullWidth() === 0)) {
-                            location = location.parent;
-                        }
-                    }
-
-                    // try get the call/construct signature from the type if it matches
-                    var callExpression: CallExpression;
-                    if (location.kind === SyntaxKind.CallExpression || location.kind === SyntaxKind.NewExpression) {
-                        callExpression = <CallExpression> location;
-                    }
-                    else if (isCallExpressionTarget(location) || isNewExpressionTarget(location)) {
-                        callExpression = <CallExpression>location.parent;
-                    }
-
-                    if (callExpression) {
-                        var candidateSignatures: Signature[] = [];
-                        signature = typeResolver.getResolvedSignature(callExpression, candidateSignatures);
-                        if (!signature && candidateSignatures.length) {
-                            // Use the first candidate:
-                            signature = candidateSignatures[0];
-                        }
-
-                        var useConstructSignatures = callExpression.kind === SyntaxKind.NewExpression || callExpression.expression.kind === SyntaxKind.SuperKeyword;
-                        var allSignatures = useConstructSignatures ? type.getConstructSignatures() : type.getCallSignatures();
-
-                        if (!contains(allSignatures, signature.target || signature)) {
-                            // Get the first signature if there 
-                            signature = allSignatures.length ? allSignatures[0] : undefined;
-                        }
-
-                        if (signature) {
-                            if (useConstructSignatures && (symbolFlags & SymbolFlags.Class)) {
-                                // Constructor
-                                symbolKind = ScriptElementKind.constructorImplementationElement;
-                                addPrefixForAnyFunctionOrVar(type.symbol, symbolKind);
-                            }
-                            else if (symbolFlags & SymbolFlags.Import) {
-                                symbolKind = ScriptElementKind.alias;
-                                displayParts.push(punctuationPart(SyntaxKind.OpenParenToken));
-                                displayParts.push(textPart(symbolKind));
-                                displayParts.push(punctuationPart(SyntaxKind.CloseParenToken));
-                                displayParts.push(spacePart());
-                                if (useConstructSignatures) {
-                                    displayParts.push(keywordPart(SyntaxKind.NewKeyword));
-                                    displayParts.push(spacePart());
-                                }
-                                addFullSymbolName(symbol);
-                            }
-                            else {
-                                addPrefixForAnyFunctionOrVar(symbol, symbolKind);
-                            }
-
-                            switch (symbolKind) {
-                                case ScriptElementKind.memberVariableElement:
-                                case ScriptElementKind.variableElement:
-                                case ScriptElementKind.constElement:
-                                case ScriptElementKind.letElement:
-                                case ScriptElementKind.parameterElement:
-                                case ScriptElementKind.localVariableElement:
-                                    // If it is call or construct signature of lambda's write type name
-                                    displayParts.push(punctuationPart(SyntaxKind.ColonToken));
-                                    displayParts.push(spacePart());
-                                    if (useConstructSignatures) {
-                                        displayParts.push(keywordPart(SyntaxKind.NewKeyword));
-                                        displayParts.push(spacePart());
-                                    }
-                                    if (!(type.flags & TypeFlags.Anonymous)) {
-                                        displayParts.push.apply(displayParts, symbolToDisplayParts(typeResolver, type.symbol, enclosingDeclaration, /*meaning*/ undefined, SymbolFormatFlags.WriteTypeParametersOrArguments));
-                                    }
-                                    addSignatureDisplayParts(signature, allSignatures, TypeFormatFlags.WriteArrowStyleSignature);
-                                    break;
-
-                                default:
-                                    // Just signature
-                                    addSignatureDisplayParts(signature, allSignatures);
-                            }
-                            hasAddedSymbolInfo = true;
-                        }
-                    }
-                    else if ((isNameOfFunctionDeclaration(location) && !(symbol.flags & SymbolFlags.Accessor)) || // name of function declaration
-                        (location.kind === SyntaxKind.ConstructorKeyword && location.parent.kind === SyntaxKind.Constructor)) { // At constructor keyword of constructor declaration
-                        // get the signature from the declaration and write it
-                        var signature: Signature;
-                        var functionDeclaration = <FunctionLikeDeclaration>location.parent;
-                        var allSignatures = functionDeclaration.kind === SyntaxKind.Constructor ? type.getConstructSignatures() : type.getCallSignatures();
-                        if (!typeResolver.isImplementationOfOverload(functionDeclaration)) {
-                            signature = typeResolver.getSignatureFromDeclaration(functionDeclaration);
-                        }
-                        else {
-                            signature = allSignatures[0];
-                        }
-
-                        if (functionDeclaration.kind === SyntaxKind.Constructor) {
-                            // show (constructor) Type(...) signature
-                            symbolKind = ScriptElementKind.constructorImplementationElement;
-                            addPrefixForAnyFunctionOrVar(type.symbol, symbolKind);
-                        }
-                        else {
-                            // (function/method) symbol(..signature)
-                            addPrefixForAnyFunctionOrVar(functionDeclaration.kind === SyntaxKind.CallSignature &&
-                                !(type.symbol.flags & SymbolFlags.TypeLiteral || type.symbol.flags & SymbolFlags.ObjectLiteral) ? type.symbol : symbol, symbolKind);
-                        }
-
-                        addSignatureDisplayParts(signature, allSignatures);
-                        hasAddedSymbolInfo = true;
-                    }
-                }
-            }
-            if (symbolFlags & SymbolFlags.Class && !hasAddedSymbolInfo) {
-                displayParts.push(keywordPart(SyntaxKind.ClassKeyword));
-                displayParts.push(spacePart());
-                addFullSymbolName(symbol);
-                writeTypeParametersOfSymbol(symbol, sourceFile);
-            }
-            if ((symbolFlags & SymbolFlags.Interface) && (semanticMeaning & SemanticMeaning.Type)) {
-                addNewLineIfDisplayPartsExist();
-                displayParts.push(keywordPart(SyntaxKind.InterfaceKeyword));
-                displayParts.push(spacePart());
-                addFullSymbolName(symbol);
-                writeTypeParametersOfSymbol(symbol, sourceFile);
-            }
-            if (symbolFlags & SymbolFlags.TypeAlias) {
-                addNewLineIfDisplayPartsExist();
-                displayParts.push(keywordPart(SyntaxKind.TypeKeyword));
-                displayParts.push(spacePart());
-                addFullSymbolName(symbol);
-                displayParts.push(spacePart());
-                displayParts.push(operatorPart(SyntaxKind.EqualsToken));
-                displayParts.push(spacePart());
-                displayParts.push.apply(displayParts, typeToDisplayParts(typeResolver, typeResolver.getDeclaredTypeOfSymbol(symbol), enclosingDeclaration));
-            }
-            if (symbolFlags & SymbolFlags.Enum) {
-                addNewLineIfDisplayPartsExist();
-                if (forEach(symbol.declarations, isConstEnumDeclaration)) {
-                    displayParts.push(keywordPart(SyntaxKind.ConstKeyword));
-                    displayParts.push(spacePart());
-                }
-                displayParts.push(keywordPart(SyntaxKind.EnumKeyword));
-                displayParts.push(spacePart());
-                addFullSymbolName(symbol);
-            }
-            if (symbolFlags & SymbolFlags.Module) {
-                addNewLineIfDisplayPartsExist();
-                displayParts.push(keywordPart(SyntaxKind.ModuleKeyword));
-                displayParts.push(spacePart());
-                addFullSymbolName(symbol);
-            }
-            if ((symbolFlags & SymbolFlags.TypeParameter) && (semanticMeaning & SemanticMeaning.Type)) {
-                addNewLineIfDisplayPartsExist();
-                displayParts.push(punctuationPart(SyntaxKind.OpenParenToken));
-                displayParts.push(textPart("type parameter"));
-                displayParts.push(punctuationPart(SyntaxKind.CloseParenToken));
-                displayParts.push(spacePart());
-                addFullSymbolName(symbol);
-                displayParts.push(spacePart());
-                displayParts.push(keywordPart(SyntaxKind.InKeyword));
-                displayParts.push(spacePart());
-                if (symbol.parent) {
-                    // Class/Interface type parameter
-                    addFullSymbolName(symbol.parent, enclosingDeclaration);
-                    writeTypeParametersOfSymbol(symbol.parent, enclosingDeclaration);
-                }
-                else {
-                    // Method/function type parameter
-                    var signatureDeclaration = <SignatureDeclaration>getDeclarationOfKind(symbol, SyntaxKind.TypeParameter).parent;
-                    var signature = typeResolver.getSignatureFromDeclaration(signatureDeclaration);
-                    if (signatureDeclaration.kind === SyntaxKind.ConstructSignature) {
-                        displayParts.push(keywordPart(SyntaxKind.NewKeyword));
-                        displayParts.push(spacePart());
-                    }
-                    else if (signatureDeclaration.kind !== SyntaxKind.CallSignature && signatureDeclaration.name) {
-                        addFullSymbolName(signatureDeclaration.symbol);
-                    }
-                    displayParts.push.apply(displayParts, signatureToDisplayParts(typeResolver, signature, sourceFile, TypeFormatFlags.WriteTypeArgumentsOfSignature));
-                }
-            }
-            if (symbolFlags & SymbolFlags.EnumMember) {
-                addPrefixForAnyFunctionOrVar(symbol, "enum member");
-                var declaration = symbol.declarations[0];
-                if (declaration.kind === SyntaxKind.EnumMember) {
-                    var constantValue = typeResolver.getConstantValue(<EnumMember>declaration);
-                    if (constantValue !== undefined) {
-                        displayParts.push(spacePart());
-                        displayParts.push(operatorPart(SyntaxKind.EqualsToken));
-                        displayParts.push(spacePart());
-                        displayParts.push(displayPart(constantValue.toString(), SymbolDisplayPartKind.numericLiteral));
-                    }
-                }
-            }
-            if (symbolFlags & SymbolFlags.Import) {
-                addNewLineIfDisplayPartsExist();
-                displayParts.push(keywordPart(SyntaxKind.ImportKeyword));
-                displayParts.push(spacePart());
-                addFullSymbolName(symbol);
-                ts.forEach(symbol.declarations, declaration => {
-                    if (declaration.kind === SyntaxKind.ImportDeclaration) {
-                        var importDeclaration = <ImportDeclaration>declaration;
-                        if (isExternalModuleImportDeclaration(importDeclaration)) {
-                            displayParts.push(spacePart());
-                            displayParts.push(operatorPart(SyntaxKind.EqualsToken));
-                            displayParts.push(spacePart());
-                            displayParts.push(keywordPart(SyntaxKind.RequireKeyword));
-                            displayParts.push(punctuationPart(SyntaxKind.OpenParenToken));
-                            displayParts.push(displayPart(getTextOfNode(getExternalModuleImportDeclarationExpression(importDeclaration)), SymbolDisplayPartKind.stringLiteral));
-                            displayParts.push(punctuationPart(SyntaxKind.CloseParenToken));
-                        }
-                        else {
-                            var internalAliasSymbol = typeResolver.getSymbolAtLocation(importDeclaration.moduleReference);
-                            if (internalAliasSymbol) {
-                                displayParts.push(spacePart());
-                                displayParts.push(operatorPart(SyntaxKind.EqualsToken));
-                                displayParts.push(spacePart());
-                                addFullSymbolName(internalAliasSymbol, enclosingDeclaration);
-                            }
-                        }
-                        return true;
-                    }
-                });
-            }
-            if (!hasAddedSymbolInfo) {
-                if (symbolKind !== ScriptElementKind.unknown) {
-                    if (type) {
-                        addPrefixForAnyFunctionOrVar(symbol, symbolKind);
-                        // For properties, variables and local vars: show the type
-                        if (symbolKind === ScriptElementKind.memberVariableElement ||
-                            symbolFlags & SymbolFlags.Variable ||
-                            symbolKind === ScriptElementKind.localVariableElement) {
-                            displayParts.push(punctuationPart(SyntaxKind.ColonToken));
-                            displayParts.push(spacePart());
-                            // If the type is type parameter, format it specially
-                            if (type.symbol && type.symbol.flags & SymbolFlags.TypeParameter) {
-                                var typeParameterParts = mapToDisplayParts(writer => {
-                                    typeResolver.getSymbolDisplayBuilder().buildTypeParameterDisplay(<TypeParameter>type, writer, enclosingDeclaration);
-                                });
-                                displayParts.push.apply(displayParts, typeParameterParts);
-                            }
-                            else {
-                                displayParts.push.apply(displayParts, typeToDisplayParts(typeResolver, type, enclosingDeclaration));
-                            }
-                        }
-                        else if (symbolFlags & SymbolFlags.Function ||
-                            symbolFlags & SymbolFlags.Method ||
-                            symbolFlags & SymbolFlags.Constructor ||
-                            symbolFlags & SymbolFlags.Signature ||
-                            symbolFlags & SymbolFlags.Accessor ||
-                            symbolKind === ScriptElementKind.memberFunctionElement) {
-                            var allSignatures = type.getCallSignatures();
-                            addSignatureDisplayParts(allSignatures[0], allSignatures);
-                        }
-                    }
-                }
-                else {
-                    symbolKind = getSymbolKind(symbol, typeResolver, location);
-                }
-            }
-
-            if (!documentation) {
-                documentation = symbol.getDocumentationComment();
-            }
-
-            return { displayParts, documentation, symbolKind };
-
-            function addNewLineIfDisplayPartsExist() {
-                if (displayParts.length) {
-                    displayParts.push(lineBreakPart());
-                }
-            }
-
-            function addFullSymbolName(symbol: Symbol, enclosingDeclaration?: Node) {
-                var fullSymbolDisplayParts = symbolToDisplayParts(typeResolver, symbol, enclosingDeclaration || sourceFile, /*meaning*/ undefined,
-                    SymbolFormatFlags.WriteTypeParametersOrArguments | SymbolFormatFlags.UseOnlyExternalAliasing);
-                displayParts.push.apply(displayParts, fullSymbolDisplayParts);
-            }
-
-            function addPrefixForAnyFunctionOrVar(symbol: Symbol, symbolKind: string) {
-                addNewLineIfDisplayPartsExist();
-                if (symbolKind) {
-                    displayParts.push(punctuationPart(SyntaxKind.OpenParenToken));
-                    displayParts.push(textPart(symbolKind));
-                    displayParts.push(punctuationPart(SyntaxKind.CloseParenToken));
-                    displayParts.push(spacePart());
-                    addFullSymbolName(symbol);
-                }
-            }
-
-            function addSignatureDisplayParts(signature: Signature, allSignatures: Signature[], flags?: TypeFormatFlags) {
-                displayParts.push.apply(displayParts, signatureToDisplayParts(typeResolver, signature, enclosingDeclaration, flags | TypeFormatFlags.WriteTypeArgumentsOfSignature));
-                if (allSignatures.length > 1) {
-                    displayParts.push(spacePart());
-                    displayParts.push(punctuationPart(SyntaxKind.OpenParenToken));
-                    displayParts.push(operatorPart(SyntaxKind.PlusToken));
-                    displayParts.push(displayPart((allSignatures.length - 1).toString(), SymbolDisplayPartKind.numericLiteral));
-                    displayParts.push(spacePart());
-                    displayParts.push(textPart(allSignatures.length === 2 ? "overload" : "overloads"));
-                    displayParts.push(punctuationPart(SyntaxKind.CloseParenToken));
-                }
-                documentation = signature.getDocumentationComment();
-            }
-
-            function writeTypeParametersOfSymbol(symbol: Symbol, enclosingDeclaration: Node) {
-                var typeParameterParts = mapToDisplayParts(writer => {
-                    typeResolver.getSymbolDisplayBuilder().buildTypeParameterDisplayFromSymbol(symbol, writer, enclosingDeclaration);
-                });
-                displayParts.push.apply(displayParts, typeParameterParts);
-            }
-        }
-
-        function getQuickInfoAtPosition(fileName: string, position: number): QuickInfo {
-            synchronizeHostData();
-
-            fileName = normalizeSlashes(fileName);
-            var sourceFile = getValidSourceFile(fileName);
-            var node = getTouchingPropertyName(sourceFile, position);
-            if (!node) {
-                return undefined;
-            }
-
-            var symbol = typeInfoResolver.getSymbolAtLocation(node);
-            if (!symbol) {
-                // Try getting just type at this position and show
-                switch (node.kind) {
-                    case SyntaxKind.Identifier:
-                    case SyntaxKind.PropertyAccessExpression:
-                    case SyntaxKind.QualifiedName:
-                    case SyntaxKind.ThisKeyword:
-                    case SyntaxKind.SuperKeyword:
-                        // For the identifiers/this/super etc get the type at position
-                        var type = typeInfoResolver.getTypeAtLocation(node);
-                        if (type) {
-                            return {
-                                kind: ScriptElementKind.unknown,
-                                kindModifiers: ScriptElementKindModifier.none,
-                                textSpan: createTextSpan(node.getStart(), node.getWidth()),
-                                displayParts: typeToDisplayParts(typeInfoResolver, type, getContainerNode(node)),
-                                documentation: type.symbol ? type.symbol.getDocumentationComment() : undefined
-                            };
-                        }
-                }
-
-                return undefined;
-            }
-
-            var displayPartsDocumentationsAndKind = getSymbolDisplayPartsDocumentationAndSymbolKind(symbol, sourceFile, getContainerNode(node), typeInfoResolver, node);
-            return {
-                kind: displayPartsDocumentationsAndKind.symbolKind,
-                kindModifiers: getSymbolModifiers(symbol),
-                textSpan: createTextSpan(node.getStart(), node.getWidth()),
-                displayParts: displayPartsDocumentationsAndKind.displayParts,
-                documentation: displayPartsDocumentationsAndKind.documentation
-            };
-        }
-
-        /// Goto definition
-        function getDefinitionAtPosition(fileName: string, position: number): DefinitionInfo[] {
-            synchronizeHostData();
-
-            fileName = normalizeSlashes(fileName);
-            var sourceFile = getValidSourceFile(fileName);
-
-            var node = getTouchingPropertyName(sourceFile, position);
-            if (!node) {
-                return undefined;
-            }
-
-            // Labels
-            if (isJumpStatementTarget(node)) {
-                var labelName = (<Identifier>node).text;
-                var label = getTargetLabel((<BreakOrContinueStatement>node.parent), (<Identifier>node).text);
-                return label ? [getDefinitionInfo(label, ScriptElementKind.label, labelName, /*containerName*/ undefined)] : undefined;
-            }
-
-            /// Triple slash reference comments
-            var comment = forEach(sourceFile.referencedFiles, r => (r.pos <= position && position < r.end) ? r : undefined);
-            if (comment) {
-                var referenceFile = tryResolveScriptReference(program, sourceFile, comment);
-                if (referenceFile) {
-                    return [{
-                        fileName: referenceFile.fileName,
-                        textSpan: createTextSpanFromBounds(0, 0),
-                        kind: ScriptElementKind.scriptElement,
-                        name: comment.fileName,
-                        containerName: undefined,
-                        containerKind: undefined
-                    }];
-                }
-                return undefined;
-            }
-
-            var symbol = typeInfoResolver.getSymbolAtLocation(node);
-
-            // Could not find a symbol e.g. node is string or number keyword,
-            // or the symbol was an internal symbol and does not have a declaration e.g. undefined symbol
-            if (!symbol) {
-                return undefined;
-            }
-
-            var result: DefinitionInfo[] = [];
-
-            // Because name in short-hand property assignment has two different meanings: property name and property value,
-            // using go-to-definition at such position should go to the variable declaration of the property value rather than
-            // go to the declaration of the property name (in this case stay at the same position). However, if go-to-definition 
-            // is performed at the location of property access, we would like to go to definition of the property in the short-hand
-            // assignment. This case and others are handled by the following code.
-            if (node.parent.kind === SyntaxKind.ShorthandPropertyAssignment) {
-                var shorthandSymbol = typeInfoResolver.getShorthandAssignmentValueSymbol(symbol.valueDeclaration);
-                var shorthandDeclarations = shorthandSymbol.getDeclarations();
-                var shorthandSymbolKind = getSymbolKind(shorthandSymbol, typeInfoResolver, node);
-                var shorthandSymbolName = typeInfoResolver.symbolToString(shorthandSymbol);
-                var shorthandContainerName = typeInfoResolver.symbolToString(symbol.parent, node);
-                forEach(shorthandDeclarations, declaration => {
-                    result.push(getDefinitionInfo(declaration, shorthandSymbolKind, shorthandSymbolName, shorthandContainerName));
-                });
-                return result
-            }
-
-            var declarations = symbol.getDeclarations();
-            var symbolName = typeInfoResolver.symbolToString(symbol); // Do not get scoped name, just the name of the symbol
-            var symbolKind = getSymbolKind(symbol, typeInfoResolver, node);
-            var containerSymbol = symbol.parent;
-            var containerName = containerSymbol ? typeInfoResolver.symbolToString(containerSymbol, node) : "";
-
-            if (!tryAddConstructSignature(symbol, node, symbolKind, symbolName, containerName, result) &&
-                !tryAddCallSignature(symbol, node, symbolKind, symbolName, containerName, result)) {
-                // Just add all the declarations. 
-                forEach(declarations, declaration => {
-                    result.push(getDefinitionInfo(declaration, symbolKind, symbolName, containerName));
-                });
-            }
-
-            return result;
-
-            function getDefinitionInfo(node: Node, symbolKind: string, symbolName: string, containerName: string): DefinitionInfo {
-                return {
-                    fileName: node.getSourceFile().fileName,
-                    textSpan: createTextSpanFromBounds(node.getStart(), node.getEnd()),
-                    kind: symbolKind,
-                    name: symbolName,
-                    containerKind: undefined,
-                    containerName
-                };
-            }
-
-            function tryAddSignature(signatureDeclarations: Declaration[], selectConstructors: boolean, symbolKind: string, symbolName: string, containerName: string, result: DefinitionInfo[]) {
-                var declarations: Declaration[] = [];
-                var definition: Declaration;
-
-                forEach(signatureDeclarations, d => {
-                    if ((selectConstructors && d.kind === SyntaxKind.Constructor) ||
-                        (!selectConstructors && (d.kind === SyntaxKind.FunctionDeclaration || d.kind === SyntaxKind.MethodDeclaration || d.kind === SyntaxKind.MethodSignature))) {
-                        declarations.push(d);
-                        if ((<FunctionLikeDeclaration>d).body) definition = d;
-                    }
-                });
-
-                if (definition) {
-                    result.push(getDefinitionInfo(definition, symbolKind, symbolName, containerName));
-                    return true;
-                }
-                else if (declarations.length) {
-                    result.push(getDefinitionInfo(declarations[declarations.length - 1], symbolKind, symbolName, containerName));
-                    return true;
-                }
-
-                return false;
-            }
-
-            function tryAddConstructSignature(symbol: Symbol, location: Node, symbolKind: string, symbolName: string, containerName: string, result: DefinitionInfo[]) {
-                // Applicable only if we are in a new expression, or we are on a constructor declaration
-                // and in either case the symbol has a construct signature definition, i.e. class
-                if (isNewExpressionTarget(location) || location.kind === SyntaxKind.ConstructorKeyword) {
-                    if (symbol.flags & SymbolFlags.Class) {
-                        var classDeclaration = <ClassDeclaration>symbol.getDeclarations()[0];
-                        Debug.assert(classDeclaration && classDeclaration.kind === SyntaxKind.ClassDeclaration);
-
-                        return tryAddSignature(classDeclaration.members, /*selectConstructors*/ true, symbolKind, symbolName, containerName, result);
-                    }
-                }
-                return false;
-            }
-
-            function tryAddCallSignature(symbol: Symbol, location: Node, symbolKind: string, symbolName: string, containerName: string, result: DefinitionInfo[]) {
-                if (isCallExpressionTarget(location) || isNewExpressionTarget(location) || isNameOfFunctionDeclaration(location)) {
-                    return tryAddSignature(symbol.declarations, /*selectConstructors*/ false, symbolKind, symbolName, containerName, result);
-                }
-                return false;
-            }
-        }
-
-        /// References and Occurrences
-        function getOccurrencesAtPosition(fileName: string, position: number): ReferenceEntry[] {
-            synchronizeHostData();
-
-            fileName = normalizeSlashes(fileName);
-            var sourceFile = getValidSourceFile(fileName);
-
-            var node = getTouchingWord(sourceFile, position);
-            if (!node) {
-                return undefined;
-            }
-
-            if (node.kind === SyntaxKind.Identifier || node.kind === SyntaxKind.ThisKeyword || node.kind === SyntaxKind.SuperKeyword ||
-                isLiteralNameOfPropertyDeclarationOrIndexAccess(node) || isNameOfExternalModuleImportOrDeclaration(node)) {
-                return getReferencesForNode(node, [sourceFile], /*searchOnlyInCurrentFile*/ true, /*findInStrings:*/ false, /*findInComments:*/ false);
-            }
-
-            switch (node.kind) {
-                case SyntaxKind.IfKeyword:
-                case SyntaxKind.ElseKeyword:
-                    if (hasKind(node.parent, SyntaxKind.IfStatement)) {
-                        return getIfElseOccurrences(<IfStatement>node.parent);
-                    }
-                    break;
-                case SyntaxKind.ReturnKeyword:
-                    if (hasKind(node.parent, SyntaxKind.ReturnStatement)) {
-                        return getReturnOccurrences(<ReturnStatement>node.parent);
-                    }
-                    break;
-                case SyntaxKind.ThrowKeyword:
-                    if (hasKind(node.parent, SyntaxKind.ThrowStatement)) {
-                        return getThrowOccurrences(<ThrowStatement>node.parent);
-                    }
-                    break;
-                case SyntaxKind.CatchKeyword:
-                    if (hasKind(parent(parent(node)), SyntaxKind.TryStatement)) {
-                        return getTryCatchFinallyOccurrences(<TryStatement>node.parent.parent);
-                    }
-                    break;
-                case SyntaxKind.TryKeyword:
-                case SyntaxKind.FinallyKeyword:
-                    if (hasKind(parent(node), SyntaxKind.TryStatement)) {
-                        return getTryCatchFinallyOccurrences(<TryStatement>node.parent);
-                    }
-                    break;
-                case SyntaxKind.SwitchKeyword:
-                    if (hasKind(node.parent, SyntaxKind.SwitchStatement)) {
-                        return getSwitchCaseDefaultOccurrences(<SwitchStatement>node.parent);
-                    }
-                    break;
-                case SyntaxKind.CaseKeyword:
-                case SyntaxKind.DefaultKeyword:
-                    if (hasKind(parent(parent(node)), SyntaxKind.SwitchStatement)) {
-                        return getSwitchCaseDefaultOccurrences(<SwitchStatement>node.parent.parent);
-                    }
-                    break;
-                case SyntaxKind.BreakKeyword:
-                case SyntaxKind.ContinueKeyword:
-                    if (hasKind(node.parent, SyntaxKind.BreakStatement) || hasKind(node.parent, SyntaxKind.ContinueStatement)) {
-                        return getBreakOrContinueStatementOccurences(<BreakOrContinueStatement>node.parent);
-                    }
-                    break;
-                case SyntaxKind.ForKeyword:
-                    if (hasKind(node.parent, SyntaxKind.ForStatement) ||
-                        hasKind(node.parent, SyntaxKind.ForInStatement) ||
-                        hasKind(node.parent, SyntaxKind.ForOfStatement)) {
-                        return getLoopBreakContinueOccurrences(<IterationStatement>node.parent);
-                    }
-                    break;
-                case SyntaxKind.WhileKeyword:
-                case SyntaxKind.DoKeyword:
-                    if (hasKind(node.parent, SyntaxKind.WhileStatement) || hasKind(node.parent, SyntaxKind.DoStatement)) {
-                        return getLoopBreakContinueOccurrences(<IterationStatement>node.parent);
-                    }
-                    break;
-                case SyntaxKind.ConstructorKeyword:
-                    if (hasKind(node.parent, SyntaxKind.Constructor)) {
-                        return getConstructorOccurrences(<ConstructorDeclaration>node.parent);
-                    }
-                    break;
-                case SyntaxKind.GetKeyword:
-                case SyntaxKind.SetKeyword:
-                    if (hasKind(node.parent, SyntaxKind.GetAccessor) || hasKind(node.parent, SyntaxKind.SetAccessor)) {
-                        return getGetAndSetOccurrences(<AccessorDeclaration>node.parent);
-                    }
-                default:
-                    if (isModifier(node.kind) && node.parent &&
-                        (isDeclaration(node.parent) || node.parent.kind === SyntaxKind.VariableStatement)) {
-                        return getModifierOccurrences(node.kind, node.parent);
-                    }
-            }
-
-            return undefined;
-
-            function getIfElseOccurrences(ifStatement: IfStatement): ReferenceEntry[] {
-                var keywords: Node[] = [];
-
-                // Traverse upwards through all parent if-statements linked by their else-branches.
-                while (hasKind(ifStatement.parent, SyntaxKind.IfStatement) && (<IfStatement>ifStatement.parent).elseStatement === ifStatement) {
-                    ifStatement = <IfStatement>ifStatement.parent;
-                }
-
-                // Now traverse back down through the else branches, aggregating if/else keywords of if-statements.
-                while (ifStatement) {
-                    var children = ifStatement.getChildren();
-                    pushKeywordIf(keywords, children[0], SyntaxKind.IfKeyword);
-
-                    // Generally the 'else' keyword is second-to-last, so we traverse backwards.
-                    for (var i = children.length - 1; i >= 0; i--) {
-                        if (pushKeywordIf(keywords, children[i], SyntaxKind.ElseKeyword)) {
-                            break;
-                        }
-                    }
-
-                    if (!hasKind(ifStatement.elseStatement, SyntaxKind.IfStatement)) {
-                        break
-                    }
-
-                    ifStatement = <IfStatement>ifStatement.elseStatement;
-                }
-
-                var result: ReferenceEntry[] = [];
-
-                // We'd like to highlight else/ifs together if they are only separated by whitespace
-                // (i.e. the keywords are separated by no comments, no newlines).
-                for (var i = 0; i < keywords.length; i++) {
-                    if (keywords[i].kind === SyntaxKind.ElseKeyword && i < keywords.length - 1) {
-                        var elseKeyword = keywords[i];
-                        var ifKeyword = keywords[i + 1]; // this *should* always be an 'if' keyword.
-
-                        var shouldHighlightNextKeyword = true;
-
-                        // Avoid recalculating getStart() by iterating backwards.
-                        for (var j = ifKeyword.getStart() - 1; j >= elseKeyword.end; j--) {
-                            if (!isWhiteSpace(sourceFile.text.charCodeAt(j))) {
-                                shouldHighlightNextKeyword = false;
-                                break;
-                            }
-                        }
-
-                        if (shouldHighlightNextKeyword) {
-                            result.push({
-                                fileName: fileName,
-                                textSpan: createTextSpanFromBounds(elseKeyword.getStart(), ifKeyword.end),
-                                isWriteAccess: false
-                            });
-                            i++; // skip the next keyword
-                            continue;
-                        }
-                    }
-
-                    // Ordinary case: just highlight the keyword.
-                    result.push(getReferenceEntryFromNode(keywords[i]));
-                }
-
-                return result;
-            }
-
-            function getReturnOccurrences(returnStatement: ReturnStatement): ReferenceEntry[] {
-                var func = <FunctionLikeDeclaration>getContainingFunction(returnStatement);
-
-                // If we didn't find a containing function with a block body, bail out.
-                if (!(func && hasKind(func.body, SyntaxKind.Block))) {
-                    return undefined;
-                }
-
-                var keywords: Node[] = []
-                forEachReturnStatement(<Block>func.body, returnStatement => {
-                    pushKeywordIf(keywords, returnStatement.getFirstToken(), SyntaxKind.ReturnKeyword);
-                });
-
-                // Include 'throw' statements that do not occur within a try block.
-                forEach(aggregateOwnedThrowStatements(func.body), throwStatement => {
-                    pushKeywordIf(keywords, throwStatement.getFirstToken(), SyntaxKind.ThrowKeyword);
-                });
-
-                return map(keywords, getReferenceEntryFromNode);
-            }
-
-            function getThrowOccurrences(throwStatement: ThrowStatement) {
-                var owner = getThrowStatementOwner(throwStatement);
-
-                if (!owner) {
-                    return undefined;
-                }
-
-                var keywords: Node[] = [];
-
-                forEach(aggregateOwnedThrowStatements(owner), throwStatement => {
-                    pushKeywordIf(keywords, throwStatement.getFirstToken(), SyntaxKind.ThrowKeyword);
-                });
-
-                // If the "owner" is a function, then we equate 'return' and 'throw' statements in their
-                // ability to "jump out" of the function, and include occurrences for both.
-                if (isFunctionBlock(owner)) {
-                    forEachReturnStatement(<Block>owner, returnStatement => {
-                        pushKeywordIf(keywords, returnStatement.getFirstToken(), SyntaxKind.ReturnKeyword);
-                    });
-                }
-
-                return map(keywords, getReferenceEntryFromNode);
-            }
-
-            /**
-             * Aggregates all throw-statements within this node *without* crossing
-             * into function boundaries and try-blocks with catch-clauses.
-             */
-            function aggregateOwnedThrowStatements(node: Node): ThrowStatement[] {
-                var statementAccumulator: ThrowStatement[] = []
-                aggregate(node);
-                return statementAccumulator;
-
-                function aggregate(node: Node): void {
-                    if (node.kind === SyntaxKind.ThrowStatement) {
-                        statementAccumulator.push(<ThrowStatement>node);
-                    }
-                    else if (node.kind === SyntaxKind.TryStatement) {
-                        var tryStatement = <TryStatement>node;
-
-                        if (tryStatement.catchClause) {
-                            aggregate(tryStatement.catchClause);
-                        }
-                        else {
-                            // Exceptions thrown within a try block lacking a catch clause
-                            // are "owned" in the current context.
-                            aggregate(tryStatement.tryBlock);
-                        }
-
-                        if (tryStatement.finallyBlock) {
-                            aggregate(tryStatement.finallyBlock);
-                        }
-                    }
-                    // Do not cross function boundaries.
-                    else if (!isAnyFunction(node)) {
-                        forEachChild(node, aggregate);
-                    }
-                };
-            }
-
-            /**
-             * For lack of a better name, this function takes a throw statement and returns the
-             * nearest ancestor that is a try-block (whose try statement has a catch clause),
-             * function-block, or source file.
-             */
-            function getThrowStatementOwner(throwStatement: ThrowStatement): Node {
-                var child: Node = throwStatement;
-
-                while (child.parent) {
-                    var parent = child.parent;
-
-                    if (isFunctionBlock(parent) || parent.kind === SyntaxKind.SourceFile) {
-                        return parent;
-                    }
-                    
-                    // A throw-statement is only owned by a try-statement if the try-statement has
-                    // a catch clause, and if the throw-statement occurs within the try block.
-                    if (parent.kind === SyntaxKind.TryStatement) {
-                        var tryStatement = <TryStatement>parent;
-
-                        if (tryStatement.tryBlock === child && tryStatement.catchClause) {
-                            return child;
-                        }
-                    }
-
-                    child = parent;
-                }
-
-                return undefined;
-            }
-
-            function getTryCatchFinallyOccurrences(tryStatement: TryStatement): ReferenceEntry[] {
-                var keywords: Node[] = [];
-
-                pushKeywordIf(keywords, tryStatement.getFirstToken(), SyntaxKind.TryKeyword);
-
-                if (tryStatement.catchClause) {
-                    pushKeywordIf(keywords, tryStatement.catchClause.getFirstToken(), SyntaxKind.CatchKeyword);
-                }
-
-                if (tryStatement.finallyBlock) {
-                    var finallyKeyword = findChildOfKind(tryStatement, SyntaxKind.FinallyKeyword, sourceFile);
-                    pushKeywordIf(keywords, finallyKeyword, SyntaxKind.FinallyKeyword);
-                }
-
-                return map(keywords, getReferenceEntryFromNode);
-            }
-
-            function getLoopBreakContinueOccurrences(loopNode: IterationStatement): ReferenceEntry[] {
-                var keywords: Node[] = [];
-
-                if (pushKeywordIf(keywords, loopNode.getFirstToken(), SyntaxKind.ForKeyword, SyntaxKind.WhileKeyword, SyntaxKind.DoKeyword)) {
-                    // If we succeeded and got a do-while loop, then start looking for a 'while' keyword.
-                    if (loopNode.kind === SyntaxKind.DoStatement) {
-                        var loopTokens = loopNode.getChildren();
-
-                        for (var i = loopTokens.length - 1; i >= 0; i--) {
-                            if (pushKeywordIf(keywords, loopTokens[i], SyntaxKind.WhileKeyword)) {
-                                break;
-                            }
-                        }
-                    }
-                }
-
-                var breaksAndContinues = aggregateAllBreakAndContinueStatements(loopNode.statement);
-
-                forEach(breaksAndContinues, statement => {
-                    if (ownsBreakOrContinueStatement(loopNode, statement)) {
-                        pushKeywordIf(keywords, statement.getFirstToken(), SyntaxKind.BreakKeyword, SyntaxKind.ContinueKeyword);
-                    }
-                });
-
-                return map(keywords, getReferenceEntryFromNode);
-            }
-
-            function getSwitchCaseDefaultOccurrences(switchStatement: SwitchStatement) {
-                var keywords: Node[] = [];
-
-                pushKeywordIf(keywords, switchStatement.getFirstToken(), SyntaxKind.SwitchKeyword);
-
-                // Go through each clause in the switch statement, collecting the 'case'/'default' keywords.
-                forEach(switchStatement.clauses, clause => {
-                    pushKeywordIf(keywords, clause.getFirstToken(), SyntaxKind.CaseKeyword, SyntaxKind.DefaultKeyword);
-
-                    var breaksAndContinues = aggregateAllBreakAndContinueStatements(clause);
-
-                    forEach(breaksAndContinues, statement => {
-                        if (ownsBreakOrContinueStatement(switchStatement, statement)) {
-                            pushKeywordIf(keywords, statement.getFirstToken(), SyntaxKind.BreakKeyword);
-                        }
-                    });
-                });
-
-                return map(keywords, getReferenceEntryFromNode);
-            }
-
-            function getBreakOrContinueStatementOccurences(breakOrContinueStatement: BreakOrContinueStatement): ReferenceEntry[] {
-                var owner = getBreakOrContinueOwner(breakOrContinueStatement);
-
-                if (owner) {
-                    switch (owner.kind) {
-                        case SyntaxKind.ForStatement:
-                        case SyntaxKind.ForInStatement:
-                        case SyntaxKind.ForOfStatement:
-                        case SyntaxKind.DoStatement:
-                        case SyntaxKind.WhileStatement:
-                            return getLoopBreakContinueOccurrences(<IterationStatement>owner)
-                        case SyntaxKind.SwitchStatement:
-                            return getSwitchCaseDefaultOccurrences(<SwitchStatement>owner);
-
-                    }
-                }
-
-                return undefined;
-            }
-
-            function aggregateAllBreakAndContinueStatements(node: Node): BreakOrContinueStatement[] {
-                var statementAccumulator: BreakOrContinueStatement[] = []
-                aggregate(node);
-                return statementAccumulator;
-
-                function aggregate(node: Node): void {
-                    if (node.kind === SyntaxKind.BreakStatement || node.kind === SyntaxKind.ContinueStatement) {
-                        statementAccumulator.push(<BreakOrContinueStatement>node);
-                    }
-                    // Do not cross function boundaries.
-                    else if (!isAnyFunction(node)) {
-                        forEachChild(node, aggregate);
-                    }
-                };
-            }
-
-            function ownsBreakOrContinueStatement(owner: Node, statement: BreakOrContinueStatement): boolean {
-                var actualOwner = getBreakOrContinueOwner(statement);
-
-                return actualOwner && actualOwner === owner;
-            }
-
-            function getBreakOrContinueOwner(statement: BreakOrContinueStatement): Node {
-                for (var node = statement.parent; node; node = node.parent) {
-                    switch (node.kind) {
-                        case SyntaxKind.SwitchStatement:
-                            if (statement.kind === SyntaxKind.ContinueStatement) {
-                                continue;
-                            }
-                        // Fall through.
-                        case SyntaxKind.ForStatement:
-                        case SyntaxKind.ForInStatement:
-                        case SyntaxKind.ForOfStatement:
-                        case SyntaxKind.WhileStatement:
-                        case SyntaxKind.DoStatement:
-                            if (!statement.label || isLabeledBy(node, statement.label.text)) {
-                                return node;
-                            }
-                            break;
-                        default:
-                            // Don't cross function boundaries.
-                            if (isAnyFunction(node)) {
-                                return undefined;
-                            }
-                            break;
-                    }
-                }
-
-                return undefined;
-            }
-
-            function getConstructorOccurrences(constructorDeclaration: ConstructorDeclaration): ReferenceEntry[] {
-                var declarations = constructorDeclaration.symbol.getDeclarations()
-
-                var keywords: Node[] = [];
-
-                forEach(declarations, declaration => {
-                    forEach(declaration.getChildren(), token => {
-                        return pushKeywordIf(keywords, token, SyntaxKind.ConstructorKeyword);
-                    });
-                });
-
-                return map(keywords, getReferenceEntryFromNode);
-            }
-
-            function getGetAndSetOccurrences(accessorDeclaration: AccessorDeclaration): ReferenceEntry[] {
-                var keywords: Node[] = [];
-
-                tryPushAccessorKeyword(accessorDeclaration.symbol, SyntaxKind.GetAccessor);
-                tryPushAccessorKeyword(accessorDeclaration.symbol, SyntaxKind.SetAccessor);
-
-                return map(keywords, getReferenceEntryFromNode);
-
-                function tryPushAccessorKeyword(accessorSymbol: Symbol, accessorKind: SyntaxKind): void {
-                    var accessor = getDeclarationOfKind(accessorSymbol, accessorKind);
-
-                    if (accessor) {
-                        forEach(accessor.getChildren(), child => pushKeywordIf(keywords, child, SyntaxKind.GetKeyword, SyntaxKind.SetKeyword));
-                    }
-                }
-            }
-
-            function getModifierOccurrences(modifier: SyntaxKind, declaration: Node) {
-                var container = declaration.parent;
-
-                // Make sure we only highlight the keyword when it makes sense to do so.
-                if (declaration.flags & NodeFlags.AccessibilityModifier) {
-                    if (!(container.kind === SyntaxKind.ClassDeclaration ||
-                        (declaration.kind === SyntaxKind.Parameter && hasKind(container, SyntaxKind.Constructor)))) {
-                        return undefined;
-                    }
-                }
-                else if (declaration.flags & NodeFlags.Static) {
-                    if (container.kind !== SyntaxKind.ClassDeclaration) {
-                        return undefined;
-                    }
-                }
-                else if (declaration.flags & (NodeFlags.Export | NodeFlags.Ambient)) {
-                    if (!(container.kind === SyntaxKind.ModuleBlock || container.kind === SyntaxKind.SourceFile)) {
-                        return undefined;
-                    }
-                }
-                else { 
-                    // unsupported modifier
-                    return undefined;
-                }
-
-                var keywords: Node[] = [];
-                var modifierFlag: NodeFlags = getFlagFromModifier(modifier);
-
-                var nodes: Node[];
-                switch (container.kind) {
-                    case SyntaxKind.ModuleBlock:
-                    case SyntaxKind.SourceFile:
-                        nodes = (<Block>container).statements;
-                        break;
-                    case SyntaxKind.Constructor:
-                        nodes = (<Node[]>(<ConstructorDeclaration>container).parameters).concat(
-                            (<ClassDeclaration>container.parent).members);
-                        break;
-                    case SyntaxKind.ClassDeclaration:
-                        nodes = (<ClassDeclaration>container).members;
-
-                        // If we're an accessibility modifier, we're in an instance member and should search
-                        // the constructor's parameter list for instance members as well.
-                        if (modifierFlag & NodeFlags.AccessibilityModifier) {
-                            var constructor = forEach((<ClassDeclaration>container).members, member => {
-                                return member.kind === SyntaxKind.Constructor && <ConstructorDeclaration>member;
-                            });
-
-                            if (constructor) {
-                                nodes = nodes.concat(constructor.parameters);
-                            }
-                        }
-                        break;
-                    default:
-                        Debug.fail("Invalid container kind.")
-                }
-
-                forEach(nodes, node => {
-                    if (node.modifiers && node.flags & modifierFlag) {
-                        forEach(node.modifiers, child => pushKeywordIf(keywords, child, modifier));
-                    }
-                });
-
-                return map(keywords, getReferenceEntryFromNode);
-
-                function getFlagFromModifier(modifier: SyntaxKind) {
-                    switch (modifier) {
-                        case SyntaxKind.PublicKeyword:
-                            return NodeFlags.Public;
-                        case SyntaxKind.PrivateKeyword:
-                            return NodeFlags.Private;
-                        case SyntaxKind.ProtectedKeyword:
-                            return NodeFlags.Protected;
-                        case SyntaxKind.StaticKeyword:
-                            return NodeFlags.Static;
-                        case SyntaxKind.ExportKeyword:
-                            return NodeFlags.Export;
-                        case SyntaxKind.DeclareKeyword:
-                            return NodeFlags.Ambient;
-                        default:
-                            Debug.fail();
-                    }
-                }
-            }
-
-            // returns true if 'node' is defined and has a matching 'kind'.
-            function hasKind(node: Node, kind: SyntaxKind) {
-                return node !== undefined && node.kind === kind;
-            }
-
-            // Null-propagating 'parent' function.
-            function parent(node: Node): Node {
-                return node && node.parent;
-            }
-
-            function pushKeywordIf(keywordList: Node[], token: Node, ...expected: SyntaxKind[]): boolean {
-                if (token && contains(expected, token.kind)) {
-                    keywordList.push(token);
-                    return true;
-                }
-
-                return false;
-            }
-        }
-
-        function findRenameLocations(fileName: string, position: number, findInStrings: boolean, findInComments: boolean): RenameLocation[] {
-            return findReferences(fileName, position, findInStrings, findInComments);
-        }
-
-        function getReferencesAtPosition(fileName: string, position: number): ReferenceEntry[] {
-            return findReferences(fileName, position, /*findInStrings:*/ false, /*findInComments:*/ false);
-        }
-
-        function findReferences(fileName: string, position: number, findInStrings: boolean, findInComments: boolean): ReferenceEntry[] {
-            synchronizeHostData();
-
-            fileName = normalizeSlashes(fileName);
-            var sourceFile = getValidSourceFile(fileName);
-
-            var node = getTouchingPropertyName(sourceFile, position);
-            if (!node) {
-                return undefined;
-            }
-
-            if (node.kind !== SyntaxKind.Identifier &&
-                // TODO (drosen): This should be enabled in a later release - currently breaks rename.
-                //node.kind !== SyntaxKind.ThisKeyword &&
-                //node.kind !== SyntaxKind.SuperKeyword &&
-                !isLiteralNameOfPropertyDeclarationOrIndexAccess(node) &&
-                !isNameOfExternalModuleImportOrDeclaration(node)) {
-                return undefined;
-            }
-
-            Debug.assert(node.kind === SyntaxKind.Identifier || node.kind === SyntaxKind.NumericLiteral || node.kind === SyntaxKind.StringLiteral);
-            return getReferencesForNode(node, program.getSourceFiles(), /*searchOnlyInCurrentFile*/ false, findInStrings, findInComments);
-        }
-
-        function initializeNameTable(sourceFile: SourceFile): void {
-            var nameTable: Map<string> = {};
-
-            walk(sourceFile);
-            sourceFile.nameTable = nameTable;
-
-            function walk(node: Node) {
-                switch (node.kind) {
-                    case SyntaxKind.Identifier:
-                        nameTable[(<Identifier>node).text] = (<Identifier>node).text;
-                        break;
-                    case SyntaxKind.StringLiteral:
-                    case SyntaxKind.NumericLiteral:
-                        nameTable[(<LiteralExpression>node).text] = (<LiteralExpression>node).text;
-                        break;
-                    default:
-                        forEachChild(node, walk);
-                }
-            } 
-        }
-
-        function getReferencesForNode(node: Node, sourceFiles: SourceFile[], searchOnlyInCurrentFile: boolean, findInStrings: boolean, findInComments: boolean): ReferenceEntry[] {
-            // Labels
-            if (isLabelName(node)) {
-                if (isJumpStatementTarget(node)) {
-                    var labelDefinition = getTargetLabel((<BreakOrContinueStatement>node.parent), (<Identifier>node).text);
-                    // if we have a label definition, look within its statement for references, if not, then
-                    // the label is undefined, just return a set of one for the current node.
-                    return labelDefinition ? getLabelReferencesInNode(labelDefinition.parent, labelDefinition) : [getReferenceEntryFromNode(node)];
-                }
-                else {
-                    // it is a label definition and not a target, search within the parent labeledStatement
-                    return getLabelReferencesInNode(node.parent, <Identifier>node);
-                }
-            }
-
-            if (node.kind === SyntaxKind.ThisKeyword) {
-                return getReferencesForThisKeyword(node, sourceFiles);
-            }
-
-            if (node.kind === SyntaxKind.SuperKeyword) {
-                return getReferencesForSuperKeyword(node);
-            }
-
-            var symbol = typeInfoResolver.getSymbolAtLocation(node);
-
-            // Could not find a symbol e.g. unknown identifier
-            if (!symbol) {
-                // Even if we did not find a symbol, we have an identifier, so there is at least
-                // one reference that we know of. return that instead of undefined.
-                return [getReferenceEntryFromNode(node)];
-            }
-
-            var declarations = symbol.declarations;
-
-            // The symbol was an internal symbol and does not have a declaration e.g.undefined symbol
-            if (!declarations || !declarations.length) {
-                return undefined;
-            }
-
-            var result: ReferenceEntry[];
-
-            // Compute the meaning from the location and the symbol it references
-            var searchMeaning = getIntersectingMeaningFromDeclarations(getMeaningFromLocation(node), declarations);
-
-            // Get the text to search for, we need to normalize it as external module names will have quote
-            var declaredName = getDeclaredName(symbol);
-
-            // Try to get the smallest valid scope that we can limit our search to;
-            // otherwise we'll need to search globally (i.e. include each file).
-            var scope = getSymbolScope(symbol);
-
-            if (scope) {
-                result = [];
-                getReferencesInNode(scope, symbol, declaredName, node, searchMeaning, findInStrings, findInComments, result);
-            }
-            else {
-                if (searchOnlyInCurrentFile) {
-                    Debug.assert(sourceFiles.length === 1);
-                    result = [];
-                    getReferencesInNode(sourceFiles[0], symbol, declaredName, node, searchMeaning, findInStrings, findInComments, result);
-                }
-                else {
-                    var internedName = getInternedName(symbol, declarations)
-                    forEach(sourceFiles, sourceFile => {
-                        cancellationToken.throwIfCancellationRequested();
-
-                        if (!sourceFile.nameTable) {
-                            initializeNameTable(sourceFile)
-                        }
-
-                        Debug.assert(sourceFile.nameTable !== undefined);
-
-                        if (lookUp(sourceFile.nameTable, internedName)) {
-                            result = result || [];
-                            getReferencesInNode(sourceFile, symbol, declaredName, node, searchMeaning, findInStrings, findInComments, result);
-                        }
-                    });
-                }
-            }
-
-            return result;
-
-            function getDeclaredName(symbol: Symbol) {
-                var name = typeInfoResolver.symbolToString(symbol);
-
-                return stripQuotes(name);
-            }
-
-            function getInternedName(symbol: Symbol, declarations: Declaration[]): string {
-                // Special case for function expressions, whose names are solely local to their bodies.
-                var functionExpression = forEach(declarations, d => d.kind === SyntaxKind.FunctionExpression ? <FunctionExpression>d : undefined);
-
-                // When a name gets interned into a SourceFile's 'identifiers' Map,
-                // its name is escaped and stored in the same way its symbol name/identifier
-                // name should be stored. Function expressions, however, are a special case,
-                // because despite sometimes having a name, the binder unconditionally binds them
-                // to a symbol with the name "__function".
-                if (functionExpression && functionExpression.name) {
-                    var name = functionExpression.name.text;
-                }
-                else {
-                    var name = symbol.name;
-                }
-
-                return stripQuotes(name);
-            }
-
-            function stripQuotes(name: string) {
-                var length = name.length;
-                if (length >= 2 && name.charCodeAt(0) === CharacterCodes.doubleQuote && name.charCodeAt(length - 1) === CharacterCodes.doubleQuote) {
-                    return name.substring(1, length - 1);
-                };
-                return name;
-            }
-
-            function getSymbolScope(symbol: Symbol): Node {
-                // If this is private property or method, the scope is the containing class
-                if (symbol.getFlags() && (SymbolFlags.Property | SymbolFlags.Method)) {
-                    var privateDeclaration = forEach(symbol.getDeclarations(), d => (d.flags & NodeFlags.Private) ? d : undefined);
-                    if (privateDeclaration) {
-                        return getAncestor(privateDeclaration, SyntaxKind.ClassDeclaration);
-                    }
-                }
-
-                // if this symbol is visible from its parent container, e.g. exported, then bail out
-                // if symbol correspond to the union property - bail out
-                if (symbol.parent || (symbol.getFlags() & SymbolFlags.UnionProperty)) {
-                    return undefined;
-                }
-
-                var scope: Node = undefined;
-
-                var declarations = symbol.getDeclarations();
-                if (declarations) {
-                    for (var i = 0, n = declarations.length; i < n; i++) {
-                        var container = getContainerNode(declarations[i]);
-
-                        if (!container) {
-                            return undefined;
-                        }
-
-                        if (scope && scope !== container) {
-                            // Different declarations have different containers, bail out
-                            return undefined;
-                        }
-
-                        if (container.kind === SyntaxKind.SourceFile && !isExternalModule(<SourceFile>container)) {
-                            // This is a global variable and not an external module, any declaration defined
-                            // within this scope is visible outside the file
-                            return undefined;
-                        }
-
-                        // The search scope is the container node
-                        scope = container;
-                    }
-                }
-
-                return scope;
-            }
-
-            function getPossibleSymbolReferencePositions(sourceFile: SourceFile, symbolName: string, start: number, end: number): number[] {
-                var positions: number[] = [];
-
-                /// TODO: Cache symbol existence for files to save text search
-                // Also, need to make this work for unicode escapes.
-
-                // Be resilient in the face of a symbol with no name or zero length name
-                if (!symbolName || !symbolName.length) {
-                    return positions;
-                }
-
-                var text = sourceFile.text;
-                var sourceLength = text.length;
-                var symbolNameLength = symbolName.length;
-
-                var position = text.indexOf(symbolName, start);
-                while (position >= 0) {
-                    cancellationToken.throwIfCancellationRequested();
-
-                    // If we are past the end, stop looking
-                    if (position > end) break;
-
-                    // We found a match.  Make sure it's not part of a larger word (i.e. the char 
-                    // before and after it have to be a non-identifier char).
-                    var endPosition = position + symbolNameLength;
-
-                    if ((position === 0 || !isIdentifierPart(text.charCodeAt(position - 1), ScriptTarget.Latest)) &&
-                        (endPosition === sourceLength || !isIdentifierPart(text.charCodeAt(endPosition), ScriptTarget.Latest))) {
-                        // Found a real match.  Keep searching.  
-                        positions.push(position);
-                    }
-                    position = text.indexOf(symbolName, position + symbolNameLength + 1);
-                }
-
-                return positions;
-            }
-
-            function getLabelReferencesInNode(container: Node, targetLabel: Identifier): ReferenceEntry[] {
-                var result: ReferenceEntry[] = [];
-                var sourceFile = container.getSourceFile();
-                var labelName = targetLabel.text;
-                var possiblePositions = getPossibleSymbolReferencePositions(sourceFile, labelName, container.getStart(), container.getEnd());
-                forEach(possiblePositions, position => {
-                    cancellationToken.throwIfCancellationRequested();
-
-                    var node = getTouchingWord(sourceFile, position);
-                    if (!node || node.getWidth() !== labelName.length) {
-                        return;
-                    }
-
-                    // Only pick labels that are either the target label, or have a target that is the target label
-                    if (node === targetLabel ||
-                        (isJumpStatementTarget(node) && getTargetLabel(node, labelName) === targetLabel)) {
-                        result.push(getReferenceEntryFromNode(node));
-                    }
-                });
-                return result;
-            }
-
-            function isValidReferencePosition(node: Node, searchSymbolName: string): boolean {
-                if (node) {
-                    // Compare the length so we filter out strict superstrings of the symbol we are looking for
-                    switch (node.kind) {
-                        case SyntaxKind.Identifier:
-                            return node.getWidth() === searchSymbolName.length;
-
-                        case SyntaxKind.StringLiteral:
-                            if (isLiteralNameOfPropertyDeclarationOrIndexAccess(node) ||
-                                isNameOfExternalModuleImportOrDeclaration(node)) {
-                                // For string literals we have two additional chars for the quotes
-                                return node.getWidth() === searchSymbolName.length + 2;
-                            }
-                            break;
-
-                        case SyntaxKind.NumericLiteral:
-                            if (isLiteralNameOfPropertyDeclarationOrIndexAccess(node)) {
-                                return node.getWidth() === searchSymbolName.length;
-                            }
-                            break;
-                    }
-                }
-
-                return false;
-            }
-
-            /** Search within node "container" for references for a search value, where the search value is defined as a 
-              * tuple of(searchSymbol, searchText, searchLocation, and searchMeaning).
-              * searchLocation: a node where the search value 
-              */
-            function getReferencesInNode(container: Node,
-                searchSymbol: Symbol,
-                searchText: string,
-                searchLocation: Node,
-                searchMeaning: SemanticMeaning,
-                findInStrings: boolean,
-                findInComments: boolean,
-                result: ReferenceEntry[]): void {
-                var sourceFile = container.getSourceFile();
-                var tripleSlashDirectivePrefixRegex = /^\/\/\/\s*</
-
-                var possiblePositions = getPossibleSymbolReferencePositions(sourceFile, searchText, container.getStart(), container.getEnd());
-
-                if (possiblePositions.length) {
-                    // Build the set of symbols to search for, initially it has only the current symbol
-                    var searchSymbols = populateSearchSymbolSet(searchSymbol, searchLocation);
-
-                    forEach(possiblePositions, position => {
-                        cancellationToken.throwIfCancellationRequested();
-
-                        var referenceLocation = getTouchingPropertyName(sourceFile, position);
-                        if (!isValidReferencePosition(referenceLocation, searchText)) {
-                            // This wasn't the start of a token.  Check to see if it might be a 
-                            // match in a comment or string if that's what the caller is asking
-                            // for.
-                            if ((findInStrings && isInString(position)) ||
-                                (findInComments && isInComment(position))) {
-                                result.push({
-                                    fileName: sourceFile.fileName,
-                                    textSpan: createTextSpan(position, searchText.length),
-                                    isWriteAccess: false
-                                });
-                            }
-                            return;
-                        }
-
-                        if (!(getMeaningFromLocation(referenceLocation) & searchMeaning)) {
-                            return;
-                        }
-
-                        var referenceSymbol = typeInfoResolver.getSymbolAtLocation(referenceLocation);
-                        if (referenceSymbol) {
-                            var referenceSymbolDeclaration = referenceSymbol.valueDeclaration;
-                            var shorthandValueSymbol = typeInfoResolver.getShorthandAssignmentValueSymbol(referenceSymbolDeclaration);
-                            if (isRelatableToSearchSet(searchSymbols, referenceSymbol, referenceLocation)) {
-                                result.push(getReferenceEntryFromNode(referenceLocation));
-                            }
-                            /* Because in short-hand property assignment, an identifier which stored as name of the short-hand property assignment
-                             * has two meaning : property name and property value. Therefore when we do findAllReference at the position where
-                             * an identifier is declared, the language service should return the position of the variable declaration as well as
-                             * the position in short-hand property assignment excluding property accessing. However, if we do findAllReference at the
-                             * position of property accessing, the referenceEntry of such position will be handled in the first case.
-                             */
-                            else if (!(referenceSymbol.flags & SymbolFlags.Transient) && searchSymbols.indexOf(shorthandValueSymbol) >= 0) {
-                                result.push(getReferenceEntryFromNode(referenceSymbolDeclaration.name));
-                            }
-                        }
-                    });
-                }
-
-                function isInString(position: number) {
-                    var token = getTokenAtPosition(sourceFile, position);
-                    return token && token.kind === SyntaxKind.StringLiteral && position > token.getStart();
-                }
-
-                function isInComment(position: number) {
-                    var token = getTokenAtPosition(sourceFile, position);
-                    if (token && position < token.getStart()) {
-                        // First, we have to see if this position actually landed in a comment.
-                        var commentRanges = getLeadingCommentRanges(sourceFile.text, token.pos);
-
-                        // Then we want to make sure that it wasn't in a "///<" directive comment
-                        // We don't want to unintentionally update a file name.
-                        return forEach(commentRanges, c => {
-                            if (c.pos < position && position < c.end) {
-                                var commentText = sourceFile.text.substring(c.pos, c.end);
-                                if (!tripleSlashDirectivePrefixRegex.test(commentText)) {
-                                    return true;
-                                }
-                            }
-                        });
-                    }
-
-                    return false;
-                }
-            }
-
-            function getReferencesForSuperKeyword(superKeyword: Node): ReferenceEntry[] {
-                var searchSpaceNode = getSuperContainer(superKeyword, /*includeFunctions*/ false);
-                if (!searchSpaceNode) {
-                    return undefined;
-                }
-                // Whether 'super' occurs in a static context within a class.
-                var staticFlag = NodeFlags.Static;
-
-                switch (searchSpaceNode.kind) {
-                    case SyntaxKind.PropertyDeclaration:
-                    case SyntaxKind.PropertySignature:
-                    case SyntaxKind.MethodDeclaration:
-                    case SyntaxKind.MethodSignature:
-                    case SyntaxKind.Constructor:
-                    case SyntaxKind.GetAccessor:
-                    case SyntaxKind.SetAccessor:
-                        staticFlag &= searchSpaceNode.flags;
-                        searchSpaceNode = searchSpaceNode.parent; // re-assign to be the owning class
-                        break;
-                    default:
-                        return undefined;
-                }
-
-                var result: ReferenceEntry[] = [];
-
-                var sourceFile = searchSpaceNode.getSourceFile();
-                var possiblePositions = getPossibleSymbolReferencePositions(sourceFile, "super", searchSpaceNode.getStart(), searchSpaceNode.getEnd());
-                forEach(possiblePositions, position => {
-                    cancellationToken.throwIfCancellationRequested();
-
-                    var node = getTouchingWord(sourceFile, position);
-
-                    if (!node || node.kind !== SyntaxKind.SuperKeyword) {
-                        return;
-                    }
-
-                    var container = getSuperContainer(node, /*includeFunctions*/ false);
-
-                    // If we have a 'super' container, we must have an enclosing class.
-                    // Now make sure the owning class is the same as the search-space
-                    // and has the same static qualifier as the original 'super's owner.
-                    if (container && (NodeFlags.Static & container.flags) === staticFlag && container.parent.symbol === searchSpaceNode.symbol) {
-                        result.push(getReferenceEntryFromNode(node));
-                    }
-                });
-
-                return result;
-            }
-
-            function getReferencesForThisKeyword(thisOrSuperKeyword: Node, sourceFiles: SourceFile[]): ReferenceEntry[] {
-                var searchSpaceNode = getThisContainer(thisOrSuperKeyword, /* includeArrowFunctions */ false);
-
-                // Whether 'this' occurs in a static context within a class.
-                var staticFlag = NodeFlags.Static;
-
-                switch (searchSpaceNode.kind) {
-                    case SyntaxKind.MethodDeclaration:
-                    case SyntaxKind.MethodSignature:
-                        if (isObjectLiteralMethod(searchSpaceNode)) {
-                            break;
-                        }
-                    // fall through
-                    case SyntaxKind.PropertyDeclaration:
-                    case SyntaxKind.PropertySignature:
-                    case SyntaxKind.Constructor:
-                    case SyntaxKind.GetAccessor:
-                    case SyntaxKind.SetAccessor:
-                        staticFlag &= searchSpaceNode.flags
-                        searchSpaceNode = searchSpaceNode.parent; // re-assign to be the owning class
-                        break;
-                    case SyntaxKind.SourceFile:
-                        if (isExternalModule(<SourceFile>searchSpaceNode)) {
-                            return undefined;
-                        }
-                    // Fall through
-                    case SyntaxKind.FunctionDeclaration:
-                    case SyntaxKind.FunctionExpression:
-                        break;
-                    // Computed properties in classes are not handled here because references to this are illegal,
-                    // so there is no point finding references to them.
-                    default:
-                        return undefined;
-                }
-
-                var result: ReferenceEntry[] = [];
-
-                if (searchSpaceNode.kind === SyntaxKind.SourceFile) {
-                    forEach(sourceFiles, sourceFile => {
-                        var possiblePositions = getPossibleSymbolReferencePositions(sourceFile, "this", sourceFile.getStart(), sourceFile.getEnd());
-                        getThisReferencesInFile(sourceFile, sourceFile, possiblePositions, result);
-                    });
-                }
-                else {
-                    var sourceFile = searchSpaceNode.getSourceFile();
-                    var possiblePositions = getPossibleSymbolReferencePositions(sourceFile, "this", searchSpaceNode.getStart(), searchSpaceNode.getEnd());
-                    getThisReferencesInFile(sourceFile, searchSpaceNode, possiblePositions, result);
-                }
-
-                return result;
-
-                function getThisReferencesInFile(sourceFile: SourceFile, searchSpaceNode: Node, possiblePositions: number[], result: ReferenceEntry[]): void {
-                    forEach(possiblePositions, position => {
-                        cancellationToken.throwIfCancellationRequested();
-
-                        var node = getTouchingWord(sourceFile, position);
-                        if (!node || node.kind !== SyntaxKind.ThisKeyword) {
-                            return;
-                        }
-
-                        var container = getThisContainer(node, /* includeArrowFunctions */ false);
-
-                        switch (searchSpaceNode.kind) {
-                            case SyntaxKind.FunctionExpression:
-                            case SyntaxKind.FunctionDeclaration:
-                                if (searchSpaceNode.symbol === container.symbol) {
-                                    result.push(getReferenceEntryFromNode(node));
-                                }
-                                break;
-                            case SyntaxKind.MethodDeclaration:
-                            case SyntaxKind.MethodSignature:
-                                if (isObjectLiteralMethod(searchSpaceNode) && searchSpaceNode.symbol === container.symbol) {
-                                    result.push(getReferenceEntryFromNode(node));
-                                }
-                                break;
-                            case SyntaxKind.ClassDeclaration:
-                                // Make sure the container belongs to the same class
-                                // and has the appropriate static modifier from the original container.
-                                if (container.parent && searchSpaceNode.symbol === container.parent.symbol && (container.flags & NodeFlags.Static) === staticFlag) {
-                                    result.push(getReferenceEntryFromNode(node));
-                                }
-                                break;
-                            case SyntaxKind.SourceFile:
-                                if (container.kind === SyntaxKind.SourceFile && !isExternalModule(<SourceFile>container)) {
-                                    result.push(getReferenceEntryFromNode(node));
-                                }
-                                break;
-                        }
-                    });
-                }
-            }
-
-            function populateSearchSymbolSet(symbol: Symbol, location: Node): Symbol[] {
-                // The search set contains at least the current symbol
-                var result = [symbol];
-
-                // If the location is in a context sensitive location (i.e. in an object literal) try
-                // to get a contextual type for it, and add the property symbol from the contextual
-                // type to the search set
-                if (isNameOfPropertyAssignment(location)) {
-                    forEach(getPropertySymbolsFromContextualType(location), contextualSymbol => {
-                        result.push.apply(result, typeInfoResolver.getRootSymbols(contextualSymbol));
-                    });
-
-                    /* Because in short-hand property assignment, location has two meaning : property name and as value of the property
-                     * When we do findAllReference at the position of the short-hand property assignment, we would want to have references to position of
-                     * property name and variable declaration of the identifier.
-                     * Like in below example, when querying for all references for an identifier 'name', of the property assignment, the language service
-                     * should show both 'name' in 'obj' and 'name' in variable declaration
-                     *      var name = "Foo";
-                     *      var obj = { name };
-                     * In order to do that, we will populate the search set with the value symbol of the identifier as a value of the property assignment
-                     * so that when matching with potential reference symbol, both symbols from property declaration and variable declaration
-                     * will be included correctly.
-                     */
-                    var shorthandValueSymbol = typeInfoResolver.getShorthandAssignmentValueSymbol(location.parent);
-                    if (shorthandValueSymbol) {
-                        result.push(shorthandValueSymbol);
-                    }
-                }
-
-                // If this is a union property, add all the symbols from all its source symbols in all unioned types.
-                // If the symbol is an instantiation from a another symbol (e.g. widened symbol) , add the root the list
-                forEach(typeInfoResolver.getRootSymbols(symbol), rootSymbol => {
-                    if (rootSymbol !== symbol) {
-                        result.push(rootSymbol);
-                    }
-
-                    // Add symbol of properties/methods of the same name in base classes and implemented interfaces definitions
-                    if (rootSymbol.parent && rootSymbol.parent.flags & (SymbolFlags.Class | SymbolFlags.Interface)) {
-                        getPropertySymbolsFromBaseTypes(rootSymbol.parent, rootSymbol.getName(), result);
-                    }
-                });
-
-                return result;
-            }
-
-            function getPropertySymbolsFromBaseTypes(symbol: Symbol, propertyName: string, result: Symbol[]): void {
-                if (symbol && symbol.flags & (SymbolFlags.Class | SymbolFlags.Interface)) {
-                    forEach(symbol.getDeclarations(), declaration => {
-                        if (declaration.kind === SyntaxKind.ClassDeclaration) {
-                            getPropertySymbolFromTypeReference(getClassBaseTypeNode(<ClassDeclaration>declaration));
-                            forEach(getClassImplementedTypeNodes(<ClassDeclaration>declaration), getPropertySymbolFromTypeReference);
-                        }
-                        else if (declaration.kind === SyntaxKind.InterfaceDeclaration) {
-                            forEach(getInterfaceBaseTypeNodes(<InterfaceDeclaration>declaration), getPropertySymbolFromTypeReference);
-                        }
-                    });
-                }
-                return;
-
-                function getPropertySymbolFromTypeReference(typeReference: TypeReferenceNode) {
-                    if (typeReference) {
-                        var type = typeInfoResolver.getTypeAtLocation(typeReference);
-                        if (type) {
-                            var propertySymbol = typeInfoResolver.getPropertyOfType(type, propertyName);
-                            if (propertySymbol) {
-                                result.push(propertySymbol);
-                            }
-
-                            // Visit the typeReference as well to see if it directly or indirectly use that property
-                            getPropertySymbolsFromBaseTypes(type.symbol, propertyName, result);
-                        }
-                    }
-                }
-            }
-
-            function isRelatableToSearchSet(searchSymbols: Symbol[], referenceSymbol: Symbol, referenceLocation: Node): boolean {
-                if (searchSymbols.indexOf(referenceSymbol) >= 0) {
-                    return true;
-                }
-
-                // If the reference location is in an object literal, try to get the contextual type for the 
-                // object literal, lookup the property symbol in the contextual type, and use this symbol to
-                // compare to our searchSymbol
-                if (isNameOfPropertyAssignment(referenceLocation)) {
-                    return forEach(getPropertySymbolsFromContextualType(referenceLocation), contextualSymbol => {
-                        return forEach(typeInfoResolver.getRootSymbols(contextualSymbol), s => searchSymbols.indexOf(s) >= 0);
-                    });
-                }
-
-                // Unwrap symbols to get to the root (e.g. transient symbols as a result of widening)
-                // Or a union property, use its underlying unioned symbols
-                return forEach(typeInfoResolver.getRootSymbols(referenceSymbol), rootSymbol => {
-                    // if it is in the list, then we are done
-                    if (searchSymbols.indexOf(rootSymbol) >= 0) {
-                        return true;
-                    }
-
-                    // Finally, try all properties with the same name in any type the containing type extended or implemented, and 
-                    // see if any is in the list
-                    if (rootSymbol.parent && rootSymbol.parent.flags & (SymbolFlags.Class | SymbolFlags.Interface)) {
-                        var result: Symbol[] = [];
-                        getPropertySymbolsFromBaseTypes(rootSymbol.parent, rootSymbol.getName(), result);
-                        return forEach(result, s => searchSymbols.indexOf(s) >= 0);
-                    }
-
-                    return false;
-                });
-            }
-
-            function getPropertySymbolsFromContextualType(node: Node): Symbol[] {
-                if (isNameOfPropertyAssignment(node)) {
-                    var objectLiteral = <ObjectLiteralExpression>node.parent.parent;
-                    var contextualType = typeInfoResolver.getContextualType(objectLiteral);
-                    var name = (<Identifier>node).text;
-                    if (contextualType) {
-                        if (contextualType.flags & TypeFlags.Union) {
-                            // This is a union type, first see if the property we are looking for is a union property (i.e. exists in all types)
-                            // if not, search the constituent types for the property
-                            var unionProperty = contextualType.getProperty(name)
-                            if (unionProperty) {
-                                return [unionProperty];
-                            }
-                            else {
-                                var result: Symbol[] = [];
-                                forEach((<UnionType>contextualType).types, t => {
-                                    var symbol = t.getProperty(name);
-                                    if (symbol) {
-                                        result.push(symbol);
-                                    }
-                                });
-                                return result;
-                            }
-                        }
-                        else {
-                            var symbol = contextualType.getProperty(name);
-                            if (symbol) {
-                                return [symbol];
-                            }
-                        }
-                    }
-                }
-                return undefined;
-            }
-
-            /** Given an initial searchMeaning, extracted from a location, widen the search scope based on the declarations
-              * of the corresponding symbol. e.g. if we are searching for "Foo" in value position, but "Foo" references a class
-              * then we need to widen the search to include type positions as well.
-              * On the contrary, if we are searching for "Bar" in type position and we trace bar to an interface, and an uninstantiated
-              * module, we want to keep the search limited to only types, as the two declarations (interface and uninstantiated module)
-              * do not intersect in any of the three spaces.
-              */
-            function getIntersectingMeaningFromDeclarations(meaning: SemanticMeaning, declarations: Declaration[]): SemanticMeaning {
-                if (declarations) {
-                    do {
-                        // The result is order-sensitive, for instance if initialMeaning === Namespace, and declarations = [class, instantiated module]
-                        // we need to consider both as they initialMeaning intersects with the module in the namespace space, and the module
-                        // intersects with the class in the value space.
-                        // To achieve that we will keep iterating until the result stabilizes.
-
-                        // Remember the last meaning
-                        var lastIterationMeaning = meaning;
-
-                        for (var i = 0, n = declarations.length; i < n; i++) {
-                            var declarationMeaning = getMeaningFromDeclaration(declarations[i]);
-
-                            if (declarationMeaning & meaning) {
-                                meaning |= declarationMeaning;
-                            }
-                        }
-                    } while (meaning !== lastIterationMeaning);
-                }
-                return meaning;
-            }
-        }
-
-        function getReferenceEntryFromNode(node: Node): ReferenceEntry {
-            var start = node.getStart();
-            var end = node.getEnd();
-
-            if (node.kind === SyntaxKind.StringLiteral) {
-                start += 1;
-                end -= 1;
-            }
-
-            return {
-                fileName: node.getSourceFile().fileName,
-                textSpan: createTextSpanFromBounds(start, end),
-                isWriteAccess: isWriteAccess(node)
-            };
-        }
-
-        /** A node is considered a writeAccess iff it is a name of a declaration or a target of an assignment */
-        function isWriteAccess(node: Node): boolean {
-            if (node.kind === SyntaxKind.Identifier && isDeclarationOrFunctionExpressionOrCatchVariableName(node)) {
-                return true;
-            }
-
-            var parent = node.parent;
-            if (parent) {
-                if (parent.kind === SyntaxKind.PostfixUnaryExpression || parent.kind === SyntaxKind.PrefixUnaryExpression) {
-                    return true;
-                }
-                else if (parent.kind === SyntaxKind.BinaryExpression && (<BinaryExpression>parent).left === node) {
-                    var operator = (<BinaryExpression>parent).operator;
-                    return SyntaxKind.FirstAssignment <= operator && operator <= SyntaxKind.LastAssignment;
-                }
-            }
-
-            return false;
-        }
-
-        /// NavigateTo
-        function getNavigateToItems(searchValue: string, maxResultCount?: number): NavigateToItem[] {
-            synchronizeHostData();
-
-<<<<<<< HEAD
-
-
-            // Split search value in terms array
-            var terms = searchValue.split(" ");
-
-            // default NavigateTo approach: if search term contains only lower-case chars - use case-insensitive search, otherwise switch to case-sensitive version
-            var searchTerms = map(terms, t => ({ caseSensitive: hasAnyUpperCaseCharacter(t), term: t }));
-
-            var items: NavigateToItem[] = [];
-
-            // Search the declarations in all files and output matched NavigateToItem into array of NavigateToItem[] 
-            forEach(program.getSourceFiles(), sourceFile => {
-                cancellationToken.throwIfCancellationRequested();
-
-                var fileName = sourceFile.fileName;
-                var declarations = sourceFile.getNamedDeclarations();
-                for (var i = 0, n = declarations.length; i < n; i++) {
-                    var declaration = declarations[i];
-                    // TODO(jfreeman): Skip this declaration if it has a computed name
-                    var name = (<Identifier>declaration.name).text;
-                    var matchKind = getMatchKind(searchTerms, name);
-                    if (matchKind !== MatchKind.none) {
-                        var container = <Declaration>getContainerNode(declaration);
-                        items.push({
-                            name: name,
-                            kind: getNodeKind(declaration),
-                            kindModifiers: getNodeModifiers(declaration),
-                            matchKind: MatchKind[matchKind],
-                            fileName: fileName,
-                            textSpan: createTextSpanFromBounds(declaration.getStart(), declaration.getEnd()),
-                            // TODO(jfreeman): What should be the containerName when the container has a computed name?
-                            containerName: container && container.name ? (<Identifier>container.name).text : "",
-                            containerKind: container && container.name ? getNodeKind(container) : ""
-                        });
-                    }
-                }
-            });
-
-            return items;
-
-            function hasAnyUpperCaseCharacter(s: string): boolean {
-                for (var i = 0, n = s.length; i < n; i++) {
-                    var c = s.charCodeAt(i);
-                    if ((CharacterCodes.A <= c && c <= CharacterCodes.Z) ||
-                        (c >= CharacterCodes.maxAsciiCharacter && s.charAt(i).toLocaleLowerCase() !== s.charAt(i))) {
-                        return true;
-                    }
-                }
-
-                return false;
-            }
-
-            function getMatchKind(searchTerms: { caseSensitive: boolean; term: string }[], name: string): MatchKind {
-                var matchKind = MatchKind.none;
-
-                if (name) {
-                    for (var j = 0, n = searchTerms.length; j < n; j++) {
-                        var searchTerm = searchTerms[j];
-                        var nameToSearch = searchTerm.caseSensitive ? name : name.toLocaleLowerCase();
-                        // in case of case-insensitive search searchTerm.term will already be lower-cased
-                        var index = nameToSearch.indexOf(searchTerm.term);
-                        if (index < 0) {
-                            // Didn't match.
-                            return MatchKind.none;
-                        }
-
-                        var termKind = MatchKind.substring;
-                        if (index === 0) {
-                            // here we know that match occur at the beginning of the string.
-                            // if search term and declName has the same length - we have an exact match, otherwise declName have longer length and this will be prefix match
-                            termKind = name.length === searchTerm.term.length ? MatchKind.exact : MatchKind.prefix;
-                        }
-
-                        // Update our match kind if we don't have one, or if this match is better.
-                        if (matchKind === MatchKind.none || termKind < matchKind) {
-                            matchKind = termKind;
-                        }
-                    }
-                }
-
-                return matchKind;
-            }
-=======
-            return ts.NavigateTo.getNavigateToItems(program, cancellationToken, searchValue, maxResultCount);
->>>>>>> 7393cf46
-        }
-
-        function containErrors(diagnostics: Diagnostic[]): boolean {
-            return forEach(diagnostics, diagnostic => diagnostic.category === DiagnosticCategory.Error);
-        }
-
-        function getEmitOutput(fileName: string): EmitOutput {
-            synchronizeHostData();
-
-            fileName = normalizeSlashes(fileName);
-            var sourceFile = getValidSourceFile(fileName);
-
-            var outputFiles: OutputFile[] = [];
-
-            function writeFile(fileName: string, data: string, writeByteOrderMark: boolean) {
-                outputFiles.push({
-                    name: fileName,
-                    writeByteOrderMark: writeByteOrderMark,
-                    text: data
-                });
-            }
-
-            var emitOutput = program.emit(sourceFile, writeFile);
-
-            return {
-                outputFiles,
-                emitSkipped: emitOutput.emitSkipped
-            };
-        }
-
-        function getMeaningFromDeclaration(node: Node): SemanticMeaning {
-            switch (node.kind) {
-                case SyntaxKind.Parameter:
-                case SyntaxKind.VariableDeclaration:
-                case SyntaxKind.BindingElement:
-                case SyntaxKind.PropertyDeclaration:
-                case SyntaxKind.PropertySignature:
-                case SyntaxKind.PropertyAssignment:
-                case SyntaxKind.ShorthandPropertyAssignment:
-                case SyntaxKind.EnumMember:
-                case SyntaxKind.MethodDeclaration:
-                case SyntaxKind.MethodSignature:
-                case SyntaxKind.Constructor:
-                case SyntaxKind.GetAccessor:
-                case SyntaxKind.SetAccessor:
-                case SyntaxKind.FunctionDeclaration:
-                case SyntaxKind.FunctionExpression:
-                case SyntaxKind.ArrowFunction:
-                case SyntaxKind.CatchClause:
-                    return SemanticMeaning.Value;
-
-                case SyntaxKind.TypeParameter:
-                case SyntaxKind.InterfaceDeclaration:
-                case SyntaxKind.TypeAliasDeclaration:
-                case SyntaxKind.TypeLiteral:
-                    return SemanticMeaning.Type;
-
-                case SyntaxKind.ClassDeclaration:
-                case SyntaxKind.EnumDeclaration:
-                    return SemanticMeaning.Value | SemanticMeaning.Type;
-
-                case SyntaxKind.ModuleDeclaration:
-                    if ((<ModuleDeclaration>node).name.kind === SyntaxKind.StringLiteral) {
-                        return SemanticMeaning.Namespace | SemanticMeaning.Value;
-                    }
-                    else if (getModuleInstanceState(node) === ModuleInstanceState.Instantiated) {
-                        return SemanticMeaning.Namespace | SemanticMeaning.Value;
-                    }
-                    else {
-                        return SemanticMeaning.Namespace;
-                    }
-
-                case SyntaxKind.ImportDeclaration:
-                    return SemanticMeaning.Value | SemanticMeaning.Type | SemanticMeaning.Namespace;
-
-                // An external module can be a Value
-                case SyntaxKind.SourceFile:
-                    return SemanticMeaning.Namespace | SemanticMeaning.Value;
-            }
-            Debug.fail("Unknown declaration type");
-        }
-
-        function isTypeReference(node: Node): boolean {
-            if (isRightSideOfQualifiedName(node)) {
-                node = node.parent;
-            }
-
-            return node.parent.kind === SyntaxKind.TypeReference;
-        }
-
-        function isNamespaceReference(node: Node): boolean {
-            var root = node;
-            var isLastClause = true;
-            if (root.parent.kind === SyntaxKind.QualifiedName) {
-                while (root.parent && root.parent.kind === SyntaxKind.QualifiedName)
-                    root = root.parent;
-
-                isLastClause = (<QualifiedName>root).right === node;
-            }
-
-            return root.parent.kind === SyntaxKind.TypeReference && !isLastClause;
-        }
-
-        function isInRightSideOfImport(node: Node) {
-            while (node.parent.kind === SyntaxKind.QualifiedName) {
-                node = node.parent;
-            }
-            return isInternalModuleImportDeclaration(node.parent) && (<ImportDeclaration>node.parent).moduleReference === node;
-        }
-
-        function getMeaningFromRightHandSideOfImport(node: Node) {
-            Debug.assert(node.kind === SyntaxKind.Identifier);
-
-            //     import a = |b|; // Namespace
-            //     import a = |b.c|; // Value, type, namespace
-            //     import a = |b.c|.d; // Namespace
-
-            if (node.parent.kind === SyntaxKind.QualifiedName &&
-                (<QualifiedName>node.parent).right === node &&
-                node.parent.parent.kind === SyntaxKind.ImportDeclaration) {
-                return SemanticMeaning.Value | SemanticMeaning.Type | SemanticMeaning.Namespace;
-            }
-            return SemanticMeaning.Namespace;
-        }
-
-        function getMeaningFromLocation(node: Node): SemanticMeaning {
-            if (node.parent.kind === SyntaxKind.ExportAssignment) {
-                return SemanticMeaning.Value | SemanticMeaning.Type | SemanticMeaning.Namespace;
-            }
-            else if (isInRightSideOfImport(node)) {
-                return getMeaningFromRightHandSideOfImport(node);
-            }
-            else if (isDeclarationOrFunctionExpressionOrCatchVariableName(node)) {
-                return getMeaningFromDeclaration(node.parent);
-            }
-            else if (isTypeReference(node)) {
-                return SemanticMeaning.Type;
-            }
-            else if (isNamespaceReference(node)) {
-                return SemanticMeaning.Namespace;
-            }
-            else {
-                return SemanticMeaning.Value;
-            }
-        }
-
-        // Signature help
-        /**
-         * This is a semantic operation.
-         */
-        function getSignatureHelpItems(fileName: string, position: number): SignatureHelpItems {
-            synchronizeHostData();
-
-            fileName = normalizeSlashes(fileName);
-            var sourceFile = getValidSourceFile(fileName);
-
-            return SignatureHelp.getSignatureHelpItems(sourceFile, position, typeInfoResolver, cancellationToken);
-        }
-
-        /// Syntactic features
-        function getCurrentSourceFile(fileName: string): SourceFile {
-            fileName = normalizeSlashes(fileName);
-            var currentSourceFile = syntaxTreeCache.getCurrentSourceFile(fileName);
-            return currentSourceFile;
-        }
-
-        function getNameOrDottedNameSpan(fileName: string, startPos: number, endPos: number): TextSpan {
-            fileName = ts.normalizeSlashes(fileName);
-            // Get node at the location
-            var node = getTouchingPropertyName(getCurrentSourceFile(fileName), startPos);
-
-            if (!node) {
-                return;
-            }
-
-            switch (node.kind) {
-                case SyntaxKind.PropertyAccessExpression:
-                case SyntaxKind.QualifiedName:
-                case SyntaxKind.StringLiteral:
-                case SyntaxKind.FalseKeyword:
-                case SyntaxKind.TrueKeyword:
-                case SyntaxKind.NullKeyword:
-                case SyntaxKind.SuperKeyword:
-                case SyntaxKind.ThisKeyword:
-                case SyntaxKind.Identifier:
-                    break;
-
-                // Cant create the text span
-                default:
-                    return;
-            }
-
-            var nodeForStartPos = node;
-            while (true) {
-                if (isRightSideOfPropertyAccess(nodeForStartPos) || isRightSideOfQualifiedName(nodeForStartPos)) {
-                    // If on the span is in right side of the the property or qualified name, return the span from the qualified name pos to end of this node
-                    nodeForStartPos = nodeForStartPos.parent;
-                }
-                else if (isNameOfModuleDeclaration(nodeForStartPos)) {
-                    // If this is name of a module declarations, check if this is right side of dotted module name
-                    // If parent of the module declaration which is parent of this node is module declaration and its body is the module declaration that this node is name of 
-                    // Then this name is name from dotted module
-                    if (nodeForStartPos.parent.parent.kind === SyntaxKind.ModuleDeclaration &&
-                        (<ModuleDeclaration>nodeForStartPos.parent.parent).body === nodeForStartPos.parent) {
-                        // Use parent module declarations name for start pos
-                        nodeForStartPos = (<ModuleDeclaration>nodeForStartPos.parent.parent).name;
-                    }
-                    else {
-                        // We have to use this name for start pos
-                        break;
-                    }
-                }
-                else {
-                    // Is not a member expression so we have found the node for start pos
-                    break;
-                }
-            }
-
-            return createTextSpanFromBounds(nodeForStartPos.getStart(), node.getEnd());
-        }
-
-        function getBreakpointStatementAtPosition(fileName: string, position: number) {
-            // doesn't use compiler - no need to synchronize with host
-            fileName = ts.normalizeSlashes(fileName);
-            return BreakpointResolver.spanInSourceFileAtLocation(getCurrentSourceFile(fileName), position);
-        }
-
-        function getNavigationBarItems(fileName: string): NavigationBarItem[] {
-            fileName = normalizeSlashes(fileName);
-
-            return NavigationBar.getNavigationBarItems(getCurrentSourceFile(fileName));
-        }
-
-        function getSemanticClassifications(fileName: string, span: TextSpan): ClassifiedSpan[] {
-            synchronizeHostData();
-            fileName = normalizeSlashes(fileName);
-
-            var sourceFile = getValidSourceFile(fileName);
-
-            var result: ClassifiedSpan[] = [];
-            processNode(sourceFile);
-
-            return result;
-
-            function classifySymbol(symbol: Symbol, meaningAtPosition: SemanticMeaning) {
-                var flags = symbol.getFlags();
-
-                if (flags & SymbolFlags.Class) {
-                    return ClassificationTypeNames.className;
-                }
-                else if (flags & SymbolFlags.Enum) {
-                    return ClassificationTypeNames.enumName;
-                }
-                else if (flags & SymbolFlags.TypeAlias) {
-                    return ClassificationTypeNames.typeAlias;
-                }
-                else if (meaningAtPosition & SemanticMeaning.Type) {
-                    if (flags & SymbolFlags.Interface) {
-                        return ClassificationTypeNames.interfaceName;
-                    }
-                    else if (flags & SymbolFlags.TypeParameter) {
-                        return ClassificationTypeNames.typeParameterName;
-                    }
-                }
-                else if (flags & SymbolFlags.Module) {
-                    // Only classify a module as such if
-                    //  - It appears in a namespace context.
-                    //  - There exists a module declaration which actually impacts the value side.
-                    if (meaningAtPosition & SemanticMeaning.Namespace ||
-                        (meaningAtPosition & SemanticMeaning.Value && hasValueSideModule(symbol))) {
-                        return ClassificationTypeNames.moduleName;
-                    }
-                }
-
-                return undefined;
-
-                /**
-                 * Returns true if there exists a module that introduces entities on the value side.
-                 */
-                function hasValueSideModule(symbol: Symbol): boolean {
-                    return forEach(symbol.declarations, declaration => {
-                        return declaration.kind === SyntaxKind.ModuleDeclaration && getModuleInstanceState(declaration) == ModuleInstanceState.Instantiated;
-                    });
-                }
-            }
-
-            function processNode(node: Node) {
-                // Only walk into nodes that intersect the requested span.
-                if (node && textSpanIntersectsWith(span, node.getStart(), node.getWidth())) {
-                    if (node.kind === SyntaxKind.Identifier && node.getWidth() > 0) {
-                        var symbol = typeInfoResolver.getSymbolAtLocation(node);
-                        if (symbol) {
-                            var type = classifySymbol(symbol, getMeaningFromLocation(node));
-                            if (type) {
-                                result.push({
-                                    textSpan: createTextSpan(node.getStart(), node.getWidth()),
-                                    classificationType: type
-                                });
-                            }
-                        }
-                    }
-
-                    forEachChild(node, processNode);
-                }
-            }
-        }
-
-        function getSyntacticClassifications(fileName: string, span: TextSpan): ClassifiedSpan[] {
-            // doesn't use compiler - no need to synchronize with host
-            fileName = normalizeSlashes(fileName);
-            var sourceFile = getCurrentSourceFile(fileName);
-
-            // Make a scanner we can get trivia from.
-            var triviaScanner = createScanner(ScriptTarget.Latest, /*skipTrivia:*/ false, sourceFile.text);
-            var mergeConflictScanner = createScanner(ScriptTarget.Latest, /*skipTrivia:*/ false, sourceFile.text);
-
-            var result: ClassifiedSpan[] = [];
-            processElement(sourceFile);
-
-            return result;
-
-            function classifyLeadingTrivia(token: Node): void {
-                var tokenStart = skipTrivia(sourceFile.text, token.pos, /*stopAfterLineBreak:*/ false);
-                if (tokenStart === token.pos) {
-                    return;
-                }
-
-                // token has trivia.  Classify them appropriately.
-                triviaScanner.setTextPos(token.pos);
-                while (true) {
-                    var start = triviaScanner.getTextPos();
-                    var kind = triviaScanner.scan();
-                    var end = triviaScanner.getTextPos();
-                    var width = end - start;
-
-                    if (textSpanIntersectsWith(span, start, width)) {
-                        if (!isTrivia(kind)) {
-                            return;
-                        }
-
-                        if (isComment(kind)) {
-                            // Simple comment.  Just add as is.
-                            result.push({
-                                textSpan: createTextSpan(start, width),
-                                classificationType: ClassificationTypeNames.comment
-                            })
-                            continue;
-                        }
-
-                        if (kind === SyntaxKind.ConflictMarkerTrivia) {
-                            var text = sourceFile.text;
-                            var ch = text.charCodeAt(start);
-
-                            // for the <<<<<<< and >>>>>>> markers, we just add them in as comments
-                            // in the classification stream.
-                            if (ch === CharacterCodes.lessThan || ch === CharacterCodes.greaterThan) {
-                                result.push({
-                                    textSpan: createTextSpan(start, width),
-                                    classificationType: ClassificationTypeNames.comment
-                                });
-                                continue;
-                            }
-
-                            // for the ======== add a comment for the first line, and then lex all
-                            // subsequent lines up until the end of the conflict marker.
-                            Debug.assert(ch === CharacterCodes.equals);
-                            classifyDisabledMergeCode(text, start, end);
-                        }
-                    }
-                }
-            }
-
-            function classifyDisabledMergeCode(text: string, start: number, end: number) {
-                // Classify the line that the ======= marker is on as a comment.  Then just lex 
-                // all further tokens and add them to the result.
-                for (var i = start; i < end; i++) {
-                    if (isLineBreak(text.charCodeAt(i))) {
-                        break;
-                    }
-                }
-                result.push({
-                    textSpan: createTextSpanFromBounds(start, i),
-                    classificationType: ClassificationTypeNames.comment
-                });
-
-                mergeConflictScanner.setTextPos(i);
-
-                while (mergeConflictScanner.getTextPos() < end) {
-                    classifyDisabledCodeToken();
-                }
-            }
-
-            function classifyDisabledCodeToken() {
-                var start = mergeConflictScanner.getTextPos();
-                var tokenKind = mergeConflictScanner.scan();
-                var end = mergeConflictScanner.getTextPos();
-
-                var type = classifyTokenType(tokenKind);
-                if (type) {
-                    result.push({
-                        textSpan: createTextSpanFromBounds(start, end),
-                        classificationType: type
-                    });
-                }
-            }
-
-            function classifyToken(token: Node): void {
-                classifyLeadingTrivia(token);
-
-                if (token.getWidth() > 0) {
-                    var type = classifyTokenType(token.kind, token);
-                    if (type) {
-                        result.push({
-                            textSpan: createTextSpan(token.getStart(), token.getWidth()),
-                            classificationType: type
-                        });
-                    }
-                }
-            }
-
-            // for accurate classification, the actual token should be passed in.  however, for 
-            // cases like 'disabled merge code' classification, we just get the token kind and
-            // classify based on that instead.
-            function classifyTokenType(tokenKind: SyntaxKind, token?: Node): string {
-                if (isKeyword(tokenKind)) {
-                    return ClassificationTypeNames.keyword;
-                }
-
-                // Special case < and >  If they appear in a generic context they are punctuation,
-                // not operators.
-                if (tokenKind === SyntaxKind.LessThanToken || tokenKind === SyntaxKind.GreaterThanToken) {
-                    // If the node owning the token has a type argument list or type parameter list, then
-                    // we can effectively assume that a '<' and '>' belong to those lists.
-                    if (token && getTypeArgumentOrTypeParameterList(token.parent)) {
-                        return ClassificationTypeNames.punctuation;
-                    }
-                }
-
-                if (isPunctuation(tokenKind)) {
-                    if (token) {
-                        if (tokenKind === SyntaxKind.EqualsToken) {
-                            // the '=' in a variable declaration is special cased here.
-                            if (token.parent.kind === SyntaxKind.VariableDeclaration ||
-                                token.parent.kind === SyntaxKind.PropertyDeclaration ||
-                                token.parent.kind === SyntaxKind.Parameter) {
-                                return ClassificationTypeNames.operator;
-                            }
-                        }
-
-                        if (token.parent.kind === SyntaxKind.BinaryExpression ||
-                            token.parent.kind === SyntaxKind.PrefixUnaryExpression ||
-                            token.parent.kind === SyntaxKind.PostfixUnaryExpression ||
-                            token.parent.kind === SyntaxKind.ConditionalExpression) {
-                            return ClassificationTypeNames.operator;
-                        }
-                    }
-
-                    return ClassificationTypeNames.punctuation;
-                }
-                else if (tokenKind === SyntaxKind.NumericLiteral) {
-                    return ClassificationTypeNames.numericLiteral;
-                }
-                else if (tokenKind === SyntaxKind.StringLiteral) {
-                    return ClassificationTypeNames.stringLiteral;
-                }
-                else if (tokenKind === SyntaxKind.RegularExpressionLiteral) {
-                    // TODO: we should get another classification type for these literals.
-                    return ClassificationTypeNames.stringLiteral;
-                }
-                else if (isTemplateLiteralKind(tokenKind)) {
-                    // TODO (drosen): we should *also* get another classification type for these literals.
-                    return ClassificationTypeNames.stringLiteral;
-                }
-                else if (tokenKind === SyntaxKind.Identifier) {
-                    if (token) {
-                        switch (token.parent.kind) {
-                            case SyntaxKind.ClassDeclaration:
-                                if ((<ClassDeclaration>token.parent).name === token) {
-                                    return ClassificationTypeNames.className;
-                                }
-                                return;
-                            case SyntaxKind.TypeParameter:
-                                if ((<TypeParameterDeclaration>token.parent).name === token) {
-                                    return ClassificationTypeNames.typeParameterName;
-                                }
-                                return;
-                            case SyntaxKind.InterfaceDeclaration:
-                                if ((<InterfaceDeclaration>token.parent).name === token) {
-                                    return ClassificationTypeNames.interfaceName;
-                                }
-                                return;
-                            case SyntaxKind.EnumDeclaration:
-                                if ((<EnumDeclaration>token.parent).name === token) {
-                                    return ClassificationTypeNames.enumName;
-                                }
-                                return;
-                            case SyntaxKind.ModuleDeclaration:
-                                if ((<ModuleDeclaration>token.parent).name === token) {
-                                    return ClassificationTypeNames.moduleName;
-                                }
-                                return;
-                        }
-                    }
-
-                    return ClassificationTypeNames.text;
-                }
-            }
-
-            function processElement(element: Node) {
-                // Ignore nodes that don't intersect the original span to classify.
-                if (textSpanIntersectsWith(span, element.getFullStart(), element.getFullWidth())) {
-                    var children = element.getChildren();
-                    for (var i = 0, n = children.length; i < n; i++) {
-                        var child = children[i];
-                        if (isToken(child)) {
-                            classifyToken(child);
-                        }
-                        else {
-                            // Recurse into our child nodes.
-                            processElement(child);
-                        }
-                    }
-                }
-            }
-        }
-
-        function getOutliningSpans(fileName: string): OutliningSpan[] {
-            // doesn't use compiler - no need to synchronize with host
-            fileName = normalizeSlashes(fileName);
-            var sourceFile = getCurrentSourceFile(fileName);
-            return OutliningElementsCollector.collectElements(sourceFile);
-        }
-
-        function getBraceMatchingAtPosition(fileName: string, position: number) {
-            var sourceFile = getCurrentSourceFile(fileName);
-            var result: TextSpan[] = [];
-
-            var token = getTouchingToken(sourceFile, position);
-
-            if (token.getStart(sourceFile) === position) {
-                var matchKind = getMatchingTokenKind(token);
-
-                // Ensure that there is a corresponding token to match ours.
-                if (matchKind) {
-                    var parentElement = token.parent;
-
-                    var childNodes = parentElement.getChildren(sourceFile);
-                    for (var i = 0, n = childNodes.length; i < n; i++) {
-                        var current = childNodes[i];
-
-                        if (current.kind === matchKind) {
-                            var range1 = createTextSpan(token.getStart(sourceFile), token.getWidth(sourceFile));
-                            var range2 = createTextSpan(current.getStart(sourceFile), current.getWidth(sourceFile));
-
-                            // We want to order the braces when we return the result.
-                            if (range1.start < range2.start) {
-                                result.push(range1, range2);
-                            }
-                            else {
-                                result.push(range2, range1);
-                            }
-
-                            break;
-                        }
-                    }
-                }
-            }
-
-            return result;
-
-            function getMatchingTokenKind(token: Node): ts.SyntaxKind {
-                switch (token.kind) {
-                    case ts.SyntaxKind.OpenBraceToken:      return ts.SyntaxKind.CloseBraceToken
-                    case ts.SyntaxKind.OpenParenToken:      return ts.SyntaxKind.CloseParenToken;
-                    case ts.SyntaxKind.OpenBracketToken:    return ts.SyntaxKind.CloseBracketToken;
-                    case ts.SyntaxKind.LessThanToken:       return ts.SyntaxKind.GreaterThanToken;
-                    case ts.SyntaxKind.CloseBraceToken:     return ts.SyntaxKind.OpenBraceToken
-                    case ts.SyntaxKind.CloseParenToken:     return ts.SyntaxKind.OpenParenToken;
-                    case ts.SyntaxKind.CloseBracketToken:   return ts.SyntaxKind.OpenBracketToken;
-                    case ts.SyntaxKind.GreaterThanToken:    return ts.SyntaxKind.LessThanToken;
-                }
-
-                return undefined;
-            }
-        }
-
-        function getIndentationAtPosition(fileName: string, position: number, editorOptions: EditorOptions) {
-            fileName = normalizeSlashes(fileName);
-
-            var start = new Date().getTime();
-            var sourceFile = getCurrentSourceFile(fileName);
-            log("getIndentationAtPosition: getCurrentSourceFile: " + (new Date().getTime() - start));
-
-            var start = new Date().getTime();
-
-            var result = formatting.SmartIndenter.getIndentation(position, sourceFile, editorOptions);
-            log("getIndentationAtPosition: computeIndentation  : " + (new Date().getTime() - start));
-
-            return result;
-        }
-
-        function getFormattingEditsForRange(fileName: string, start: number, end: number, options: FormatCodeOptions): TextChange[] {
-            fileName = normalizeSlashes(fileName);
-            var sourceFile = getCurrentSourceFile(fileName);
-            return formatting.formatSelection(start, end, sourceFile, getRuleProvider(options), options);
-        }
-
-        function getFormattingEditsForDocument(fileName: string, options: FormatCodeOptions): TextChange[] {
-            fileName = normalizeSlashes(fileName);
-
-            var sourceFile = getCurrentSourceFile(fileName);
-            return formatting.formatDocument(sourceFile, getRuleProvider(options), options);
-        }
-
-        function getFormattingEditsAfterKeystroke(fileName: string, position: number, key: string, options: FormatCodeOptions): TextChange[] {
-            fileName = normalizeSlashes(fileName);
-
-            var sourceFile = getCurrentSourceFile(fileName);
-
-            if (key === "}") {
-                return formatting.formatOnClosingCurly(position, sourceFile, getRuleProvider(options), options);
-            }
-            else if (key === ";") {
-                return formatting.formatOnSemicolon(position, sourceFile, getRuleProvider(options), options);
-            }
-            else if (key === "\n") {
-                return formatting.formatOnEnter(position, sourceFile, getRuleProvider(options), options);
-            }
-
-            return [];
-        }
-
-        function getTodoComments(fileName: string, descriptors: TodoCommentDescriptor[]): TodoComment[] {
-            // Note: while getting todo comments seems like a syntactic operation, we actually 
-            // treat it as a semantic operation here.  This is because we expect our host to call
-            // this on every single file.  If we treat this syntactically, then that will cause
-            // us to populate and throw away the tree in our syntax tree cache for each file.  By
-            // treating this as a semantic operation, we can access any tree without throwing 
-            // anything away.
-            synchronizeHostData();
-
-            fileName = normalizeSlashes(fileName);
-
-            var sourceFile = getValidSourceFile(fileName);
-
-            cancellationToken.throwIfCancellationRequested();
-
-            var fileContents = sourceFile.text;
-            var result: TodoComment[] = [];
-
-            if (descriptors.length > 0) {
-                var regExp = getTodoCommentsRegExp();
-
-                var matchArray: RegExpExecArray;
-                while (matchArray = regExp.exec(fileContents)) {
-                    cancellationToken.throwIfCancellationRequested();
-
-                    // If we got a match, here is what the match array will look like.  Say the source text is:
-                    //
-                    //      "    // hack   1"
-                    //
-                    // The result array with the regexp:    will be:
-                    //
-                    //      ["// hack   1", "// ", "hack   1", undefined, "hack"]
-                    //
-                    // Here are the relevant capture groups:
-                    //  0) The full match for the entire regexp.
-                    //  1) The preamble to the message portion.
-                    //  2) The message portion.
-                    //  3...N) The descriptor that was matched - by index.  'undefined' for each 
-                    //         descriptor that didn't match.  an actual value if it did match.
-                    //
-                    //  i.e. 'undefined' in position 3 above means TODO(jason) didn't match.
-                    //       "hack"      in position 4 means HACK did match.
-                    var firstDescriptorCaptureIndex = 3;
-                    Debug.assert(matchArray.length === descriptors.length + firstDescriptorCaptureIndex);
-
-                    var preamble = matchArray[1];
-                    var matchPosition = matchArray.index + preamble.length;
-
-                    // OK, we have found a match in the file.  This is only an acceptable match if
-                    // it is contained within a comment.
-                    var token = getTokenAtPosition(sourceFile, matchPosition);
-                    if (!isInsideComment(sourceFile, token, matchPosition)) {
-                        continue;
-                    }
-
-                    var descriptor: TodoCommentDescriptor = undefined;
-                    for (var i = 0, n = descriptors.length; i < n; i++) {
-                        if (matchArray[i + firstDescriptorCaptureIndex]) {
-                            descriptor = descriptors[i];
-                        }
-                    }
-                    Debug.assert(descriptor !== undefined);
-
-                    // We don't want to match something like 'TODOBY', so we make sure a non 
-                    // letter/digit follows the match.
-                    if (isLetterOrDigit(fileContents.charCodeAt(matchPosition + descriptor.text.length))) {
-                        continue;
-                    }
-
-                    var message = matchArray[2];
-                    result.push({
-                        descriptor: descriptor,
-                        message: message,
-                        position: matchPosition
-                    });
-                }
-            }
-
-            return result;
-
-            function escapeRegExp(str: string): string {
-                return str.replace(/[\-\[\]\/\{\}\(\)\*\+\?\.\\\^\$\|]/g, "\\$&");
-            }
-
-            function getTodoCommentsRegExp(): RegExp {
-                // NOTE: ?:  means 'non-capture group'.  It allows us to have groups without having to
-                // filter them out later in the final result array.
-
-                // TODO comments can appear in one of the following forms:
-                //
-                //  1)      // TODO     or  /////////// TODO
-                //
-                //  2)      /* TODO     or  /********** TODO
-                //
-                //  3)      /*
-                //           *   TODO
-                //           */
-                //
-                // The following three regexps are used to match the start of the text up to the TODO
-                // comment portion.
-                var singleLineCommentStart = /(?:\/\/+\s*)/.source;
-                var multiLineCommentStart = /(?:\/\*+\s*)/.source;
-                var anyNumberOfSpacesAndAsterixesAtStartOfLine = /(?:^(?:\s|\*)*)/.source;
-
-                // Match any of the above three TODO comment start regexps.
-                // Note that the outermost group *is* a capture group.  We want to capture the preamble
-                // so that we can determine the starting position of the TODO comment match.
-                var preamble = "(" + anyNumberOfSpacesAndAsterixesAtStartOfLine + "|" + singleLineCommentStart + "|" + multiLineCommentStart + ")";
-
-                // Takes the descriptors and forms a regexp that matches them as if they were literals.
-                // For example, if the descriptors are "TODO(jason)" and "HACK", then this will be:
-                //
-                //      (?:(TODO\(jason\))|(HACK))
-                //
-                // Note that the outermost group is *not* a capture group, but the innermost groups
-                // *are* capture groups.  By capturing the inner literals we can determine after 
-                // matching which descriptor we are dealing with.
-                var literals = "(?:" + map(descriptors, d => "(" + escapeRegExp(d.text) + ")").join("|") + ")";
-
-                // After matching a descriptor literal, the following regexp matches the rest of the 
-                // text up to the end of the line (or */).
-                var endOfLineOrEndOfComment = /(?:$|\*\/)/.source
-                var messageRemainder = /(?:.*?)/.source
-
-                // This is the portion of the match we'll return as part of the TODO comment result. We
-                // match the literal portion up to the end of the line or end of comment.
-                var messagePortion = "(" + literals + messageRemainder + ")";
-                var regExpString = preamble + messagePortion + endOfLineOrEndOfComment;
-
-                // The final regexp will look like this:
-                // /((?:\/\/+\s*)|(?:\/\*+\s*)|(?:^(?:\s|\*)*))((?:(TODO\(jason\))|(HACK))(?:.*?))(?:$|\*\/)/gim
-
-                // The flags of the regexp are important here.
-                //  'g' is so that we are doing a global search and can find matches several times
-                //  in the input.
-                //
-                //  'i' is for case insensitivity (We do this to match C# TODO comment code).
-                //
-                //  'm' is so we can find matches in a multi-line input.
-                return new RegExp(regExpString, "gim");
-            }
-
-            function isLetterOrDigit(char: number): boolean {
-                return (char >= CharacterCodes.a && char <= CharacterCodes.z) ||
-                    (char >= CharacterCodes.A && char <= CharacterCodes.Z) ||
-                    (char >= CharacterCodes._0 && char <= CharacterCodes._9);
-            }
-        }
-
-
-        function getRenameInfo(fileName: string, position: number): RenameInfo {
-            synchronizeHostData();
-
-            fileName = normalizeSlashes(fileName);
-            var sourceFile = getValidSourceFile(fileName);
-
-            var node = getTouchingWord(sourceFile, position);
-
-            // Can only rename an identifier.
-            if (node && node.kind === SyntaxKind.Identifier) {
-                var symbol = typeInfoResolver.getSymbolAtLocation(node);
-
-                // Only allow a symbol to be renamed if it actually has at least one declaration.
-                if (symbol) {
-                    var declarations = symbol.getDeclarations();
-                    if (declarations && declarations.length > 0) {
-                        // Disallow rename for elements that are defined in the standard TypeScript library.
-                        var defaultLibFileName = host.getDefaultLibFileName(host.getCompilationSettings());
-                        if (defaultLibFileName) {
-                            for (var i = 0; i < declarations.length; i++) {
-                                var sourceFile = declarations[i].getSourceFile();
-                                if (sourceFile && getCanonicalFileName(ts.normalizePath(sourceFile.fileName)) === getCanonicalFileName(ts.normalizePath(defaultLibFileName))) {
-                                    return getRenameInfoError(getLocaleSpecificMessage(Diagnostics.You_cannot_rename_elements_that_are_defined_in_the_standard_TypeScript_library.key));
-                                }
-                            }
-                        }
-
-                        var kind = getSymbolKind(symbol, typeInfoResolver, node);
-                        if (kind) {
-                            return {
-                                canRename: true,
-                                localizedErrorMessage: undefined,
-                                displayName: symbol.name,
-                                fullDisplayName: typeInfoResolver.getFullyQualifiedName(symbol),
-                                kind: kind,
-                                kindModifiers: getSymbolModifiers(symbol),
-                                triggerSpan: createTextSpan(node.getStart(), node.getWidth())
-                            };
-                        }
-                    }
-                }
-            }
-
-            return getRenameInfoError(getLocaleSpecificMessage(Diagnostics.You_cannot_rename_this_element.key));
-
-            function getRenameInfoError(localizedErrorMessage: string): RenameInfo {
-                return {
-                    canRename: false,
-                    localizedErrorMessage: localizedErrorMessage,
-                    displayName: undefined,
-                    fullDisplayName: undefined,
-                    kind: undefined,
-                    kindModifiers: undefined,
-                    triggerSpan: undefined
-                };
-            }
-        }
-
-        return {
-            dispose,
-            cleanupSemanticCache,
-            getSyntacticDiagnostics,
-            getSemanticDiagnostics,
-            getCompilerOptionsDiagnostics,
-            getSyntacticClassifications,
-            getSemanticClassifications,
-            getCompletionsAtPosition,
-            getCompletionEntryDetails,
-            getSignatureHelpItems,
-            getQuickInfoAtPosition,
-            getDefinitionAtPosition,
-            getReferencesAtPosition,
-            getOccurrencesAtPosition,
-            getNameOrDottedNameSpan,
-            getBreakpointStatementAtPosition,
-            getNavigateToItems,
-            getRenameInfo,
-            findRenameLocations,
-            getNavigationBarItems,
-            getOutliningSpans,
-            getTodoComments,
-            getBraceMatchingAtPosition,
-            getIndentationAtPosition,
-            getFormattingEditsForRange,
-            getFormattingEditsForDocument,
-            getFormattingEditsAfterKeystroke,
-            getEmitOutput,
-            getSourceFile: getCurrentSourceFile,
-            getProgram
-        };
-    }
-
-    /// Classifier
-    export function createClassifier(): Classifier {
-        var scanner = createScanner(ScriptTarget.Latest, /*skipTrivia*/ false);
-
-        /// We do not have a full parser support to know when we should parse a regex or not
-        /// If we consider every slash token to be a regex, we could be missing cases like "1/2/3", where
-        /// we have a series of divide operator. this list allows us to be more accurate by ruling out 
-        /// locations where a regexp cannot exist.
-        var noRegexTable: boolean[] = [];
-        noRegexTable[SyntaxKind.Identifier] = true;
-        noRegexTable[SyntaxKind.StringLiteral] = true;
-        noRegexTable[SyntaxKind.NumericLiteral] = true;
-        noRegexTable[SyntaxKind.RegularExpressionLiteral] = true;
-        noRegexTable[SyntaxKind.ThisKeyword] = true;
-        noRegexTable[SyntaxKind.PlusPlusToken] = true;
-        noRegexTable[SyntaxKind.MinusMinusToken] = true;
-        noRegexTable[SyntaxKind.CloseParenToken] = true;
-        noRegexTable[SyntaxKind.CloseBracketToken] = true;
-        noRegexTable[SyntaxKind.CloseBraceToken] = true;
-        noRegexTable[SyntaxKind.TrueKeyword] = true;
-        noRegexTable[SyntaxKind.FalseKeyword] = true;
-
-        // Just a stack of TemplateHeads and OpenCurlyBraces, used to perform rudimentary (inexact)
-        // classification on template strings. Because of the context free nature of templates,
-        // the only precise way to classify a template portion would be by propagating the stack across
-        // lines, just as we do with the end-of-line state. However, this is a burden for implementers,
-        // and the behavior is entirely subsumed by the syntactic classifier anyway, so we instead
-        // flatten any nesting when the template stack is non-empty and encode it in the end-of-line state.
-        // Situations in which this fails are
-        //  1) When template strings are nested across different lines:
-        //          `hello ${ `world
-        //          ` }`
-        //
-        //     Where on the second line, you will get the closing of a template,
-        //     a closing curly, and a new template.
-        //
-        //  2) When substitution expressions have curly braces and the curly brace falls on the next line:
-        //          `hello ${ () => {
-        //          return "world" } } `
-        //
-        //     Where on the second line, you will get the 'return' keyword,
-        //     a string literal, and a template end consisting of '} } `'.
-        var templateStack: SyntaxKind[] = [];
-
-        function isAccessibilityModifier(kind: SyntaxKind) {
-            switch (kind) {
-                case SyntaxKind.PublicKeyword:
-                case SyntaxKind.PrivateKeyword:
-                case SyntaxKind.ProtectedKeyword:
-                    return true;
-            }
-
-            return false;
-        }
-
-        /** Returns true if 'keyword2' can legally follow 'keyword1' in any language construct. */
-        function canFollow(keyword1: SyntaxKind, keyword2: SyntaxKind) {
-            if (isAccessibilityModifier(keyword1)) {
-                if (keyword2 === SyntaxKind.GetKeyword ||
-                    keyword2 === SyntaxKind.SetKeyword ||
-                    keyword2 === SyntaxKind.ConstructorKeyword ||
-                    keyword2 === SyntaxKind.StaticKeyword) {
-
-                    // Allow things like "public get", "public constructor" and "public static".  
-                    // These are all legal.
-                    return true;
-                }
-
-                // Any other keyword following "public" is actually an identifier an not a real
-                // keyword.
-                return false;
-            }
-
-            // Assume any other keyword combination is legal.  This can be refined in the future
-            // if there are more cases we want the classifier to be better at.
-            return true;
-        }
-        
-        // If there is a syntactic classifier ('syntacticClassifierAbsent' is false),
-        // we will be more conservative in order to avoid conflicting with the syntactic classifier.
-        function getClassificationsForLine(text: string, lexState: EndOfLineState, syntacticClassifierAbsent: boolean): ClassificationResult {
-            var offset = 0;
-            var token = SyntaxKind.Unknown;
-            var lastNonTriviaToken = SyntaxKind.Unknown;
-
-            // Empty out the template stack for reuse.
-            while (templateStack.length > 0) {
-                templateStack.pop();
-            }
-
-            // If we're in a string literal, then prepend: "\
-            // (and a newline).  That way when we lex we'll think we're still in a string literal.
-            //
-            // If we're in a multiline comment, then prepend: /*
-            // (and a newline).  That way when we lex we'll think we're still in a multiline comment.
-            switch (lexState) {
-                case EndOfLineState.InDoubleQuoteStringLiteral:
-                    text = '"\\\n' + text;
-                    offset = 3;
-                    break;
-                case EndOfLineState.InSingleQuoteStringLiteral:
-                    text = "'\\\n" + text;
-                    offset = 3;
-                    break;
-                case EndOfLineState.InMultiLineCommentTrivia:
-                    text = "/*\n" + text;
-                    offset = 3;
-                    break;
-                case EndOfLineState.InTemplateHeadOrNoSubstitutionTemplate:
-                    text = "`\n" + text;
-                    offset = 2;
-                    break;
-                case EndOfLineState.InTemplateMiddleOrTail:
-                    text = "}\n" + text;
-                    offset = 2;
-                    // fallthrough
-                case EndOfLineState.InTemplateSubstitutionPosition:
-                    templateStack.push(SyntaxKind.TemplateHead);
-                    break;
-            }
-
-            scanner.setText(text);
-
-            var result: ClassificationResult = {
-                finalLexState: EndOfLineState.Start,
-                entries: []
-            };
-
-            // We can run into an unfortunate interaction between the lexical and syntactic classifier
-            // when the user is typing something generic.  Consider the case where the user types:
-            //
-            //      Foo<number
-            //
-            // From the lexical classifier's perspective, 'number' is a keyword, and so the word will
-            // be classified as such.  However, from the syntactic classifier's tree-based perspective
-            // this is simply an expression with the identifier 'number' on the RHS of the less than
-            // token.  So the classification will go back to being an identifier.  The moment the user
-            // types again, number will become a keyword, then an identifier, etc. etc.
-            //
-            // To try to avoid this problem, we avoid classifying contextual keywords as keywords 
-            // when the user is potentially typing something generic.  We just can't do a good enough
-            // job at the lexical level, and so well leave it up to the syntactic classifier to make
-            // the determination.
-            //
-            // In order to determine if the user is potentially typing something generic, we use a 
-            // weak heuristic where we track < and > tokens.  It's a weak heuristic, but should
-            // work well enough in practice.
-            var angleBracketStack = 0;
-
-            do {
-                token = scanner.scan();
-
-                if (!isTrivia(token)) {
-                    if ((token === SyntaxKind.SlashToken || token === SyntaxKind.SlashEqualsToken) && !noRegexTable[lastNonTriviaToken]) {
-                         if (scanner.reScanSlashToken() === SyntaxKind.RegularExpressionLiteral) {
-                             token = SyntaxKind.RegularExpressionLiteral;
-                         }
-                    }
-                    else if (lastNonTriviaToken === SyntaxKind.DotToken && isKeyword(token)) {
-                             token = SyntaxKind.Identifier;
-                    }
-                    else if (isKeyword(lastNonTriviaToken) && isKeyword(token) && !canFollow(lastNonTriviaToken, token)) {
-                             // We have two keywords in a row.  Only treat the second as a keyword if 
-                             // it's a sequence that could legally occur in the language.  Otherwise
-                             // treat it as an identifier.  This way, if someone writes "private var"
-                             // we recognize that 'var' is actually an identifier here.
-                             token = SyntaxKind.Identifier;
-                    }
-                    else if (lastNonTriviaToken === SyntaxKind.Identifier &&
-                             token === SyntaxKind.LessThanToken) {
-                             // Could be the start of something generic.  Keep track of that by bumping 
-                             // up the current count of generic contexts we may be in.
-                             angleBracketStack++;
-                    }
-                    else if (token === SyntaxKind.GreaterThanToken && angleBracketStack > 0) {
-                             // If we think we're currently in something generic, then mark that that
-                             // generic entity is complete.
-                             angleBracketStack--;
-                    }
-                    else if (token === SyntaxKind.AnyKeyword ||
-                             token === SyntaxKind.StringKeyword ||
-                             token === SyntaxKind.NumberKeyword ||
-                             token === SyntaxKind.BooleanKeyword ||
-                             token === SyntaxKind.SymbolKeyword) {
-                        if (angleBracketStack > 0 && !syntacticClassifierAbsent) {
-                            // If it looks like we're could be in something generic, don't classify this 
-                            // as a keyword.  We may just get overwritten by the syntactic classifier,
-                            // causing a noisy experience for the user.
-                            token = SyntaxKind.Identifier;
-                        }
-                    }
-                    else if (token === SyntaxKind.TemplateHead) {
-                        templateStack.push(token);
-                    }
-                    else if (token === SyntaxKind.OpenBraceToken) {
-                        // If we don't have anything on the template stack,
-                        // then we aren't trying to keep track of a previously scanned template head.
-                        if (templateStack.length > 0) {
-                            templateStack.push(token);
-                        }
-                    }
-                    else if (token === SyntaxKind.CloseBraceToken) {
-                        // If we don't have anything on the template stack,
-                        // then we aren't trying to keep track of a previously scanned template head.
-                        if (templateStack.length > 0) {
-                            var lastTemplateStackToken = lastOrUndefined(templateStack);
-
-                            if (lastTemplateStackToken === SyntaxKind.TemplateHead) {
-                                token = scanner.reScanTemplateToken();
-
-                                // Only pop on a TemplateTail; a TemplateMiddle indicates there is more for us.
-                                if (token === SyntaxKind.TemplateTail) {
-                                    templateStack.pop();
-                                }
-                                else {
-                                    Debug.assert(token === SyntaxKind.TemplateMiddle, "Should have been a template middle. Was " + token);
-                                }
-                            }
-                            else {
-                                Debug.assert(lastTemplateStackToken === SyntaxKind.OpenBraceToken, "Should have been an open brace. Was: " + token);
-                                templateStack.pop();
-                            }
-                        }
-                    }
-
-                    lastNonTriviaToken = token;
-                }
-
-                processToken();
-            }
-            while (token !== SyntaxKind.EndOfFileToken);
-
-            return result;
-
-            function processToken(): void {
-                var start = scanner.getTokenPos();
-                var end = scanner.getTextPos();
-
-                addResult(end - start, classFromKind(token));
-
-                if (end >= text.length) {
-                    if (token === SyntaxKind.StringLiteral) {
-                        // Check to see if we finished up on a multiline string literal.
-                        var tokenText = scanner.getTokenText();
-                        if (scanner.isUnterminated()) {
-                            var lastCharIndex = tokenText.length - 1;
-
-                            var numBackslashes = 0;
-                            while (tokenText.charCodeAt(lastCharIndex - numBackslashes) === CharacterCodes.backslash) {
-                                numBackslashes++;
-                            }
-
-                            // If we have an odd number of backslashes, then the multiline string is unclosed
-                            if (numBackslashes & 1) {
-                                var quoteChar = tokenText.charCodeAt(0);
-                                result.finalLexState = quoteChar === CharacterCodes.doubleQuote
-                                    ? EndOfLineState.InDoubleQuoteStringLiteral
-                                    : EndOfLineState.InSingleQuoteStringLiteral;
-                            }
-                        }
-                    }
-                    else if (token === SyntaxKind.MultiLineCommentTrivia) {
-                        // Check to see if the multiline comment was unclosed.
-                        if (scanner.isUnterminated()) {
-                            result.finalLexState = EndOfLineState.InMultiLineCommentTrivia;
-                        }
-                    }
-                    else if (isTemplateLiteralKind(token)) {
-                        if (scanner.isUnterminated()) {
-                            if (token === SyntaxKind.TemplateTail) {
-                                result.finalLexState = EndOfLineState.InTemplateMiddleOrTail;
-                            }
-                            else if (token === SyntaxKind.NoSubstitutionTemplateLiteral) {
-                                result.finalLexState = EndOfLineState.InTemplateHeadOrNoSubstitutionTemplate;
-                            }
-                            else {
-                                Debug.fail("Only 'NoSubstitutionTemplateLiteral's and 'TemplateTail's can be unterminated; got SyntaxKind #" + token);
-                            }
-                        }
-                    }
-                    else if (templateStack.length > 0 && lastOrUndefined(templateStack) === SyntaxKind.TemplateHead) {
-                        result.finalLexState = EndOfLineState.InTemplateSubstitutionPosition;
-                    }
-                }
-            }
-
-            function addResult(length: number, classification: TokenClass): void {
-                if (length > 0) {
-                    // If this is the first classification we're adding to the list, then remove any 
-                    // offset we have if we were continuing a construct from the previous line.
-                    if (result.entries.length === 0) {
-                        length -= offset;
-                    }
-
-                    result.entries.push({ length: length, classification: classification });
-                }
-            }
-        }
-
-        function isBinaryExpressionOperatorToken(token: SyntaxKind): boolean {
-            switch (token) {
-                case SyntaxKind.AsteriskToken:
-                case SyntaxKind.SlashToken:
-                case SyntaxKind.PercentToken:
-                case SyntaxKind.PlusToken:
-                case SyntaxKind.MinusToken:
-                case SyntaxKind.LessThanLessThanToken:
-                case SyntaxKind.GreaterThanGreaterThanToken:
-                case SyntaxKind.GreaterThanGreaterThanGreaterThanToken:
-                case SyntaxKind.LessThanToken:
-                case SyntaxKind.GreaterThanToken:
-                case SyntaxKind.LessThanEqualsToken:
-                case SyntaxKind.GreaterThanEqualsToken:
-                case SyntaxKind.InstanceOfKeyword:
-                case SyntaxKind.InKeyword:
-                case SyntaxKind.EqualsEqualsToken:
-                case SyntaxKind.ExclamationEqualsToken:
-                case SyntaxKind.EqualsEqualsEqualsToken:
-                case SyntaxKind.ExclamationEqualsEqualsToken:
-                case SyntaxKind.AmpersandToken:
-                case SyntaxKind.CaretToken:
-                case SyntaxKind.BarToken:
-                case SyntaxKind.AmpersandAmpersandToken:
-                case SyntaxKind.BarBarToken:
-                case SyntaxKind.BarEqualsToken:
-                case SyntaxKind.AmpersandEqualsToken:
-                case SyntaxKind.CaretEqualsToken:
-                case SyntaxKind.LessThanLessThanEqualsToken:
-                case SyntaxKind.GreaterThanGreaterThanEqualsToken:
-                case SyntaxKind.GreaterThanGreaterThanGreaterThanEqualsToken:
-                case SyntaxKind.PlusEqualsToken:
-                case SyntaxKind.MinusEqualsToken:
-                case SyntaxKind.AsteriskEqualsToken:
-                case SyntaxKind.SlashEqualsToken:
-                case SyntaxKind.PercentEqualsToken:
-                case SyntaxKind.EqualsToken:
-                case SyntaxKind.CommaToken:
-                    return true;
-                default: return false;
-            }
-        }
-
-        function isPrefixUnaryExpressionOperatorToken(token: SyntaxKind): boolean {
-            switch (token) {
-                case SyntaxKind.PlusToken:
-                case SyntaxKind.MinusToken:
-                case SyntaxKind.TildeToken:
-                case SyntaxKind.ExclamationToken:
-                case SyntaxKind.PlusPlusToken:
-                case SyntaxKind.MinusMinusToken:
-                    return true;
-                default:
-                    return false;
-            }
-        }
-
-        function isKeyword(token: SyntaxKind): boolean {
-            return token >= SyntaxKind.FirstKeyword && token <= SyntaxKind.LastKeyword;
-        }
-
-        function classFromKind(token: SyntaxKind) {
-            if (isKeyword(token)) {
-                return TokenClass.Keyword;
-            }
-            else if (isBinaryExpressionOperatorToken(token) || isPrefixUnaryExpressionOperatorToken(token)) {
-                return TokenClass.Operator;
-            }
-            else if (token >= SyntaxKind.FirstPunctuation && token <= SyntaxKind.LastPunctuation) {
-                return TokenClass.Punctuation;
-            }
-
-            switch (token) {
-                case SyntaxKind.NumericLiteral:
-                    return TokenClass.NumberLiteral;
-                case SyntaxKind.StringLiteral:
-                    return TokenClass.StringLiteral;
-                case SyntaxKind.RegularExpressionLiteral:
-                    return TokenClass.RegExpLiteral;
-                case SyntaxKind.ConflictMarkerTrivia:
-                case SyntaxKind.MultiLineCommentTrivia:
-                case SyntaxKind.SingleLineCommentTrivia:
-                    return TokenClass.Comment;
-                case SyntaxKind.WhitespaceTrivia:
-                    return TokenClass.Whitespace;
-                case SyntaxKind.Identifier:
-                default:
-                    if (isTemplateLiteralKind(token)) {
-                        return TokenClass.StringLiteral;
-                    }
-                    return TokenClass.Identifier;
-            }
-        }
-
-        return { getClassificationsForLine };
-    }
-
-    /// getDefaultLibraryFilePath
-    declare var __dirname: string;
-    
-    /**
-      * Get the path of the default library file (lib.d.ts) as distributed with the typescript
-      * node package.
-      * The functionality is not supported if the ts module is consumed outside of a node module. 
-      */
-    export function getDefaultLibFilePath(options: CompilerOptions): string {
-        // Check __dirname is defined and that we are on a node.js system.
-        if (typeof __dirname !== "undefined") {
-            return __dirname + directorySeparator + getDefaultLibFileName(options);
-        }
-
-        throw new Error("getDefaultLibFilePath is only supported when consumed as a node module. ");
-    }
-
-    function initializeServices() {
-        objectAllocator = {
-            getNodeConstructor: kind => {
-                function Node() {
-                }
-                var proto = kind === SyntaxKind.SourceFile ? new SourceFileObject() : new NodeObject();
-                proto.kind = kind;
-                proto.pos = 0;
-                proto.end = 0;
-                proto.flags = 0;
-                proto.parent = undefined;
-                Node.prototype = proto;
-                return <any>Node;
-            },
-            getSymbolConstructor: () => SymbolObject,
-            getTypeConstructor: () => TypeObject,
-            getSignatureConstructor: () => SignatureObject,
-        };
-    }
-
-    initializeServices();
-}
+/// <reference path="..\compiler\program.ts"/>
+
+/// <reference path='breakpoints.ts' />
+/// <reference path='outliningElementsCollector.ts' />
+/// <reference path='navigateTo.ts' />
+/// <reference path='navigationBar.ts' />
+/// <reference path='patternMatcher.ts' />
+/// <reference path='signatureHelp.ts' />
+/// <reference path='utilities.ts' />
+/// <reference path='formatting\formatting.ts' />
+/// <reference path='formatting\smartIndenter.ts' />
+
+module ts {
+    export var servicesVersion = "0.4"
+
+    export interface Node {
+        getSourceFile(): SourceFile;
+        getChildCount(sourceFile?: SourceFile): number;
+        getChildAt(index: number, sourceFile?: SourceFile): Node;
+        getChildren(sourceFile?: SourceFile): Node[];
+        getStart(sourceFile?: SourceFile): number;
+        getFullStart(): number;
+        getEnd(): number;
+        getWidth(sourceFile?: SourceFile): number;
+        getFullWidth(): number;
+        getLeadingTriviaWidth(sourceFile?: SourceFile): number;
+        getFullText(sourceFile?: SourceFile): string;
+        getText(sourceFile?: SourceFile): string;
+        getFirstToken(sourceFile?: SourceFile): Node;
+        getLastToken(sourceFile?: SourceFile): Node;
+    }
+
+    export interface Symbol {
+        getFlags(): SymbolFlags;
+        getName(): string;
+        getDeclarations(): Declaration[];
+        getDocumentationComment(): SymbolDisplayPart[];
+    }
+
+    export interface Type {
+        getFlags(): TypeFlags;
+        getSymbol(): Symbol;
+        getProperties(): Symbol[];
+        getProperty(propertyName: string): Symbol;
+        getApparentProperties(): Symbol[];
+        getCallSignatures(): Signature[];
+        getConstructSignatures(): Signature[];
+        getStringIndexType(): Type;
+        getNumberIndexType(): Type;
+    }
+
+    export interface Signature {
+        getDeclaration(): SignatureDeclaration;
+        getTypeParameters(): Type[];
+        getParameters(): Symbol[];
+        getReturnType(): Type;
+        getDocumentationComment(): SymbolDisplayPart[];
+    }
+
+    export interface SourceFile {
+        version: string;
+        scriptSnapshot: IScriptSnapshot;
+        nameTable: Map<string>;
+        getNamedDeclarations(): Declaration[];
+        getLineAndCharacterOfPosition(pos: number): LineAndCharacter;
+        getLineStarts(): number[];
+        getPositionOfLineAndCharacter(line: number, character: number): number;
+        update(newText: string, textChangeRange: TextChangeRange): SourceFile;
+    }
+
+    /**
+     * Represents an immutable snapshot of a script at a specified time.Once acquired, the 
+     * snapshot is observably immutable. i.e. the same calls with the same parameters will return
+     * the same values.
+     */
+    export interface IScriptSnapshot {
+        /** Gets a portion of the script snapshot specified by [start, end). */
+        getText(start: number, end: number): string;
+
+        /** Gets the length of this script snapshot. */
+        getLength(): number;
+
+        /**
+         * Gets the TextChangeRange that describe how the text changed between this text and 
+         * an older version.  This information is used by the incremental parser to determine
+         * what sections of the script need to be re-parsed.  'undefined' can be returned if the 
+         * change range cannot be determined.  However, in that case, incremental parsing will
+         * not happen and the entire document will be re - parsed.
+         */
+        getChangeRange(oldSnapshot: IScriptSnapshot): TextChangeRange;
+    }
+
+    export module ScriptSnapshot {
+        class StringScriptSnapshot implements IScriptSnapshot {
+            private _lineStartPositions: number[] = undefined;
+
+            constructor(private text: string) {
+            }
+
+            public getText(start: number, end: number): string {
+                return this.text.substring(start, end);
+            }
+
+            public getLength(): number {
+                return this.text.length;
+            }
+
+            public getChangeRange(oldSnapshot: IScriptSnapshot): TextChangeRange {
+                // Text-based snapshots do not support incremental parsing. Return undefined
+                // to signal that to the caller.
+                return undefined;
+            }
+        }
+
+        export function fromString(text: string): IScriptSnapshot {
+            return new StringScriptSnapshot(text);
+        }
+    }
+    export interface PreProcessedFileInfo {
+        referencedFiles: FileReference[];
+        importedFiles: FileReference[];
+        isLibFile: boolean
+    }
+
+    var scanner: Scanner = createScanner(ScriptTarget.Latest, /*skipTrivia*/ true);
+
+    var emptyArray: any[] = [];
+
+    function createNode(kind: SyntaxKind, pos: number, end: number, flags: NodeFlags, parent?: Node): NodeObject {
+        var node = <NodeObject> new (getNodeConstructor(kind))();
+        node.pos = pos;
+        node.end = end;
+        node.flags = flags;
+        node.parent = parent;
+        return node;
+    }
+
+    class NodeObject implements Node {
+        public kind: SyntaxKind;
+        public pos: number;
+        public end: number;
+        public flags: NodeFlags;
+        public parent: Node;
+        private _children: Node[];
+
+        public getSourceFile(): SourceFile {
+            return getSourceFileOfNode(this);
+        }
+
+        public getStart(sourceFile?: SourceFile): number {
+            return getTokenPosOfNode(this, sourceFile);
+        }
+
+        public getFullStart(): number {
+            return this.pos;
+        }
+
+        public getEnd(): number {
+            return this.end;
+        }
+
+        public getWidth(sourceFile?: SourceFile): number {
+            return this.getEnd() - this.getStart(sourceFile);
+        }
+
+        public getFullWidth(): number {
+            return this.end - this.getFullStart();
+        }
+
+        public getLeadingTriviaWidth(sourceFile?: SourceFile): number {
+            return this.getStart(sourceFile) - this.pos;
+        }
+
+        public getFullText(sourceFile?: SourceFile): string {
+            return (sourceFile || this.getSourceFile()).text.substring(this.pos, this.end);
+        }
+
+        public getText(sourceFile?: SourceFile): string {
+            return (sourceFile || this.getSourceFile()).text.substring(this.getStart(), this.getEnd());
+        }
+
+        private addSyntheticNodes(nodes: Node[], pos: number, end: number): number {
+            scanner.setTextPos(pos);
+            while (pos < end) {
+                var token = scanner.scan();
+                var textPos = scanner.getTextPos();
+                nodes.push(createNode(token, pos, textPos, NodeFlags.Synthetic, this));
+                pos = textPos;
+            }
+            return pos;
+        }
+
+        private createSyntaxList(nodes: NodeArray<Node>): Node {
+            var list = createNode(SyntaxKind.SyntaxList, nodes.pos, nodes.end, NodeFlags.Synthetic, this);
+            list._children = [];
+            var pos = nodes.pos;
+            for (var i = 0, len = nodes.length; i < len; i++) {
+                var node = nodes[i];
+                if (pos < node.pos) {
+                    pos = this.addSyntheticNodes(list._children, pos, node.pos);
+                }
+                list._children.push(node);
+                pos = node.end;
+            }
+            if (pos < nodes.end) {
+                this.addSyntheticNodes(list._children, pos, nodes.end);
+            }
+            return list;
+        }
+
+        private createChildren(sourceFile?: SourceFile) {
+            if (this.kind >= SyntaxKind.FirstNode) {
+                scanner.setText((sourceFile || this.getSourceFile()).text);
+                var children: Node[] = [];
+                var pos = this.pos;
+                var processNode = (node: Node) => {
+                    if (pos < node.pos) {
+                        pos = this.addSyntheticNodes(children, pos, node.pos);
+                    }
+                    children.push(node);
+                    pos = node.end;
+                };
+                var processNodes = (nodes: NodeArray<Node>) => {
+                    if (pos < nodes.pos) {
+                        pos = this.addSyntheticNodes(children, pos, nodes.pos);
+                    }
+                    children.push(this.createSyntaxList(<NodeArray<Node>>nodes));
+                    pos = nodes.end;
+                };
+                forEachChild(this, processNode, processNodes);
+                if (pos < this.end) {
+                    this.addSyntheticNodes(children, pos, this.end);
+                }
+                scanner.setText(undefined);
+            }
+            this._children = children || emptyArray;
+        }
+
+        public getChildCount(sourceFile?: SourceFile): number {
+            if (!this._children) this.createChildren(sourceFile);
+            return this._children.length;
+        }
+
+        public getChildAt(index: number, sourceFile?: SourceFile): Node {
+            if (!this._children) this.createChildren(sourceFile);
+            return this._children[index];
+        }
+
+        public getChildren(sourceFile?: SourceFile): Node[] {
+            if (!this._children) this.createChildren(sourceFile);
+            return this._children;
+        }
+
+        public getFirstToken(sourceFile?: SourceFile): Node {
+            var children = this.getChildren();
+            for (var i = 0; i < children.length; i++) {
+                var child = children[i];
+                if (child.kind < SyntaxKind.FirstNode) {
+                    return child;
+                }
+
+                return child.getFirstToken(sourceFile);
+            }
+        }
+
+        public getLastToken(sourceFile?: SourceFile): Node {
+            var children = this.getChildren(sourceFile);
+            for (var i = children.length - 1; i >= 0; i--) {
+                var child = children[i];
+                if (child.kind < SyntaxKind.FirstNode) {
+                    return child;
+                }
+
+                return child.getLastToken(sourceFile);
+            }
+        }
+    }
+
+    class SymbolObject implements Symbol {
+        flags: SymbolFlags;
+        name: string;
+        declarations: Declaration[];
+
+        // Undefined is used to indicate the value has not been computed. If, after computing, the
+        // symbol has no doc comment, then the empty string will be returned.
+        documentationComment: SymbolDisplayPart[];
+
+        constructor(flags: SymbolFlags, name: string) {
+            this.flags = flags;
+            this.name = name;
+        }
+
+        getFlags(): SymbolFlags {
+            return this.flags;
+        }
+
+        getName(): string {
+            return this.name;
+        }
+
+        getDeclarations(): Declaration[] {
+            return this.declarations;
+        }
+
+        getDocumentationComment(): SymbolDisplayPart[] {
+            if (this.documentationComment === undefined) {
+                this.documentationComment = getJsDocCommentsFromDeclarations(this.declarations, this.name, !(this.flags & SymbolFlags.Property));
+            }
+
+            return this.documentationComment;
+        }
+    }
+
+    function getJsDocCommentsFromDeclarations(declarations: Declaration[], name: string, canUseParsedParamTagComments: boolean) {
+        var documentationComment = <SymbolDisplayPart[]>[];
+        var docComments = getJsDocCommentsSeparatedByNewLines();
+        ts.forEach(docComments, docComment => {
+            if (documentationComment.length) {
+                documentationComment.push(lineBreakPart());
+            }
+            documentationComment.push(docComment);
+        });
+
+        return documentationComment;
+
+        function getJsDocCommentsSeparatedByNewLines() {
+            var paramTag = "@param";
+            var jsDocCommentParts: SymbolDisplayPart[] = [];
+
+            ts.forEach(declarations, (declaration, indexOfDeclaration) => {
+                // Make sure we are collecting doc comment from declaration once,
+                // In case of union property there might be same declaration multiple times 
+                // which only varies in type parameter
+                // Eg. var a: Array<string> | Array<number>; a.length
+                // The property length will have two declarations of property length coming 
+                // from Array<T> - Array<string> and Array<number>
+                if (indexOf(declarations, declaration) === indexOfDeclaration) {
+                    var sourceFileOfDeclaration = getSourceFileOfNode(declaration);
+                    // If it is parameter - try and get the jsDoc comment with @param tag from function declaration's jsDoc comments
+                    if (canUseParsedParamTagComments && declaration.kind === SyntaxKind.Parameter) {
+                        ts.forEach(getJsDocCommentTextRange(declaration.parent, sourceFileOfDeclaration), jsDocCommentTextRange => {
+                            var cleanedParamJsDocComment = getCleanedParamJsDocComment(jsDocCommentTextRange.pos, jsDocCommentTextRange.end, sourceFileOfDeclaration);
+                            if (cleanedParamJsDocComment) {
+                                jsDocCommentParts.push.apply(jsDocCommentParts, cleanedParamJsDocComment);
+                            }
+                        });
+                    }
+
+                    // If this is left side of dotted module declaration, there is no doc comments associated with this node
+                    if (declaration.kind === SyntaxKind.ModuleDeclaration && (<ModuleDeclaration>declaration).body.kind === SyntaxKind.ModuleDeclaration) {
+                        return;
+                    }
+
+                    // If this is dotted module name, get the doc comments from the parent
+                    while (declaration.kind === SyntaxKind.ModuleDeclaration && declaration.parent.kind === SyntaxKind.ModuleDeclaration) {
+                        declaration = <ModuleDeclaration>declaration.parent;
+                    } 
+
+                    // Get the cleaned js doc comment text from the declaration
+                    ts.forEach(getJsDocCommentTextRange(
+                        declaration.kind === SyntaxKind.VariableDeclaration ? declaration.parent.parent : declaration, sourceFileOfDeclaration), jsDocCommentTextRange => {
+                            var cleanedJsDocComment = getCleanedJsDocComment(jsDocCommentTextRange.pos, jsDocCommentTextRange.end, sourceFileOfDeclaration);
+                            if (cleanedJsDocComment) {
+                                jsDocCommentParts.push.apply(jsDocCommentParts, cleanedJsDocComment);
+                            }
+                        });
+                }
+            });
+
+            return jsDocCommentParts;
+
+            function getJsDocCommentTextRange(node: Node, sourceFile: SourceFile): TextRange[] {
+                return ts.map(getJsDocComments(node, sourceFile),
+                    jsDocComment => {
+                        return {
+                            pos: jsDocComment.pos + "/*".length, // Consume /* from the comment
+                            end: jsDocComment.end - "*/".length // Trim off comment end indicator 
+                        };
+                    });
+            }
+
+            function consumeWhiteSpacesOnTheLine(pos: number, end: number, sourceFile: SourceFile, maxSpacesToRemove?: number) {
+                if (maxSpacesToRemove !== undefined) {
+                    end = Math.min(end, pos + maxSpacesToRemove);
+                }
+
+                for (; pos < end; pos++) {
+                    var ch = sourceFile.text.charCodeAt(pos);
+                    if (!isWhiteSpace(ch) || isLineBreak(ch)) {
+                        // Either found lineBreak or non whiteSpace
+                        return pos;
+                    }
+                }
+
+                return end;
+            }
+
+            function consumeLineBreaks(pos: number, end: number, sourceFile: SourceFile) {
+                while (pos < end && isLineBreak(sourceFile.text.charCodeAt(pos))) {
+                    pos++;
+                }
+
+                return pos;
+            }
+
+            function isName(pos: number, end: number, sourceFile: SourceFile, name: string) {
+                return pos + name.length < end &&
+                    sourceFile.text.substr(pos, name.length) === name &&
+                    (isWhiteSpace(sourceFile.text.charCodeAt(pos + name.length)) ||
+                        isLineBreak(sourceFile.text.charCodeAt(pos + name.length)));
+            }
+
+            function isParamTag(pos: number, end: number, sourceFile: SourceFile) {
+                // If it is @param tag
+                return isName(pos, end, sourceFile, paramTag);
+            }
+
+            function pushDocCommentLineText(docComments: SymbolDisplayPart[], text: string, blankLineCount: number) {
+                // Add the empty lines in between texts
+                while (blankLineCount--) docComments.push(textPart(""));
+                docComments.push(textPart(text));
+            }
+
+            function getCleanedJsDocComment(pos: number, end: number, sourceFile: SourceFile) {
+                var spacesToRemoveAfterAsterisk: number;
+                var docComments: SymbolDisplayPart[] = [];
+                var blankLineCount = 0;
+                var isInParamTag = false;
+
+                while (pos < end) {
+                    var docCommentTextOfLine = "";
+                    // First consume leading white space
+                    pos = consumeWhiteSpacesOnTheLine(pos, end, sourceFile);
+
+                    // If the comment starts with '*' consume the spaces on this line
+                    if (pos < end && sourceFile.text.charCodeAt(pos) === CharacterCodes.asterisk) {
+                        var lineStartPos = pos + 1;
+                        pos = consumeWhiteSpacesOnTheLine(pos + 1, end, sourceFile, spacesToRemoveAfterAsterisk);
+
+                        // Set the spaces to remove after asterisk as margin if not already set
+                        if (spacesToRemoveAfterAsterisk === undefined && pos < end && !isLineBreak(sourceFile.text.charCodeAt(pos))) {
+                            spacesToRemoveAfterAsterisk = pos - lineStartPos;
+                        }
+                    }
+                    else if (spacesToRemoveAfterAsterisk === undefined) {
+                        spacesToRemoveAfterAsterisk = 0;
+                    }
+
+                    // Analyse text on this line
+                    while (pos < end && !isLineBreak(sourceFile.text.charCodeAt(pos))) {
+                        var ch = sourceFile.text.charAt(pos);
+                        if (ch === "@") {
+                            // If it is @param tag
+                            if (isParamTag(pos, end, sourceFile)) {
+                                isInParamTag = true;
+                                pos += paramTag.length;
+                                continue;
+                            }
+                            else {
+                                isInParamTag = false;
+                            }
+                        }
+
+                        // Add the ch to doc text if we arent in param tag
+                        if (!isInParamTag) {
+                            docCommentTextOfLine += ch;
+                        }
+
+                        // Scan next character
+                        pos++;
+                    }
+
+                    // Continue with next line
+                    pos = consumeLineBreaks(pos, end, sourceFile);
+                    if (docCommentTextOfLine) {
+                        pushDocCommentLineText(docComments, docCommentTextOfLine, blankLineCount);
+                        blankLineCount = 0;
+                    }
+                    else if (!isInParamTag && docComments.length) { 
+                        // This is blank line when there is text already parsed
+                        blankLineCount++;
+                    }
+                }
+
+                return docComments;
+            }
+
+            function getCleanedParamJsDocComment(pos: number, end: number, sourceFile: SourceFile) {
+                var paramHelpStringMargin: number;
+                var paramDocComments: SymbolDisplayPart[] = [];
+                while (pos < end) {
+                    if (isParamTag(pos, end, sourceFile)) {
+                        var blankLineCount = 0;
+                        var recordedParamTag = false;
+                        // Consume leading spaces 
+                        pos = consumeWhiteSpaces(pos + paramTag.length);
+                        if (pos >= end) {
+                            break;
+                        }
+
+                        // Ignore type expression
+                        if (sourceFile.text.charCodeAt(pos) === CharacterCodes.openBrace) {
+                            pos++;
+                            for (var curlies = 1; pos < end; pos++) {
+                                var charCode = sourceFile.text.charCodeAt(pos);
+
+                                // { character means we need to find another } to match the found one
+                                if (charCode === CharacterCodes.openBrace) {
+                                    curlies++;
+                                    continue;
+                                }
+
+                                // } char
+                                if (charCode === CharacterCodes.closeBrace) {
+                                    curlies--;
+                                    if (curlies === 0) {
+                                        // We do not have any more } to match the type expression is ignored completely
+                                        pos++;
+                                        break;
+                                    }
+                                    else {
+                                        // there are more { to be matched with }
+                                        continue;
+                                    }
+                                }
+
+                                // Found start of another tag
+                                if (charCode === CharacterCodes.at) {
+                                    break;
+                                }
+                            }
+
+                            // Consume white spaces
+                            pos = consumeWhiteSpaces(pos);
+                            if (pos >= end) {
+                                break;
+                            }
+                        }
+
+                        // Parameter name
+                        if (isName(pos, end, sourceFile, name)) {
+                            // Found the parameter we are looking for consume white spaces
+                            pos = consumeWhiteSpaces(pos + name.length);
+                            if (pos >= end) {
+                                break;
+                            }
+
+                            var paramHelpString = "";
+                            var firstLineParamHelpStringPos = pos;
+                            while (pos < end) {
+                                var ch = sourceFile.text.charCodeAt(pos);
+
+                                // at line break, set this comment line text and go to next line 
+                                if (isLineBreak(ch)) {
+                                    if (paramHelpString) {
+                                        pushDocCommentLineText(paramDocComments, paramHelpString, blankLineCount);
+                                        paramHelpString = "";
+                                        blankLineCount = 0;
+                                        recordedParamTag = true;
+                                    }
+                                    else if (recordedParamTag) {
+                                        blankLineCount++;
+                                    }
+
+                                    // Get the pos after cleaning start of the line
+                                    setPosForParamHelpStringOnNextLine(firstLineParamHelpStringPos);
+                                    continue;
+                                }
+
+                                // Done scanning param help string - next tag found
+                                if (ch === CharacterCodes.at) {
+                                    break;
+                                }
+
+                                paramHelpString += sourceFile.text.charAt(pos);
+
+                                // Go to next character
+                                pos++;
+                            }
+
+                            // If there is param help text, add it top the doc comments
+                            if (paramHelpString) {
+                                pushDocCommentLineText(paramDocComments, paramHelpString, blankLineCount);
+                            }
+                            paramHelpStringMargin = undefined;
+                        }
+
+                        // If this is the start of another tag, continue with the loop in seach of param tag with symbol name
+                        if (sourceFile.text.charCodeAt(pos) === CharacterCodes.at) {
+                            continue;
+                        }
+                    }
+
+                    // Next character
+                    pos++;
+                }
+
+                return paramDocComments;
+
+                function consumeWhiteSpaces(pos: number) {
+                    while (pos < end && isWhiteSpace(sourceFile.text.charCodeAt(pos))) {
+                        pos++;
+                    }
+
+                    return pos;
+                }
+
+                function setPosForParamHelpStringOnNextLine(firstLineParamHelpStringPos: number) {
+                    // Get the pos after consuming line breaks
+                    pos = consumeLineBreaks(pos, end, sourceFile);
+                    if (pos >= end) {
+                        return;
+                    }
+
+                    if (paramHelpStringMargin === undefined) {
+                        paramHelpStringMargin = sourceFile.getLineAndCharacterOfPosition(firstLineParamHelpStringPos).character;
+                    }
+
+                    // Now consume white spaces max 
+                    var startOfLinePos = pos;
+                    pos = consumeWhiteSpacesOnTheLine(pos, end, sourceFile, paramHelpStringMargin);
+                    if (pos >= end) {
+                        return;
+                    }
+
+                    var consumedSpaces = pos - startOfLinePos;
+                    if (consumedSpaces < paramHelpStringMargin) {
+                        var ch = sourceFile.text.charCodeAt(pos);
+                        if (ch === CharacterCodes.asterisk) {
+                            // Consume more spaces after asterisk
+                            pos = consumeWhiteSpacesOnTheLine(pos + 1, end, sourceFile, paramHelpStringMargin - consumedSpaces - 1);
+                        }
+                    }
+                }
+            }
+        }
+    }
+
+    class TypeObject implements Type {
+        checker: TypeChecker;
+        flags: TypeFlags;
+        id: number;
+        symbol: Symbol;
+        constructor(checker: TypeChecker, flags: TypeFlags) {
+            this.checker = checker;
+            this.flags = flags;
+        }
+        getFlags(): TypeFlags {
+            return this.flags;
+        }
+        getSymbol(): Symbol {
+            return this.symbol;
+        }
+        getProperties(): Symbol[] {
+            return this.checker.getPropertiesOfType(this);
+        }
+        getProperty(propertyName: string): Symbol {
+            return this.checker.getPropertyOfType(this, propertyName);
+        }
+        getApparentProperties(): Symbol[] {
+            return this.checker.getAugmentedPropertiesOfType(this);
+        }
+        getCallSignatures(): Signature[] {
+            return this.checker.getSignaturesOfType(this, SignatureKind.Call);
+        }
+        getConstructSignatures(): Signature[] {
+            return this.checker.getSignaturesOfType(this, SignatureKind.Construct);
+        }
+        getStringIndexType(): Type {
+            return this.checker.getIndexTypeOfType(this, IndexKind.String);
+        }
+        getNumberIndexType(): Type {
+            return this.checker.getIndexTypeOfType(this, IndexKind.Number);
+        }
+    }
+
+    class SignatureObject implements Signature {
+        checker: TypeChecker;
+        declaration: SignatureDeclaration;
+        typeParameters: TypeParameter[];
+        parameters: Symbol[];
+        resolvedReturnType: Type;
+        minArgumentCount: number;
+        hasRestParameter: boolean;
+        hasStringLiterals: boolean;
+
+        // Undefined is used to indicate the value has not been computed. If, after computing, the
+        // symbol has no doc comment, then the empty string will be returned.
+        documentationComment: SymbolDisplayPart[];
+
+        constructor(checker: TypeChecker) {
+            this.checker = checker;
+        }
+        getDeclaration(): SignatureDeclaration {
+            return this.declaration;
+        }
+        getTypeParameters(): Type[] {
+            return this.typeParameters;
+        }
+        getParameters(): Symbol[] {
+            return this.parameters;
+        }
+        getReturnType(): Type {
+            return this.checker.getReturnTypeOfSignature(this);
+        }
+
+        getDocumentationComment(): SymbolDisplayPart[] {
+            if (this.documentationComment === undefined) {
+                this.documentationComment = this.declaration ? getJsDocCommentsFromDeclarations(
+                    [this.declaration],
+                    /*name*/ undefined,
+                    /*canUseParsedParamTagComments*/ false) : [];
+            }
+
+            return this.documentationComment;
+        }
+    }
+
+    class SourceFileObject extends NodeObject implements SourceFile {
+        public _declarationBrand: any;
+        public fileName: string;
+        public text: string;
+        public scriptSnapshot: IScriptSnapshot;
+        public lineMap: number[];
+
+        public statements: NodeArray<Statement>;
+        public endOfFileToken: Node;
+
+        public amdDependencies: {name: string; path: string}[];
+        public amdModuleName: string;
+        public referencedFiles: FileReference[];
+
+        public syntacticDiagnostics: Diagnostic[];
+        public referenceDiagnostics: Diagnostic[];
+        public parseDiagnostics: Diagnostic[];
+        public bindDiagnostics: Diagnostic[];
+
+        public hasNoDefaultLib: boolean;
+        public externalModuleIndicator: Node; // The first node that causes this file to be an external module
+        public nodeCount: number;
+        public identifierCount: number;
+        public symbolCount: number;
+        public version: string;
+        public languageVersion: ScriptTarget;
+        public identifiers: Map<string>;
+        public nameTable: Map<string>;
+
+        private namedDeclarations: Declaration[];
+
+        public update(newText: string, textChangeRange: TextChangeRange): SourceFile {
+            return updateSourceFile(this, newText, textChangeRange);
+        }
+
+        public getLineAndCharacterOfPosition(position: number): LineAndCharacter {
+            return ts.getLineAndCharacterOfPosition(this, position);
+        }
+
+        public getLineStarts(): number[] {
+            return getLineStarts(this);
+        }
+
+        public getPositionOfLineAndCharacter(line: number, character: number): number {
+            return ts.getPositionOfLineAndCharacter(this, line, character);
+        }
+
+        public getNamedDeclarations() {
+            if (!this.namedDeclarations) {
+                var sourceFile = this;
+                var namedDeclarations: Declaration[] = [];
+
+                forEachChild(sourceFile, function visit(node: Node): void {
+                    switch (node.kind) {
+                        case SyntaxKind.FunctionDeclaration:
+                        case SyntaxKind.MethodDeclaration:
+                        case SyntaxKind.MethodSignature:
+                            var functionDeclaration = <FunctionLikeDeclaration>node;
+
+                            if (functionDeclaration.name && functionDeclaration.name.getFullWidth() > 0) {
+                                var lastDeclaration = namedDeclarations.length > 0 ?
+                                    namedDeclarations[namedDeclarations.length - 1] :
+                                    undefined;
+
+                                // Check whether this declaration belongs to an "overload group".
+                                if (lastDeclaration && functionDeclaration.symbol === lastDeclaration.symbol) {
+                                    // Overwrite the last declaration if it was an overload
+                                    // and this one is an implementation.
+                                    if (functionDeclaration.body && !(<FunctionLikeDeclaration>lastDeclaration).body) {
+                                        namedDeclarations[namedDeclarations.length - 1] = functionDeclaration;
+                                    }
+                                }
+                                else {
+                                    namedDeclarations.push(functionDeclaration);
+                                }
+
+                                forEachChild(node, visit);
+                            }
+                            break;
+
+                        case SyntaxKind.ClassDeclaration:
+                        case SyntaxKind.InterfaceDeclaration:
+                        case SyntaxKind.TypeAliasDeclaration:
+                        case SyntaxKind.EnumDeclaration:
+                        case SyntaxKind.ModuleDeclaration:
+                        case SyntaxKind.ImportDeclaration:
+                        case SyntaxKind.GetAccessor:
+                        case SyntaxKind.SetAccessor:
+                        case SyntaxKind.TypeLiteral:
+                            if ((<Declaration>node).name) {
+                                namedDeclarations.push(<Declaration>node);
+                            }
+                        // fall through
+                        case SyntaxKind.Constructor:
+                        case SyntaxKind.VariableStatement:
+                        case SyntaxKind.VariableDeclarationList:
+                        case SyntaxKind.ObjectBindingPattern:
+                        case SyntaxKind.ArrayBindingPattern:
+                        case SyntaxKind.ModuleBlock:
+                            forEachChild(node, visit);
+                            break;
+
+                        case SyntaxKind.Block:
+                            if (isFunctionBlock(node)) {
+                                forEachChild(node, visit);
+                            }
+                            break;
+
+                        case SyntaxKind.Parameter:
+                            // Only consider properties defined as constructor parameters
+                            if (!(node.flags & NodeFlags.AccessibilityModifier)) {
+                                break;
+                            }
+                        // fall through
+                        case SyntaxKind.VariableDeclaration:
+                        case SyntaxKind.BindingElement:
+                            if (isBindingPattern((<VariableDeclaration>node).name)) {
+                                forEachChild((<VariableDeclaration>node).name, visit);
+                                break;
+                            }
+                        case SyntaxKind.EnumMember:
+                        case SyntaxKind.PropertyDeclaration:
+                        case SyntaxKind.PropertySignature:
+                            namedDeclarations.push(<Declaration>node);
+                            break;
+                    }
+                });
+
+                this.namedDeclarations = namedDeclarations;
+            }
+
+            return this.namedDeclarations;
+        }
+    }
+
+    //
+    // Public interface of the host of a language service instance.
+    //
+    export interface LanguageServiceHost {
+        getCompilationSettings(): CompilerOptions;
+        getNewLine?(): string;
+        getScriptFileNames(): string[];
+        getScriptVersion(fileName: string): string;
+        getScriptSnapshot(fileName: string): IScriptSnapshot;
+        getLocalizedDiagnosticMessages?(): any;
+        getCancellationToken?(): CancellationToken;
+        getCurrentDirectory(): string;
+        getDefaultLibFileName(options: CompilerOptions): string;
+        log? (s: string): void;
+        trace? (s: string): void;
+        error? (s: string): void;
+    }
+
+    //
+    // Public services of a language service instance associated
+    // with a language service host instance
+    //
+    export interface LanguageService {
+        cleanupSemanticCache(): void;
+
+        getSyntacticDiagnostics(fileName: string): Diagnostic[];
+        getSemanticDiagnostics(fileName: string): Diagnostic[];
+        getCompilerOptionsDiagnostics(): Diagnostic[];
+
+        getSyntacticClassifications(fileName: string, span: TextSpan): ClassifiedSpan[];
+        getSemanticClassifications(fileName: string, span: TextSpan): ClassifiedSpan[];
+
+        getCompletionsAtPosition(fileName: string, position: number): CompletionInfo;
+        getCompletionEntryDetails(fileName: string, position: number, entryName: string): CompletionEntryDetails;
+
+        getQuickInfoAtPosition(fileName: string, position: number): QuickInfo;
+
+        getNameOrDottedNameSpan(fileName: string, startPos: number, endPos: number): TextSpan;
+
+        getBreakpointStatementAtPosition(fileName: string, position: number): TextSpan;
+
+        getSignatureHelpItems(fileName: string, position: number): SignatureHelpItems;
+
+        getRenameInfo(fileName: string, position: number): RenameInfo;
+        findRenameLocations(fileName: string, position: number, findInStrings: boolean, findInComments: boolean): RenameLocation[];
+
+        getDefinitionAtPosition(fileName: string, position: number): DefinitionInfo[];
+        getReferencesAtPosition(fileName: string, position: number): ReferenceEntry[];
+        getOccurrencesAtPosition(fileName: string, position: number): ReferenceEntry[];
+
+        getNavigateToItems(searchValue: string, maxResultCount?: number): NavigateToItem[];
+        getNavigationBarItems(fileName: string): NavigationBarItem[];
+
+        getOutliningSpans(fileName: string): OutliningSpan[];
+        getTodoComments(fileName: string, descriptors: TodoCommentDescriptor[]): TodoComment[];
+        getBraceMatchingAtPosition(fileName: string, position: number): TextSpan[];
+        getIndentationAtPosition(fileName: string, position: number, options: EditorOptions): number;
+
+        getFormattingEditsForRange(fileName: string, start: number, end: number, options: FormatCodeOptions): TextChange[];
+        getFormattingEditsForDocument(fileName: string, options: FormatCodeOptions): TextChange[];
+        getFormattingEditsAfterKeystroke(fileName: string, position: number, key: string, options: FormatCodeOptions): TextChange[];
+
+        getEmitOutput(fileName: string): EmitOutput;
+
+        getProgram(): Program;
+
+        getSourceFile(fileName: string): SourceFile;
+
+        dispose(): void;
+    }
+
+    export interface ClassifiedSpan {
+        textSpan: TextSpan;
+        classificationType: string; // ClassificationTypeNames
+    }
+
+    export interface NavigationBarItem {
+        text: string;
+        kind: string;
+        kindModifiers: string;
+        spans: TextSpan[];
+        childItems: NavigationBarItem[];
+        indent: number;
+        bolded: boolean;
+        grayed: boolean;
+    }
+
+    export interface TodoCommentDescriptor {
+        text: string;
+        priority: number;
+    }
+
+    export interface TodoComment {
+        descriptor: TodoCommentDescriptor;
+        message: string;
+        position: number;
+    }
+
+    export class TextChange {
+        span: TextSpan;
+        newText: string;
+    }
+
+    export interface RenameLocation {
+        textSpan: TextSpan;
+        fileName: string;
+    }
+
+    export interface ReferenceEntry {
+        textSpan: TextSpan;
+        fileName: string;
+        isWriteAccess: boolean;
+    }
+
+    export interface NavigateToItem {
+        name: string;
+        kind: string;
+        kindModifiers: string;
+        matchKind: string;
+        fileName: string;
+        textSpan: TextSpan;
+        containerName: string;
+        containerKind: string;
+    }
+
+    export interface EditorOptions {
+        IndentSize: number;
+        TabSize: number;
+        NewLineCharacter: string;
+        ConvertTabsToSpaces: boolean;
+    }
+
+    export interface FormatCodeOptions extends EditorOptions {
+        InsertSpaceAfterCommaDelimiter: boolean;
+        InsertSpaceAfterSemicolonInForStatements: boolean;
+        InsertSpaceBeforeAndAfterBinaryOperators: boolean;
+        InsertSpaceAfterKeywordsInControlFlowStatements: boolean;
+        InsertSpaceAfterFunctionKeywordForAnonymousFunctions: boolean;
+        InsertSpaceAfterOpeningAndBeforeClosingNonemptyParenthesis: boolean;
+        PlaceOpenBraceOnNewLineForFunctions: boolean;
+        PlaceOpenBraceOnNewLineForControlBlocks: boolean;
+        [s: string]: boolean | number| string;
+    }
+
+    export interface DefinitionInfo {
+        fileName: string;
+        textSpan: TextSpan;
+        kind: string;
+        name: string;
+        containerKind: string;
+        containerName: string;
+    }
+
+    export enum SymbolDisplayPartKind {
+        aliasName,
+        className,
+        enumName,
+        fieldName,
+        interfaceName,
+        keyword,
+        lineBreak,
+        numericLiteral,
+        stringLiteral,
+        localName,
+        methodName,
+        moduleName,
+        operator,
+        parameterName,
+        propertyName,
+        punctuation,
+        space,
+        text,
+        typeParameterName,
+        enumMemberName,
+        functionName,
+        regularExpressionLiteral,
+    }
+
+    export interface SymbolDisplayPart {
+        text: string;
+        kind: string;
+    }
+
+    export interface QuickInfo {
+        kind: string;
+        kindModifiers: string;
+        textSpan: TextSpan;
+        displayParts: SymbolDisplayPart[];
+        documentation: SymbolDisplayPart[];
+    }
+
+    export interface RenameInfo {
+        canRename: boolean;
+        localizedErrorMessage: string;
+        displayName: string;
+        fullDisplayName: string;
+        kind: string;
+        kindModifiers: string;
+        triggerSpan: TextSpan;
+    }
+
+    export interface SignatureHelpParameter {
+        name: string;
+        documentation: SymbolDisplayPart[];
+        displayParts: SymbolDisplayPart[];
+        isOptional: boolean;
+    }
+
+    /**
+     * Represents a single signature to show in signature help.
+     * The id is used for subsequent calls into the language service to ask questions about the
+     * signature help item in the context of any documents that have been updated.  i.e. after
+     * an edit has happened, while signature help is still active, the host can ask important 
+     * questions like 'what parameter is the user currently contained within?'.
+     */
+    export interface SignatureHelpItem {
+        isVariadic: boolean;
+        prefixDisplayParts: SymbolDisplayPart[];
+        suffixDisplayParts: SymbolDisplayPart[];
+        separatorDisplayParts: SymbolDisplayPart[];
+        parameters: SignatureHelpParameter[];
+        documentation: SymbolDisplayPart[];
+    }
+
+    /**
+     * Represents a set of signature help items, and the preferred item that should be selected.
+     */
+    export interface SignatureHelpItems {
+        items: SignatureHelpItem[];
+        applicableSpan: TextSpan;
+        selectedItemIndex: number;
+        argumentIndex: number;
+        argumentCount: number;
+    }
+
+    export interface CompletionInfo {
+        isMemberCompletion: boolean;
+        isNewIdentifierLocation: boolean;  // true when the current location also allows for a new identifier
+        entries: CompletionEntry[];
+    }
+
+    export interface CompletionEntry {
+        name: string;
+        kind: string;            // see ScriptElementKind
+        kindModifiers: string;   // see ScriptElementKindModifier, comma separated
+    }
+
+    export interface CompletionEntryDetails {
+        name: string;
+        kind: string;            // see ScriptElementKind
+        kindModifiers: string;   // see ScriptElementKindModifier, comma separated
+        displayParts: SymbolDisplayPart[];
+        documentation: SymbolDisplayPart[];
+    }
+
+    export interface OutliningSpan {
+        /** The span of the document to actually collapse. */
+        textSpan: TextSpan;
+
+        /** The span of the document to display when the user hovers over the collapsed span. */
+        hintSpan: TextSpan;
+
+        /** The text to display in the editor for the collapsed region. */
+        bannerText: string;
+
+        /** 
+          * Whether or not this region should be automatically collapsed when 
+          * the 'Collapse to Definitions' command is invoked.
+          */
+        autoCollapse: boolean;
+    }
+
+    export interface EmitOutput {
+        outputFiles: OutputFile[];
+        emitSkipped: boolean;
+    }
+
+    export const enum OutputFileType {
+        JavaScript,
+        SourceMap,
+        Declaration
+    }
+
+    export interface OutputFile {
+        name: string;
+        writeByteOrderMark: boolean;
+        text: string;
+    }
+
+    export const enum EndOfLineState {
+        Start,
+        InMultiLineCommentTrivia,
+        InSingleQuoteStringLiteral,
+        InDoubleQuoteStringLiteral,
+        InTemplateHeadOrNoSubstitutionTemplate,
+        InTemplateMiddleOrTail,
+        InTemplateSubstitutionPosition,
+    }
+
+    export enum TokenClass {
+        Punctuation,
+        Keyword,
+        Operator,
+        Comment,
+        Whitespace,
+        Identifier,
+        NumberLiteral,
+        StringLiteral,
+        RegExpLiteral,
+    }
+
+    export interface ClassificationResult {
+        finalLexState: EndOfLineState;
+        entries: ClassificationInfo[];
+    }
+
+    export interface ClassificationInfo {
+        length: number;
+        classification: TokenClass;
+    }
+
+    export interface Classifier {
+        /**
+         * Gives lexical classifications of tokens on a line without any syntactic context.
+         * For instance, a token consisting of the text 'string' can be either an identifier
+         * named 'string' or the keyword 'string', however, because this classifier is not aware,
+         * it relies on certain heuristics to give acceptable results. For classifications where
+         * speed trumps accuracy, this function is preferable; however, for true accuracy, the
+         * syntactic classifier is ideal. In fact, in certain editing scenarios, combining the
+         * lexical, syntactic, and semantic classifiers may issue the best user experience.
+         *
+         * @param text                      The text of a line to classify.
+         * @param lexState                  The state of the lexical classifier at the end of the previous line.
+         * @param syntacticClassifierAbsent Whether the client is *not* using a syntactic classifier.
+         *                                  If there is no syntactic classifier (syntacticClassifierAbsent=true),
+         *                                  certain heuristics may be used in its place; however, if there is a
+         *                                  syntactic classifier (syntacticClassifierAbsent=false), certain
+         *                                  classifications which may be incorrectly categorized will be given
+         *                                  back as Identifiers in order to allow the syntactic classifier to
+         *                                  subsume the classification.
+         */
+        getClassificationsForLine(text: string, lexState: EndOfLineState, syntacticClassifierAbsent: boolean): ClassificationResult;
+    }
+
+    /**
+      * The document registry represents a store of SourceFile objects that can be shared between 
+      * multiple LanguageService instances. A LanguageService instance holds on the SourceFile (AST)
+      * of files in the context. 
+      * SourceFile objects account for most of the memory usage by the language service. Sharing 
+      * the same DocumentRegistry instance between different instances of LanguageService allow 
+      * for more efficient memory utilization since all projects will share at least the library 
+      * file (lib.d.ts).
+      *
+      * A more advanced use of the document registry is to serialize sourceFile objects to disk 
+      * and re-hydrate them when needed.
+      *
+      * To create a default DocumentRegistry, use createDocumentRegistry to create one, and pass it 
+      * to all subsequent createLanguageService calls.
+      */
+    export interface DocumentRegistry {
+        /**
+          * Request a stored SourceFile with a given fileName and compilationSettings.
+          * The first call to acquire will call createLanguageServiceSourceFile to generate
+          * the SourceFile if was not found in the registry.
+          *
+          * @param fileName The name of the file requested
+          * @param compilationSettings Some compilation settings like target affects the 
+          * shape of a the resulting SourceFile. This allows the DocumentRegistry to store
+          * multiple copies of the same file for different compilation settings.
+          * @parm scriptSnapshot Text of the file. Only used if the file was not found
+          * in the registry and a new one was created.
+          * @parm version Current version of the file. Only used if the file was not found
+          * in the registry and a new one was created.
+          */
+        acquireDocument(
+            fileName: string,
+            compilationSettings: CompilerOptions,
+            scriptSnapshot: IScriptSnapshot,
+            version: string): SourceFile;
+
+        /**
+          * Request an updated version of an already existing SourceFile with a given fileName
+          * and compilationSettings. The update will intern call updateLanguageServiceSourceFile
+          * to get an updated SourceFile.
+          *
+          * Note: It is not allowed to call update on a SourceFile that was not acquired from this
+          * registry originally.
+          *
+          * @param sourceFile The original sourceFile object to update
+          * @param fileName The name of the file requested
+          * @param compilationSettings Some compilation settings like target affects the 
+          * shape of a the resulting SourceFile. This allows the DocumentRegistry to store
+          * multiple copies of the same file for different compilation settings.
+          * @parm scriptSnapshot Text of the file. Only used if the file was not found
+          * in the registry and a new one was created.
+          * @parm version Current version of the file. Only used if the file was not found
+          * in the registry and a new one was created.
+          * @parm textChangeRange Change ranges since the last snapshot. Only used if the file 
+          * was not found in the registry and a new one was created.
+          */
+        updateDocument(
+            sourceFile: SourceFile,
+            fileName: string,
+            compilationSettings: CompilerOptions,
+            scriptSnapshot: IScriptSnapshot,
+            version: string,
+            textChangeRange: TextChangeRange): SourceFile;
+
+        /**
+          * Informs the DocumentRegistry that a file is not needed any longer.
+          *
+          * Note: It is not allowed to call release on a SourceFile that was not acquired from
+          * this registry originally.
+          *
+          * @param fileName The name of the file to be released
+          * @param compilationSettings The compilation settings used to acquire the file
+          */
+        releaseDocument(fileName: string, compilationSettings: CompilerOptions): void
+    }
+
+    // TODO: move these to enums
+    export class ScriptElementKind {
+        static unknown = "";
+
+        // predefined type (void) or keyword (class)
+        static keyword = "keyword";
+
+        // top level script node
+        static scriptElement = "script";
+
+        // module foo {}
+        static moduleElement = "module";
+
+        // class X {}
+        static classElement = "class";
+
+        // interface Y {}
+        static interfaceElement = "interface";
+
+        // type T = ...
+        static typeElement = "type";
+
+        // enum E
+        static enumElement = "enum";
+
+        // Inside module and script only
+        // var v = ..
+        static variableElement = "var";
+
+        // Inside function
+        static localVariableElement = "local var";
+
+        // Inside module and script only
+        // function f() { }
+        static functionElement = "function";
+
+        // Inside function
+        static localFunctionElement = "local function";
+
+        // class X { [public|private]* foo() {} }
+        static memberFunctionElement = "method";
+
+        // class X { [public|private]* [get|set] foo:number; }
+        static memberGetAccessorElement = "getter";
+        static memberSetAccessorElement = "setter";
+
+        // class X { [public|private]* foo:number; }
+        // interface Y { foo:number; }
+        static memberVariableElement = "property";
+
+        // class X { constructor() { } }
+        static constructorImplementationElement = "constructor";
+
+        // interface Y { ():number; }
+        static callSignatureElement = "call";
+
+        // interface Y { []:number; }
+        static indexSignatureElement = "index";
+
+        // interface Y { new():Y; }
+        static constructSignatureElement = "construct";
+
+        // function foo(*Y*: string)
+        static parameterElement = "parameter";
+
+        static typeParameterElement = "type parameter";
+
+        static primitiveType = "primitive type";
+
+        static label = "label";
+
+        static alias = "alias";
+
+        static constElement = "const";
+
+        static letElement = "let";
+    }
+
+    export class ScriptElementKindModifier {
+        static none = "";
+        static publicMemberModifier = "public";
+        static privateMemberModifier = "private";
+        static protectedMemberModifier = "protected";
+        static exportedModifier = "export";
+        static ambientModifier = "declare";
+        static staticModifier = "static";
+    }
+
+    export class ClassificationTypeNames {
+        public static comment = "comment";
+        public static identifier = "identifier";
+        public static keyword = "keyword";
+        public static numericLiteral = "number";
+        public static operator = "operator";
+        public static stringLiteral = "string";
+        public static whiteSpace = "whitespace";
+        public static text = "text";
+
+        public static punctuation = "punctuation";
+
+        public static className = "class name";
+        public static enumName = "enum name";
+        public static interfaceName = "interface name";
+        public static moduleName = "module name";
+        public static typeParameterName = "type parameter name";
+        public static typeAlias = "type alias name";
+    }
+
+    /// Language Service
+
+    interface CompletionSession {
+        fileName: string;           // the file where the completion was requested
+        position: number;           // position in the file where the completion was requested
+        entries: CompletionEntry[]; // entries for this completion
+        symbols: Map<Symbol>;       // symbols by entry name map
+        typeChecker: TypeChecker;   // the typeChecker used to generate this completion
+    }
+
+    interface FormattingOptions {
+        useTabs: boolean;
+        spacesPerTab: number;
+        indentSpaces: number;
+        newLineCharacter: string;
+    }
+
+    // Information about a specific host file.
+    interface HostFileInformation {
+        hostFileName: string;
+        version: string;
+        scriptSnapshot: IScriptSnapshot;
+    }
+
+    interface DocumentRegistryEntry {
+        sourceFile: SourceFile;
+        refCount: number;
+        owners: string[];
+    }
+
+    export interface DisplayPartsSymbolWriter extends SymbolWriter {
+        displayParts(): SymbolDisplayPart[];
+    }
+
+    export function displayPartsToString(displayParts: SymbolDisplayPart[]) {
+        if (displayParts) {
+            return map(displayParts, displayPart => displayPart.text).join("");
+        }
+
+        return "";
+    }
+
+    function isLocalVariableOrFunction(symbol: Symbol) {
+        if (symbol.parent) {
+            return false; // This is exported symbol
+        }
+
+        return ts.forEach(symbol.declarations, declaration => {
+            // Function expressions are local
+            if (declaration.kind === SyntaxKind.FunctionExpression) {
+                return true;
+            }
+
+            if (declaration.kind !== SyntaxKind.VariableDeclaration && declaration.kind !== SyntaxKind.FunctionDeclaration) {
+                return false;
+            }
+
+            // If the parent is not sourceFile or module block it is local variable
+            for (var parent = declaration.parent; !isFunctionBlock(parent); parent = parent.parent) {
+                // Reached source file or module block
+                if (parent.kind === SyntaxKind.SourceFile || parent.kind === SyntaxKind.ModuleBlock) {
+                    return false;
+                }
+            }
+
+            // parent is in function block
+            return true;
+        });
+    }
+
+    export function getDefaultCompilerOptions(): CompilerOptions {
+        // Always default to "ScriptTarget.ES5" for the language service
+        return {
+            target: ScriptTarget.ES5,
+            module: ModuleKind.None,
+        };
+    }
+
+    export class OperationCanceledException { }
+
+    export class CancellationTokenObject {
+
+        public static None: CancellationTokenObject = new CancellationTokenObject(null)
+
+        constructor(private cancellationToken: CancellationToken) {
+        }
+
+        public isCancellationRequested() {
+            return this.cancellationToken && this.cancellationToken.isCancellationRequested();
+        }
+
+        public throwIfCancellationRequested(): void {
+            if (this.isCancellationRequested()) {
+                throw new OperationCanceledException();
+            }
+        }
+    }
+
+    // Cache host information about scrip Should be refreshed 
+    // at each language service public entry point, since we don't know when 
+    // set of scripts handled by the host changes.
+    class HostCache {
+        private fileNameToEntry: Map<HostFileInformation>;
+        private _compilationSettings: CompilerOptions;
+
+        constructor(private host: LanguageServiceHost) {
+            // script id => script index
+            this.fileNameToEntry = {};
+
+            // Initialize the list with the root file names
+            var rootFileNames = host.getScriptFileNames();
+            for (var i = 0, n = rootFileNames.length; i < n; i++) {
+                this.createEntry(rootFileNames[i]);
+            }
+
+            // store the compilation settings
+            this._compilationSettings = host.getCompilationSettings() || getDefaultCompilerOptions();
+        }
+
+        public compilationSettings() {
+            return this._compilationSettings;
+        }
+
+        private createEntry(fileName: string) {
+            var entry: HostFileInformation;
+            var scriptSnapshot = this.host.getScriptSnapshot(fileName);
+            if (scriptSnapshot) {
+                entry = {
+                    hostFileName: fileName,
+                    version: this.host.getScriptVersion(fileName),
+                    scriptSnapshot: scriptSnapshot
+                };
+            }
+
+            return this.fileNameToEntry[normalizeSlashes(fileName)] = entry;
+        }
+
+        public getEntry(fileName: string): HostFileInformation {
+            return lookUp(this.fileNameToEntry, normalizeSlashes(fileName));
+        }
+
+        public contains(fileName: string): boolean {
+            return hasProperty(this.fileNameToEntry, normalizeSlashes(fileName));
+        }
+
+        public getOrCreateEntry(fileName: string): HostFileInformation {
+            if (this.contains(fileName)) {
+                return this.getEntry(fileName);
+            }
+
+            return this.createEntry(fileName);
+        }
+
+        public getRootFileNames(): string[] {
+            var fileNames: string[] = [];
+
+            forEachKey(this.fileNameToEntry, key => {
+                if (hasProperty(this.fileNameToEntry, key) && this.fileNameToEntry[key])
+                    fileNames.push(key);
+            });
+
+            return fileNames;
+        }
+
+        public getVersion(fileName: string): string {
+            var file = this.getEntry(fileName);
+            return file && file.version;
+        }
+
+        public getScriptSnapshot(fileName: string): IScriptSnapshot {
+            var file = this.getEntry(fileName);
+            return file && file.scriptSnapshot;
+        }
+
+        public getChangeRange(fileName: string, lastKnownVersion: string, oldScriptSnapshot: IScriptSnapshot): TextChangeRange {
+            var currentVersion = this.getVersion(fileName);
+            if (lastKnownVersion === currentVersion) {
+                return unchangedTextChangeRange; // "No changes"
+            }
+
+            var scriptSnapshot = this.getScriptSnapshot(fileName);
+            return scriptSnapshot.getChangeRange(oldScriptSnapshot);
+        }
+    }
+
+    class SyntaxTreeCache {
+        private hostCache: HostCache;
+
+        // For our syntactic only features, we also keep a cache of the syntax tree for the 
+        // currently edited file.  
+        private currentFileName: string = "";
+        private currentFileVersion: string = null;
+        private currentSourceFile: SourceFile = null;
+
+        constructor(private host: LanguageServiceHost) {
+        }
+
+        private log(message: string) {
+            if (this.host.log) {
+                this.host.log(message);
+            }
+        }
+
+        private initialize(fileName: string) {
+            // ensure that both source file and syntax tree are either initialized or not initialized
+            var start = new Date().getTime();
+            this.hostCache = new HostCache(this.host);
+            this.log("SyntaxTreeCache.Initialize: new HostCache: " + (new Date().getTime() - start));
+
+            var version = this.hostCache.getVersion(fileName);
+            var sourceFile: SourceFile;
+
+            if (this.currentFileName !== fileName) {
+                var scriptSnapshot = this.hostCache.getScriptSnapshot(fileName);
+
+                var start = new Date().getTime();
+                sourceFile = createLanguageServiceSourceFile(fileName, scriptSnapshot, ScriptTarget.Latest, version, /*setNodeParents:*/ true);
+                this.log("SyntaxTreeCache.Initialize: createSourceFile: " + (new Date().getTime() - start));
+            }
+            else if (this.currentFileVersion !== version) {
+                var scriptSnapshot = this.hostCache.getScriptSnapshot(fileName);
+
+                var editRange = this.hostCache.getChangeRange(fileName, this.currentFileVersion, this.currentSourceFile.scriptSnapshot);
+
+                var start = new Date().getTime();
+                sourceFile = updateLanguageServiceSourceFile(this.currentSourceFile, scriptSnapshot, version, editRange);
+                this.log("SyntaxTreeCache.Initialize: updateSourceFile: " + (new Date().getTime() - start));
+            }
+
+            if (sourceFile) {
+                // All done, ensure state is up to date
+                this.currentFileVersion = version;
+                this.currentFileName = fileName;
+                this.currentSourceFile = sourceFile;
+            }
+        }
+
+        public getCurrentSourceFile(fileName: string): SourceFile {
+            this.initialize(fileName);
+            return this.currentSourceFile;
+        }
+
+        public getCurrentScriptSnapshot(fileName: string): IScriptSnapshot {
+            return this.getCurrentSourceFile(fileName).scriptSnapshot;
+        }
+    }
+
+    function setSourceFileFields(sourceFile: SourceFile, scriptSnapshot: IScriptSnapshot, version: string) {
+        sourceFile.version = version;
+        sourceFile.scriptSnapshot = scriptSnapshot;
+    }
+
+    export function createLanguageServiceSourceFile(fileName: string, scriptSnapshot: IScriptSnapshot, scriptTarget: ScriptTarget, version: string, setNodeParents: boolean): SourceFile {
+        var sourceFile = createSourceFile(fileName, scriptSnapshot.getText(0, scriptSnapshot.getLength()), scriptTarget, setNodeParents);
+        setSourceFileFields(sourceFile, scriptSnapshot, version);
+        // after full parsing we can use table with interned strings as name table
+        sourceFile.nameTable = sourceFile.identifiers;
+        return sourceFile;
+    }
+
+    export var disableIncrementalParsing = false;
+
+    export function updateLanguageServiceSourceFile(sourceFile: SourceFile, scriptSnapshot: IScriptSnapshot, version: string, textChangeRange: TextChangeRange, aggressiveChecks?: boolean): SourceFile {
+        // If we were given a text change range, and our version or open-ness changed, then 
+        // incrementally parse this file.
+        if (textChangeRange) {
+            if (version !== sourceFile.version) {
+                // Once incremental parsing is ready, then just call into this function.
+                if (!disableIncrementalParsing) {
+                    var newSourceFile = updateSourceFile(sourceFile, scriptSnapshot.getText(0, scriptSnapshot.getLength()), textChangeRange, aggressiveChecks);
+                    setSourceFileFields(newSourceFile, scriptSnapshot, version);
+                    // after incremental parsing nameTable might not be up-to-date
+                    // drop it so it can be lazily recreated later
+                    newSourceFile.nameTable = undefined;
+                    return newSourceFile;
+                }
+            }
+        }
+
+        // Otherwise, just create a new source file.
+        return createLanguageServiceSourceFile(sourceFile.fileName, scriptSnapshot, sourceFile.languageVersion, version, /*setNodeParents:*/ true);
+    }
+
+    export function createDocumentRegistry(): DocumentRegistry {
+        var buckets: Map<Map<DocumentRegistryEntry>> = {};
+
+        function getKeyFromCompilationSettings(settings: CompilerOptions): string {
+            return "_" + settings.target; //  + "|" + settings.propagateEnumConstantoString()
+        }
+
+        function getBucketForCompilationSettings(settings: CompilerOptions, createIfMissing: boolean): Map<DocumentRegistryEntry> {
+            var key = getKeyFromCompilationSettings(settings);
+            var bucket = lookUp(buckets, key);
+            if (!bucket && createIfMissing) {
+                buckets[key] = bucket = {};
+            }
+            return bucket;
+        }
+
+        function reportStats() {
+            var bucketInfoArray = Object.keys(buckets).filter(name => name && name.charAt(0) === '_').map(name => {
+                var entries = lookUp(buckets, name);
+                var sourceFiles: { name: string; refCount: number; references: string[]; }[] = [];
+                for (var i in entries) {
+                    var entry = entries[i];
+                    sourceFiles.push({
+                        name: i,
+                        refCount: entry.refCount,
+                        references: entry.owners.slice(0)
+                    });
+                }
+                sourceFiles.sort((x, y) => y.refCount - x.refCount);
+                return {
+                    bucket: name,
+                    sourceFiles
+                };
+            });
+            return JSON.stringify(bucketInfoArray, null, 2);
+        }
+
+        function acquireDocument(
+            fileName: string,
+            compilationSettings: CompilerOptions,
+            scriptSnapshot: IScriptSnapshot,
+            version: string): SourceFile {
+
+            var bucket = getBucketForCompilationSettings(compilationSettings, /*createIfMissing*/ true);
+            var entry = lookUp(bucket, fileName);
+            if (!entry) {
+                var sourceFile = createLanguageServiceSourceFile(fileName, scriptSnapshot, compilationSettings.target, version, /*setNodeParents:*/ false);
+
+                bucket[fileName] = entry = {
+                    sourceFile: sourceFile,
+                    refCount: 0,
+                    owners: []
+                };
+            }
+            entry.refCount++;
+
+            return entry.sourceFile;
+        }
+
+        function updateDocument(
+            sourceFile: SourceFile,
+            fileName: string,
+            compilationSettings: CompilerOptions,
+            scriptSnapshot: IScriptSnapshot,
+            version: string,
+            textChangeRange: TextChangeRange
+            ): SourceFile {
+
+            var bucket = getBucketForCompilationSettings(compilationSettings, /*createIfMissing*/ false);
+            Debug.assert(bucket !== undefined);
+            var entry = lookUp(bucket, fileName);
+            Debug.assert(entry !== undefined);
+
+            entry.sourceFile = updateLanguageServiceSourceFile(entry.sourceFile, scriptSnapshot, version, textChangeRange);
+            return entry.sourceFile;
+        }
+
+        function releaseDocument(fileName: string, compilationSettings: CompilerOptions): void {
+            var bucket = getBucketForCompilationSettings(compilationSettings, false);
+            Debug.assert(bucket !== undefined);
+
+            var entry = lookUp(bucket, fileName);
+            entry.refCount--;
+
+            Debug.assert(entry.refCount >= 0);
+            if (entry.refCount === 0) {
+                delete bucket[fileName];
+            }
+        }
+
+        return {
+            acquireDocument,
+            updateDocument,
+            releaseDocument,
+            reportStats
+        };
+    }
+
+    export function preProcessFile(sourceText: string, readImportFiles = true): PreProcessedFileInfo {
+        var referencedFiles: FileReference[] = [];
+        var importedFiles: FileReference[] = [];
+        var isNoDefaultLib = false;
+
+        function processTripleSlashDirectives(): void {
+            var commentRanges = getLeadingCommentRanges(sourceText, 0);
+            forEach(commentRanges, commentRange => {
+                var comment = sourceText.substring(commentRange.pos, commentRange.end);
+                var referencePathMatchResult = getFileReferenceFromReferencePath(comment, commentRange);
+                if (referencePathMatchResult) {
+                    isNoDefaultLib = referencePathMatchResult.isNoDefaultLib;
+                    var fileReference = referencePathMatchResult.fileReference;
+                    if (fileReference) {
+                        referencedFiles.push(fileReference);
+                    }
+                }
+            });
+        }
+
+        function processImport(): void {
+            scanner.setText(sourceText);
+            var token = scanner.scan();
+            // Look for:
+            // import foo = module("foo");
+            while (token !== SyntaxKind.EndOfFileToken) {
+                if (token === SyntaxKind.ImportKeyword) {
+                    token = scanner.scan();
+                    if (token === SyntaxKind.Identifier) {
+                        token = scanner.scan();
+                        if (token === SyntaxKind.EqualsToken) {
+                            token = scanner.scan();
+                            if (token === SyntaxKind.RequireKeyword) {
+                                token = scanner.scan();
+                                if (token === SyntaxKind.OpenParenToken) {
+                                    token = scanner.scan();
+                                    if (token === SyntaxKind.StringLiteral) {
+                                        var importPath = scanner.getTokenValue();
+                                        var pos = scanner.getTokenPos();
+                                        importedFiles.push({
+                                            fileName: importPath,
+                                            pos: pos,
+                                            end: pos + importPath.length
+                                        });
+                                    }
+                                }
+                            }
+                        }
+                    }
+                }
+                token = scanner.scan();
+            }
+            scanner.setText(undefined);
+        }
+
+        if (readImportFiles) {
+            processImport();
+        }
+        processTripleSlashDirectives();
+        return { referencedFiles, importedFiles, isLibFile: isNoDefaultLib };
+    }
+
+    /// Helpers
+    function getTargetLabel(referenceNode: Node, labelName: string): Identifier {
+        while (referenceNode) {
+            if (referenceNode.kind === SyntaxKind.LabeledStatement && (<LabeledStatement>referenceNode).label.text === labelName) {
+                return (<LabeledStatement>referenceNode).label;
+            }
+            referenceNode = referenceNode.parent;
+        }
+        return undefined;
+    }
+
+    function isJumpStatementTarget(node: Node): boolean {
+        return node.kind === SyntaxKind.Identifier &&
+            (node.parent.kind === SyntaxKind.BreakStatement || node.parent.kind === SyntaxKind.ContinueStatement) &&
+            (<BreakOrContinueStatement>node.parent).label === node;
+    }
+
+    function isLabelOfLabeledStatement(node: Node): boolean {
+        return node.kind === SyntaxKind.Identifier &&
+            node.parent.kind === SyntaxKind.LabeledStatement &&
+            (<LabeledStatement>node.parent).label === node;
+    }
+
+    /**
+     * Whether or not a 'node' is preceded by a label of the given string.
+     * Note: 'node' cannot be a SourceFile.
+     */
+    function isLabeledBy(node: Node, labelName: string) {
+        for (var owner = node.parent; owner.kind === SyntaxKind.LabeledStatement; owner = owner.parent) {
+            if ((<LabeledStatement>owner).label.text === labelName) {
+                return true;
+            }
+        }
+
+        return false;
+    }
+
+    function isLabelName(node: Node): boolean {
+        return isLabelOfLabeledStatement(node) || isJumpStatementTarget(node);
+    }
+
+    function isRightSideOfQualifiedName(node: Node) {
+        return node.parent.kind === SyntaxKind.QualifiedName && (<QualifiedName>node.parent).right === node;
+    }
+
+    function isRightSideOfPropertyAccess(node: Node) {
+        return node && node.parent && node.parent.kind === SyntaxKind.PropertyAccessExpression && (<PropertyAccessExpression>node.parent).name === node;
+    }
+
+    function isCallExpressionTarget(node: Node): boolean {
+        if (isRightSideOfPropertyAccess(node)) {
+            node = node.parent;
+        }
+        return node && node.parent && node.parent.kind === SyntaxKind.CallExpression && (<CallExpression>node.parent).expression === node;
+    }
+
+    function isNewExpressionTarget(node: Node): boolean {
+        if (isRightSideOfPropertyAccess(node)) {
+            node = node.parent;
+        }
+        return node && node.parent && node.parent.kind === SyntaxKind.NewExpression && (<CallExpression>node.parent).expression === node;
+    }
+
+    function isNameOfModuleDeclaration(node: Node) {
+        return node.parent.kind === SyntaxKind.ModuleDeclaration && (<ModuleDeclaration>node.parent).name === node;
+    }
+
+    function isNameOfFunctionDeclaration(node: Node): boolean {
+        return node.kind === SyntaxKind.Identifier &&
+            isAnyFunction(node.parent) && (<FunctionLikeDeclaration>node.parent).name === node;
+    }
+
+    /** Returns true if node is a name of an object literal property, e.g. "a" in x = { "a": 1 } */
+    function isNameOfPropertyAssignment(node: Node): boolean {
+        return (node.kind === SyntaxKind.Identifier || node.kind === SyntaxKind.StringLiteral || node.kind === SyntaxKind.NumericLiteral) &&
+            (node.parent.kind === SyntaxKind.PropertyAssignment || node.parent.kind === SyntaxKind.ShorthandPropertyAssignment) && (<PropertyDeclaration>node.parent).name === node;
+    }
+
+    function isLiteralNameOfPropertyDeclarationOrIndexAccess(node: Node): boolean {
+        if (node.kind === SyntaxKind.StringLiteral || node.kind === SyntaxKind.NumericLiteral) {
+            switch (node.parent.kind) {
+                case SyntaxKind.PropertyDeclaration:
+                case SyntaxKind.PropertySignature:
+                case SyntaxKind.PropertyAssignment:
+                case SyntaxKind.EnumMember:
+                case SyntaxKind.MethodDeclaration:
+                case SyntaxKind.MethodSignature:
+                case SyntaxKind.GetAccessor:
+                case SyntaxKind.SetAccessor:
+                case SyntaxKind.ModuleDeclaration:
+                    return (<Declaration>node.parent).name === node;
+                case SyntaxKind.ElementAccessExpression:
+                    return (<ElementAccessExpression>node.parent).argumentExpression === node;
+            }
+        }
+
+        return false;
+    }
+
+    function isNameOfExternalModuleImportOrDeclaration(node: Node): boolean {
+        if (node.kind === SyntaxKind.StringLiteral) {
+            return isNameOfModuleDeclaration(node) ||
+                (isExternalModuleImportDeclaration(node.parent.parent) && getExternalModuleImportDeclarationExpression(node.parent.parent) === node);
+        }
+
+        return false;
+    }
+
+    /** Returns true if the position is within a comment */
+    function isInsideComment(sourceFile: SourceFile, token: Node, position: number): boolean {
+        // The position has to be: 1. in the leading trivia (before token.getStart()), and 2. within a comment
+        return position <= token.getStart(sourceFile) &&
+            (isInsideCommentRange(getTrailingCommentRanges(sourceFile.text, token.getFullStart())) ||
+                isInsideCommentRange(getLeadingCommentRanges(sourceFile.text, token.getFullStart())));
+
+        function isInsideCommentRange(comments: CommentRange[]): boolean {
+            return forEach(comments, comment => {
+                // either we are 1. completely inside the comment, or 2. at the end of the comment
+                if (comment.pos < position && position < comment.end) {
+                    return true;
+                }
+                else if (position === comment.end) {
+                    var text = sourceFile.text;
+                    var width = comment.end - comment.pos;
+                    // is single line comment or just /*
+                    if (width <= 2 || text.charCodeAt(comment.pos + 1) === CharacterCodes.slash) {
+                        return true;
+                    }
+                    else {
+                        // is unterminated multi-line comment
+                        return !(text.charCodeAt(comment.end - 1) === CharacterCodes.slash &&
+                            text.charCodeAt(comment.end - 2) === CharacterCodes.asterisk);
+                    }
+                }
+                return false;
+            });
+        }
+    }
+
+    const enum SemanticMeaning {
+        None = 0x0,
+        Value = 0x1,
+        Type = 0x2,
+        Namespace = 0x4,
+        All = Value | Type | Namespace
+    }
+
+    const enum BreakContinueSearchType {
+        None = 0x0,
+        Unlabeled = 0x1,
+        Labeled = 0x2,
+        All = Unlabeled | Labeled
+    }
+
+    // A cache of completion entries for keywords, these do not change between sessions
+    var keywordCompletions: CompletionEntry[] = [];
+    for (var i = SyntaxKind.FirstKeyword; i <= SyntaxKind.LastKeyword; i++) {
+        keywordCompletions.push({
+            name: tokenToString(i),
+            kind: ScriptElementKind.keyword,
+            kindModifiers: ScriptElementKindModifier.none
+        });
+    }
+
+    /* @internal */ export function getContainerNode(node: Node): Node {
+        while (true) {
+            node = node.parent;
+            if (!node) {
+                return undefined;
+            }
+            switch (node.kind) {
+                case SyntaxKind.SourceFile:
+                case SyntaxKind.MethodDeclaration:
+                case SyntaxKind.MethodSignature:
+                case SyntaxKind.FunctionDeclaration:
+                case SyntaxKind.FunctionExpression:
+                case SyntaxKind.GetAccessor:
+                case SyntaxKind.SetAccessor:
+                case SyntaxKind.ClassDeclaration:
+                case SyntaxKind.InterfaceDeclaration:
+                case SyntaxKind.EnumDeclaration:
+                case SyntaxKind.ModuleDeclaration:
+                    return node;
+            }
+        }
+    }
+
+    /* @internal */ export function getNodeKind(node: Node): string {
+        switch (node.kind) {
+            case SyntaxKind.ModuleDeclaration: return ScriptElementKind.moduleElement;
+            case SyntaxKind.ClassDeclaration: return ScriptElementKind.classElement;
+            case SyntaxKind.InterfaceDeclaration: return ScriptElementKind.interfaceElement;
+            case SyntaxKind.TypeAliasDeclaration: return ScriptElementKind.typeElement;
+            case SyntaxKind.EnumDeclaration: return ScriptElementKind.enumElement;
+            case SyntaxKind.VariableDeclaration:
+                return isConst(node)
+                    ? ScriptElementKind.constElement
+                    : isLet(node)
+                        ? ScriptElementKind.letElement
+                        : ScriptElementKind.variableElement;
+            case SyntaxKind.FunctionDeclaration: return ScriptElementKind.functionElement;
+            case SyntaxKind.GetAccessor: return ScriptElementKind.memberGetAccessorElement;
+            case SyntaxKind.SetAccessor: return ScriptElementKind.memberSetAccessorElement;
+            case SyntaxKind.MethodDeclaration:
+            case SyntaxKind.MethodSignature:
+                return ScriptElementKind.memberFunctionElement;
+            case SyntaxKind.PropertyDeclaration:
+            case SyntaxKind.PropertySignature:
+                return ScriptElementKind.memberVariableElement;
+            case SyntaxKind.IndexSignature: return ScriptElementKind.indexSignatureElement;
+            case SyntaxKind.ConstructSignature: return ScriptElementKind.constructSignatureElement;
+            case SyntaxKind.CallSignature: return ScriptElementKind.callSignatureElement;
+            case SyntaxKind.Constructor: return ScriptElementKind.constructorImplementationElement;
+            case SyntaxKind.TypeParameter: return ScriptElementKind.typeParameterElement;
+            case SyntaxKind.EnumMember: return ScriptElementKind.variableElement;
+            case SyntaxKind.Parameter: return (node.flags & NodeFlags.AccessibilityModifier) ? ScriptElementKind.memberVariableElement : ScriptElementKind.parameterElement;
+        }
+        return ScriptElementKind.unknown;
+    }
+
+    export function createLanguageService(host: LanguageServiceHost, documentRegistry: DocumentRegistry = createDocumentRegistry()): LanguageService {
+        var syntaxTreeCache: SyntaxTreeCache = new SyntaxTreeCache(host);
+        var ruleProvider: formatting.RulesProvider;
+        var program: Program;
+
+        // this checker is used to answer all LS questions except errors 
+        var typeInfoResolver: TypeChecker;
+        var useCaseSensitivefileNames = false;
+        var cancellationToken = new CancellationTokenObject(host.getCancellationToken && host.getCancellationToken());
+        var activeCompletionSession: CompletionSession;         // The current active completion session, used to get the completion entry details
+
+        // Check if the localized messages json is set, otherwise query the host for it
+        if (!localizedDiagnosticMessages && host.getLocalizedDiagnosticMessages) {
+            localizedDiagnosticMessages = host.getLocalizedDiagnosticMessages();
+        }
+
+        function log(message: string) {
+            if (host.log) {
+                host.log(message);
+            }
+        }
+
+        function getCanonicalFileName(fileName: string) {
+            return useCaseSensitivefileNames ? fileName : fileName.toLowerCase();
+        }
+
+        function getValidSourceFile(fileName: string): SourceFile {
+            var sourceFile = program.getSourceFile(getCanonicalFileName(fileName));
+            if (!sourceFile) {
+                throw new Error("Could not find file: '" + fileName + "'.");
+            }
+            return sourceFile;
+        }
+
+        function getRuleProvider(options: FormatCodeOptions) {
+            // Ensure rules are initialized and up to date wrt to formatting options
+            if (!ruleProvider) {
+                ruleProvider = new formatting.RulesProvider();
+            }
+
+            ruleProvider.ensureUpToDate(options);
+            return ruleProvider;
+        }
+
+        function synchronizeHostData(): void {
+            // Get a fresh cache of the host information
+            var hostCache = new HostCache(host);
+
+            // If the program is already up-to-date, we can reuse it
+            if (programUpToDate()) {
+                return;
+            }
+
+            // IMPORTANT - It is critical from this moment onward that we do not check 
+            // cancellation tokens.  We are about to mutate source files from a previous program
+            // instance.  If we cancel midway through, we may end up in an inconsistent state where
+            // the program points to old source files that have been invalidated because of 
+            // incremental parsing.
+
+            var oldSettings = program && program.getCompilerOptions();
+            var newSettings = hostCache.compilationSettings();
+            var changesInCompilationSettingsAffectSyntax = oldSettings && oldSettings.target !== newSettings.target;
+
+            // Now create a new compiler
+            var newProgram = createProgram(hostCache.getRootFileNames(), newSettings, {
+                getSourceFile: getOrCreateSourceFile,
+                getCancellationToken: () => cancellationToken,
+                getCanonicalFileName: (fileName) => useCaseSensitivefileNames ? fileName : fileName.toLowerCase(),
+                useCaseSensitiveFileNames: () => useCaseSensitivefileNames,
+                getNewLine: () => host.getNewLine ? host.getNewLine() : "\r\n",
+                getDefaultLibFileName: (options) => host.getDefaultLibFileName(options),
+                writeFile: (fileName, data, writeByteOrderMark) => { },
+                getCurrentDirectory: () => host.getCurrentDirectory()
+            });
+
+            // Release any files we have acquired in the old program but are 
+            // not part of the new program.
+            if (program) {
+                var oldSourceFiles = program.getSourceFiles();
+                for (var i = 0, n = oldSourceFiles.length; i < n; i++) {
+                    var fileName = oldSourceFiles[i].fileName;
+                    if (!newProgram.getSourceFile(fileName) || changesInCompilationSettingsAffectSyntax) {
+                        documentRegistry.releaseDocument(fileName, oldSettings);
+                    }
+                }
+            }
+
+            program = newProgram;
+            typeInfoResolver = program.getTypeChecker();
+
+            return;
+
+            function getOrCreateSourceFile(fileName: string): SourceFile {
+                // The program is asking for this file, check first if the host can locate it.
+                // If the host can not locate the file, then it does not exist. return undefined
+                // to the program to allow reporting of errors for missing files.
+                var hostFileInformation = hostCache.getOrCreateEntry(fileName);
+                if (!hostFileInformation) {
+                    return undefined;
+                }
+
+                // Check if the language version has changed since we last created a program; if they are the same,
+                // it is safe to reuse the souceFiles; if not, then the shape of the AST can change, and the oldSourceFile
+                // can not be reused. we have to dump all syntax trees and create new ones.
+                if (!changesInCompilationSettingsAffectSyntax) {
+
+                    // Check if the old program had this file already
+                    var oldSourceFile = program && program.getSourceFile(fileName);
+                    if (oldSourceFile) {
+                        // This SourceFile is safe to reuse, return it
+                        if (sourceFileUpToDate(oldSourceFile)) {
+                            return oldSourceFile;
+                        }
+
+                        // We have an older version of the sourceFile, incrementally parse the changes
+                        var textChangeRange = hostCache.getChangeRange(fileName, oldSourceFile.version, oldSourceFile.scriptSnapshot);
+                        return documentRegistry.updateDocument(oldSourceFile, fileName, newSettings, hostFileInformation.scriptSnapshot, hostFileInformation.version, textChangeRange);
+                    }
+                }
+
+                // Could not find this file in the old program, create a new SourceFile for it.
+                return documentRegistry.acquireDocument(fileName, newSettings, hostFileInformation.scriptSnapshot, hostFileInformation.version);
+            }
+
+            function sourceFileUpToDate(sourceFile: SourceFile): boolean {
+                return sourceFile && sourceFile.version === hostCache.getVersion(sourceFile.fileName);
+            }
+
+            function programUpToDate(): boolean {
+                // If we haven't create a program yet, then it is not up-to-date
+                if (!program) {
+                    return false;
+                }
+
+                // If number of files in the program do not match, it is not up-to-date
+                var rootFileNames = hostCache.getRootFileNames();
+                if (program.getSourceFiles().length !== rootFileNames.length) {
+                    return false;
+                }
+
+                // If any file is not up-to-date, then the whole program is not up-to-date
+                for (var i = 0, n = rootFileNames.length; i < n; i++) {
+                    if (!sourceFileUpToDate(program.getSourceFile(rootFileNames[i]))) {
+                        return false;
+                    }
+                }
+
+                // If the compilation settings do no match, then the program is not up-to-date
+                return compareDataObjects(program.getCompilerOptions(), hostCache.compilationSettings());
+            }
+        }
+
+        function getProgram(): Program {
+            synchronizeHostData();
+
+            return program;
+        }
+
+        /**
+         * Clean up any semantic caches that are not needed. 
+         * The host can call this method if it wants to jettison unused memory.
+         * We will just dump the typeChecker and recreate a new one. this should have the effect of destroying all the semantic caches.
+         */
+        function cleanupSemanticCache(): void {
+            if (program) {
+                typeInfoResolver = program.getTypeChecker();
+            }
+        }
+
+        function dispose(): void {
+            if (program) {
+                forEach(program.getSourceFiles(),
+                    (f) => { documentRegistry.releaseDocument(f.fileName, program.getCompilerOptions()); });
+            }
+        }
+
+        /// Diagnostics
+        function getSyntacticDiagnostics(fileName: string) {
+            synchronizeHostData();
+
+            fileName = normalizeSlashes(fileName);
+
+            return program.getSyntacticDiagnostics(getValidSourceFile(fileName));
+        }
+
+        /**
+         * getSemanticDiagnostiscs return array of Diagnostics. If '-d' is not enabled, only report semantic errors
+         * If '-d' enabled, report both semantic and emitter errors  
+         */
+        function getSemanticDiagnostics(fileName: string) {
+            synchronizeHostData();
+
+            fileName = normalizeSlashes(fileName)
+            var targetSourceFile = getValidSourceFile(fileName);
+
+            // Only perform the action per file regardless of '-out' flag as LanguageServiceHost is expected to call this function per file.
+            // Therefore only get diagnostics for given file.
+
+            var semanticDiagnostics = program.getSemanticDiagnostics(targetSourceFile);
+            if (!program.getCompilerOptions().declaration) {
+                return semanticDiagnostics;
+            }
+
+            // If '-d' is enabled, check for emitter error. One example of emitter error is export class implements non-export interface
+            var declarationDiagnostics = program.getDeclarationDiagnostics(targetSourceFile);
+            return semanticDiagnostics.concat(declarationDiagnostics);
+        }
+
+        function getCompilerOptionsDiagnostics() {
+            synchronizeHostData();
+            return program.getGlobalDiagnostics();
+        }
+
+        /// Completion
+        function getValidCompletionEntryDisplayName(symbol: Symbol, target: ScriptTarget): string {
+            var displayName = symbol.getName();
+            if (displayName && displayName.length > 0) {
+                var firstCharCode = displayName.charCodeAt(0);
+                // First check of the displayName is not external module; if it is an external module, it is not valid entry
+                if ((symbol.flags & SymbolFlags.Namespace) && (firstCharCode === CharacterCodes.singleQuote || firstCharCode === CharacterCodes.doubleQuote)) {
+                    // If the symbol is external module, don't show it in the completion list
+                    // (i.e declare module "http" { var x; } | // <= request completion here, "http" should not be there)
+                    return undefined;
+                }
+
+                if (displayName && displayName.length >= 2 && firstCharCode === displayName.charCodeAt(displayName.length - 1) &&
+                    (firstCharCode === CharacterCodes.singleQuote || firstCharCode === CharacterCodes.doubleQuote)) {
+                    // If the user entered name for the symbol was quoted, removing the quotes is not enough, as the name could be an
+                    // invalid identifier name. We need to check if whatever was inside the quotes is actually a valid identifier name.
+                    displayName = displayName.substring(1, displayName.length - 1);
+                }
+
+                var isValid = isIdentifierStart(displayName.charCodeAt(0), target);
+                for (var i = 1, n = displayName.length; isValid && i < n; i++) {
+                    isValid = isIdentifierPart(displayName.charCodeAt(i), target);
+                }
+
+
+                if (isValid) {
+                    return unescapeIdentifier(displayName);
+                }
+            }
+
+            return undefined;
+        }
+
+        function createCompletionEntry(symbol: Symbol, typeChecker: TypeChecker, location: Node): CompletionEntry {
+            // Try to get a valid display name for this symbol, if we could not find one, then ignore it. 
+            // We would like to only show things that can be added after a dot, so for instance numeric properties can
+            // not be accessed with a dot (a.1 <- invalid)
+            var displayName = getValidCompletionEntryDisplayName(symbol, program.getCompilerOptions().target);
+            if (!displayName) {
+                return undefined;
+            }
+
+            // TODO(drosen): Right now we just permit *all* semantic meanings when calling 'getSymbolKind'
+            //               which is permissible given that it is backwards compatible; but really we should consider
+            //               passing the meaning for the node so that we don't report that a suggestion for a value is an interface.
+            //               We COULD also just do what 'getSymbolModifiers' does, which is to use the first declaration.
+            return {
+                name: displayName,
+                kind: getSymbolKind(symbol, typeChecker, location),
+                kindModifiers: getSymbolModifiers(symbol)
+            };
+        }
+
+        function getCompletionsAtPosition(fileName: string, position: number) {
+            synchronizeHostData();
+
+            fileName = normalizeSlashes(fileName);
+
+            var syntacticStart = new Date().getTime();
+            var sourceFile = getValidSourceFile(fileName);
+
+            var start = new Date().getTime();
+            var currentToken = getTokenAtPosition(sourceFile, position);
+            log("getCompletionsAtPosition: Get current token: " + (new Date().getTime() - start));
+
+            var start = new Date().getTime();
+            // Completion not allowed inside comments, bail out if this is the case
+            var insideComment = isInsideComment(sourceFile, currentToken, position);
+            log("getCompletionsAtPosition: Is inside comment: " + (new Date().getTime() - start));
+
+            if (insideComment) {
+                log("Returning an empty list because completion was inside a comment.");
+                return undefined;
+            }
+
+            // The decision to provide completion depends on the previous token, so find it
+            // Note: previousToken can be undefined if we are the beginning of the file
+            var start = new Date().getTime();
+            var previousToken = findPrecedingToken(position, sourceFile);
+            log("getCompletionsAtPosition: Get previous token 1: " + (new Date().getTime() - start));
+
+            // The caret is at the end of an identifier; this is a partial identifier that we want to complete: e.g. a.toS|
+            // Skip this partial identifier to the previous token
+            if (previousToken && position <= previousToken.end && previousToken.kind === SyntaxKind.Identifier) {
+                var start = new Date().getTime();
+                previousToken = findPrecedingToken(previousToken.pos, sourceFile);
+                log("getCompletionsAtPosition: Get previous token 2: " + (new Date().getTime() - start));
+            }
+
+            // Check if this is a valid completion location
+            if (previousToken && isCompletionListBlocker(previousToken)) {
+                log("Returning an empty list because completion was requested in an invalid position.");
+                return undefined;
+            }
+
+            // Find the node where completion is requested on, in the case of a completion after a dot, it is the member access expression
+            // other wise, it is a request for all visible symbols in the scope, and the node is the current location
+            var node: Node;
+            var isRightOfDot: boolean;
+            if (previousToken && previousToken.kind === SyntaxKind.DotToken && previousToken.parent.kind === SyntaxKind.PropertyAccessExpression) {
+                node = (<PropertyAccessExpression>previousToken.parent).expression;
+                isRightOfDot = true;
+            }
+            else if (previousToken && previousToken.kind === SyntaxKind.DotToken && previousToken.parent.kind === SyntaxKind.QualifiedName) {
+                node = (<QualifiedName>previousToken.parent).left;
+                isRightOfDot = true;
+            }
+            else {
+                node = currentToken;
+                isRightOfDot = false;
+            }
+
+            // Clear the current activeCompletionSession for this session
+            activeCompletionSession = {
+                fileName: fileName,
+                position: position,
+                entries: [],
+                symbols: {},
+                typeChecker: typeInfoResolver
+            };
+            log("getCompletionsAtPosition: Syntactic work: " + (new Date().getTime() - syntacticStart));
+
+            var location = getTouchingPropertyName(sourceFile, position);
+            // Populate the completion list
+            var semanticStart = new Date().getTime();
+            if (isRightOfDot) {
+                // Right of dot member completion list
+                var symbols: Symbol[] = [];
+                var isMemberCompletion = true;
+                var isNewIdentifierLocation = false;
+
+                if (node.kind === SyntaxKind.Identifier || node.kind === SyntaxKind.QualifiedName || node.kind === SyntaxKind.PropertyAccessExpression) {
+                    var symbol = typeInfoResolver.getSymbolAtLocation(node);
+
+                    // This is an alias, follow what it aliases
+                    if (symbol && symbol.flags & SymbolFlags.Import) {
+                        symbol = typeInfoResolver.getAliasedSymbol(symbol);
+                    }
+
+                    if (symbol && symbol.flags & SymbolFlags.HasExports) {
+                        // Extract module or enum members
+                        forEachValue(symbol.exports, symbol => {
+                            if (typeInfoResolver.isValidPropertyAccess(<PropertyAccessExpression>(node.parent), symbol.name)) {
+                                symbols.push(symbol);
+                            }
+                        });
+                    }
+                }
+
+                var type = typeInfoResolver.getTypeAtLocation(node);
+                if (type) {
+                    // Filter private properties
+                    forEach(type.getApparentProperties(), symbol => {
+                        if (typeInfoResolver.isValidPropertyAccess(<PropertyAccessExpression>(node.parent), symbol.name)) {
+                            symbols.push(symbol);
+                        }
+                    });
+                }
+
+                getCompletionEntriesFromSymbols(symbols, activeCompletionSession);
+            }
+            else {
+                var containingObjectLiteral = getContainingObjectLiteralApplicableForCompletion(previousToken);
+                if (containingObjectLiteral) {
+                    // Object literal expression, look up possible property names from contextual type
+                    isMemberCompletion = true;
+                    isNewIdentifierLocation = true;
+
+                    var contextualType = typeInfoResolver.getContextualType(containingObjectLiteral);
+                    if (!contextualType) {
+                        return undefined;
+                    }
+
+                    var contextualTypeMembers = typeInfoResolver.getPropertiesOfType(contextualType);
+                    if (contextualTypeMembers && contextualTypeMembers.length > 0) {
+                        // Add filtered items to the completion list
+                        var filteredMembers = filterContextualMembersList(contextualTypeMembers, containingObjectLiteral.properties);
+                        getCompletionEntriesFromSymbols(filteredMembers, activeCompletionSession);
+                    }
+                }
+                else {
+                    // Get scope members
+                    isMemberCompletion = false;
+                    isNewIdentifierLocation = isNewIdentifierDefinitionLocation(previousToken);
+
+                    /// TODO filter meaning based on the current context
+                    var symbolMeanings = SymbolFlags.Type | SymbolFlags.Value | SymbolFlags.Namespace | SymbolFlags.Import;
+                    var symbols = typeInfoResolver.getSymbolsInScope(node, symbolMeanings);
+
+                    getCompletionEntriesFromSymbols(symbols, activeCompletionSession);
+                }
+            }
+
+            // Add keywords if this is not a member completion list
+            if (!isMemberCompletion) {
+                Array.prototype.push.apply(activeCompletionSession.entries, keywordCompletions);
+            }
+            log("getCompletionsAtPosition: Semantic work: " + (new Date().getTime() - semanticStart));
+
+            return {
+                isMemberCompletion,
+                isNewIdentifierLocation,
+                isBuilder : isNewIdentifierDefinitionLocation,  // temporary property used to match VS implementation
+                entries: activeCompletionSession.entries
+            };
+
+            function getCompletionEntriesFromSymbols(symbols: Symbol[], session: CompletionSession): void {
+                var start = new Date().getTime();
+                forEach(symbols, symbol => {
+                    var entry = createCompletionEntry(symbol, session.typeChecker, location);
+                    if (entry) {
+                        var id = escapeIdentifier(entry.name);
+                        if (!lookUp(session.symbols, id)) {
+                            session.entries.push(entry);
+                            session.symbols[id] = symbol;
+                        }
+                    }
+                });
+                log("getCompletionsAtPosition: getCompletionEntriesFromSymbols: " + (new Date().getTime() - start));
+            }
+
+            function isCompletionListBlocker(previousToken: Node): boolean {
+                var start = new Date().getTime();
+                var result = isInStringOrRegularExpressionOrTemplateLiteral(previousToken) ||
+                    isIdentifierDefinitionLocation(previousToken) ||
+                    isRightOfIllegalDot(previousToken);
+                log("getCompletionsAtPosition: isCompletionListBlocker: " + (new Date().getTime() - start));
+                return result;
+            }
+
+            function isNewIdentifierDefinitionLocation(previousToken: Node): boolean {
+                if (previousToken) {
+                    var containingNodeKind = previousToken.parent.kind;
+                    switch (previousToken.kind) {
+                        case SyntaxKind.CommaToken:
+                            return containingNodeKind === SyntaxKind.CallExpression                         // func( a, |
+                                || containingNodeKind === SyntaxKind.Constructor                            // constructor( a, |   public, protected, private keywords are allowed here, so show completion
+                                || containingNodeKind === SyntaxKind.NewExpression                          // new C(a, |
+                                || containingNodeKind === SyntaxKind.ArrayLiteralExpression                 // [a, |
+                                || containingNodeKind === SyntaxKind.BinaryExpression;                      // var x = (a, |
+
+              
+                        case SyntaxKind.OpenParenToken:
+                            return containingNodeKind === SyntaxKind.CallExpression               // func( |
+                                || containingNodeKind === SyntaxKind.Constructor                  // constructor( |
+                                || containingNodeKind === SyntaxKind.NewExpression                // new C(a|
+                                || containingNodeKind === SyntaxKind.ParenthesizedExpression;     // var x = (a|
+
+                        case SyntaxKind.OpenBracketToken:
+                            return containingNodeKind === SyntaxKind.ArrayLiteralExpression;                 // [ |
+
+                        case SyntaxKind.ModuleKeyword:                               // module | 
+                            return true;
+
+                        case SyntaxKind.DotToken:
+                            return containingNodeKind === SyntaxKind.ModuleDeclaration; // module A.|
+
+                        case SyntaxKind.OpenBraceToken:
+                            return containingNodeKind === SyntaxKind.ClassDeclaration;  // class A{ |
+
+                        case SyntaxKind.EqualsToken:
+                            return containingNodeKind === SyntaxKind.VariableDeclaration // var x = a|
+                            || containingNodeKind === SyntaxKind.BinaryExpression;       // x = a|
+
+                        case SyntaxKind.TemplateHead:
+                            return containingNodeKind === SyntaxKind.TemplateExpression; // `aa ${|
+
+                        case SyntaxKind.TemplateMiddle:
+                            return containingNodeKind === SyntaxKind.TemplateSpan; // `aa ${10} dd ${|
+
+                        case SyntaxKind.PublicKeyword:
+                        case SyntaxKind.PrivateKeyword:
+                        case SyntaxKind.ProtectedKeyword:
+                            return containingNodeKind === SyntaxKind.PropertyDeclaration; // class A{ public |
+                    }
+
+                    // Previous token may have been a keyword that was converted to an identifier.
+                    switch (previousToken.getText()) {
+                        case "public":
+                        case "protected":
+                        case "private":
+                            return true;
+                    }
+                }
+
+                return false;
+            }
+
+            function isInStringOrRegularExpressionOrTemplateLiteral(previousToken: Node): boolean {
+                if (previousToken.kind === SyntaxKind.StringLiteral
+                    || previousToken.kind === SyntaxKind.RegularExpressionLiteral
+                    || isTemplateLiteralKind(previousToken.kind)) {
+                    // The position has to be either: 1. entirely within the token text, or 
+                    // 2. at the end position of an unterminated token.
+                    var start = previousToken.getStart();
+                    var end = previousToken.getEnd();
+
+                    if (start < position && position < end) {
+                        return true;
+                    }
+                    else if (position === end) {
+                        return !!(<LiteralExpression>previousToken).isUnterminated;
+                    }
+                }
+
+                return false;
+            }
+
+            function getContainingObjectLiteralApplicableForCompletion(previousToken: Node): ObjectLiteralExpression {
+                // The locations in an object literal expression that are applicable for completion are property name definition locations.
+
+                if (previousToken) {
+                    var parent = previousToken.parent;
+
+                    switch (previousToken.kind) {
+                        case SyntaxKind.OpenBraceToken:  // var x = { |
+                        case SyntaxKind.CommaToken:      // var x = { a: 0, |
+                            if (parent && parent.kind === SyntaxKind.ObjectLiteralExpression) {
+                                return <ObjectLiteralExpression>parent;
+                            }
+                            break;
+                    }
+                }
+
+                return undefined;
+            }
+
+            function isFunction(kind: SyntaxKind): boolean {
+                switch (kind) {
+                    case SyntaxKind.FunctionExpression:
+                    case SyntaxKind.ArrowFunction:
+                    case SyntaxKind.FunctionDeclaration:
+                    case SyntaxKind.MethodDeclaration:
+                    case SyntaxKind.MethodSignature:
+                    case SyntaxKind.GetAccessor:
+                    case SyntaxKind.SetAccessor:
+                    case SyntaxKind.CallSignature:
+                    case SyntaxKind.ConstructSignature:
+                    case SyntaxKind.IndexSignature:
+                        return true;
+                }
+                return false;
+            }
+
+            function isIdentifierDefinitionLocation(previousToken: Node): boolean {
+                if (previousToken) {
+                    var containingNodeKind = previousToken.parent.kind;
+                    switch (previousToken.kind) {
+                        case SyntaxKind.CommaToken:
+                            return containingNodeKind === SyntaxKind.VariableDeclaration ||
+                                containingNodeKind === SyntaxKind.VariableDeclarationList ||
+                                containingNodeKind === SyntaxKind.VariableStatement ||
+                                containingNodeKind === SyntaxKind.EnumDeclaration ||           // enum a { foo, |
+                                isFunction(containingNodeKind) ||
+                                containingNodeKind === SyntaxKind.ClassDeclaration ||          // class A<T, |
+                                containingNodeKind === SyntaxKind.FunctionDeclaration ||       // function A<T, |
+                                containingNodeKind === SyntaxKind.InterfaceDeclaration ||      // interface A<T, |
+                                containingNodeKind === SyntaxKind.ArrayBindingPattern ||       //  var [x, y|
+                                containingNodeKind === SyntaxKind.ObjectBindingPattern;        // function func({ x, y|
+
+                        case SyntaxKind.DotToken:
+                            return containingNodeKind === SyntaxKind.ArrayBindingPattern;       // var [.|
+
+                        case SyntaxKind.OpenBracketToken:
+                            return containingNodeKind === SyntaxKind.ArrayBindingPattern;         //  var [x|
+
+                        case SyntaxKind.OpenParenToken:
+                            return containingNodeKind === SyntaxKind.CatchClause ||
+                                isFunction(containingNodeKind);
+
+                        case SyntaxKind.OpenBraceToken:
+                            return containingNodeKind === SyntaxKind.EnumDeclaration ||        // enum a { |
+                                containingNodeKind === SyntaxKind.InterfaceDeclaration ||      // interface a { |
+                                containingNodeKind === SyntaxKind.TypeLiteral ||               // var x : { |
+                                containingNodeKind === SyntaxKind.ObjectBindingPattern;        // function func({ x|
+
+                        case SyntaxKind.SemicolonToken:
+                            return containingNodeKind === SyntaxKind.PropertySignature &&
+                                (previousToken.parent.parent.kind === SyntaxKind.InterfaceDeclaration ||    // interface a { f; |
+                                 previousToken.parent.parent.kind === SyntaxKind.TypeLiteral);           //  var x : { a; |
+
+                        case SyntaxKind.LessThanToken:
+                            return containingNodeKind === SyntaxKind.ClassDeclaration ||        // class A< |
+                                containingNodeKind === SyntaxKind.FunctionDeclaration ||        // function A< |
+                                containingNodeKind === SyntaxKind.InterfaceDeclaration ||       // interface A< |
+                                isFunction(containingNodeKind);
+
+                        case SyntaxKind.StaticKeyword:
+                            return containingNodeKind === SyntaxKind.PropertyDeclaration;
+
+                        case SyntaxKind.DotDotDotToken:
+                            return containingNodeKind === SyntaxKind.Parameter ||
+                                containingNodeKind === SyntaxKind.Constructor ||
+                                (previousToken.parent.parent.kind === SyntaxKind.ArrayBindingPattern);  // var [ ...z|
+
+                        case SyntaxKind.PublicKeyword:
+                        case SyntaxKind.PrivateKeyword:
+                        case SyntaxKind.ProtectedKeyword:
+                            return containingNodeKind === SyntaxKind.Parameter;
+
+                        case SyntaxKind.ClassKeyword:
+                        case SyntaxKind.EnumKeyword:
+                        case SyntaxKind.InterfaceKeyword:
+                        case SyntaxKind.FunctionKeyword:
+                        case SyntaxKind.VarKeyword:
+                        case SyntaxKind.GetKeyword:
+                        case SyntaxKind.SetKeyword:
+                        case SyntaxKind.ImportKeyword:
+                        case SyntaxKind.LetKeyword:
+                        case SyntaxKind.ConstKeyword:
+                        case SyntaxKind.YieldKeyword:
+                            return true;
+                    }
+
+                    // Previous token may have been a keyword that was converted to an identifier.
+                    switch (previousToken.getText()) {
+                        case "class":
+                        case "interface":
+                        case "enum":
+                        case "function":
+                        case "var":
+                        case "static":
+                        case "let":
+                        case "const":
+                        case "yield":
+                            return true;
+                    }
+                }
+
+                return false;
+            }
+
+            function isRightOfIllegalDot(previousToken: Node): boolean {
+                if (previousToken && previousToken.kind === SyntaxKind.NumericLiteral) {
+                    var text = previousToken.getFullText();
+                    return text.charAt(text.length - 1) === ".";
+                }
+
+                return false;
+            }
+
+            function filterContextualMembersList(contextualMemberSymbols: Symbol[], existingMembers: Declaration[]): Symbol[] {
+                if (!existingMembers || existingMembers.length === 0) {
+                    return contextualMemberSymbols;
+                }
+
+                var existingMemberNames: Map<boolean> = {};
+                forEach(existingMembers, m => {
+                    if (m.kind !== SyntaxKind.PropertyAssignment && m.kind !== SyntaxKind.ShorthandPropertyAssignment) {
+                        // Ignore omitted expressions for missing members in the object literal
+                        return;
+                    }
+
+                    if (m.getStart() <= position && position <= m.getEnd()) {
+                        // If this is the current item we are editing right now, do not filter it out
+                        return;
+                    }
+
+                    // TODO(jfreeman): Account for computed property name
+                    existingMemberNames[(<Identifier>m.name).text] = true;
+                });
+
+                var filteredMembers: Symbol[] = [];
+                forEach(contextualMemberSymbols, s => {
+                    if (!existingMemberNames[s.name]) {
+                        filteredMembers.push(s);
+                    }
+                });
+
+                return filteredMembers;
+            }
+        }
+
+        function getCompletionEntryDetails(fileName: string, position: number, entryName: string): CompletionEntryDetails {
+            // Note: No need to call synchronizeHostData, as we have captured all the data we need
+            //       in the getCompletionsAtPosition earlier
+            fileName = normalizeSlashes(fileName);
+
+            var sourceFile = getValidSourceFile(fileName);
+
+            var session = activeCompletionSession;
+
+            // Ensure that the current active completion session is still valid for this request
+            if (!session || session.fileName !== fileName || session.position !== position) {
+                return undefined;
+            }
+
+            var symbol = lookUp(activeCompletionSession.symbols, escapeIdentifier(entryName));
+            if (symbol) {
+                var location = getTouchingPropertyName(sourceFile, position);
+                var completionEntry = createCompletionEntry(symbol, session.typeChecker, location);
+                // TODO(drosen): Right now we just permit *all* semantic meanings when calling 'getSymbolKind'
+                //               which is permissible given that it is backwards compatible; but really we should consider
+                //               passing the meaning for the node so that we don't report that a suggestion for a value is an interface.
+                //               We COULD also just do what 'getSymbolModifiers' does, which is to use the first declaration.
+                Debug.assert(session.typeChecker.getTypeOfSymbolAtLocation(symbol, location) !== undefined, "Could not find type for symbol");
+                var displayPartsDocumentationsAndSymbolKind = getSymbolDisplayPartsDocumentationAndSymbolKind(symbol, getValidSourceFile(fileName), location, session.typeChecker, location, SemanticMeaning.All);
+                return {
+                    name: entryName,
+                    kind: displayPartsDocumentationsAndSymbolKind.symbolKind,
+                    kindModifiers: completionEntry.kindModifiers,
+                    displayParts: displayPartsDocumentationsAndSymbolKind.displayParts,
+                    documentation: displayPartsDocumentationsAndSymbolKind.documentation
+                };
+            }
+            else {
+                // No symbol, it is a keyword
+                return {
+                    name: entryName,
+                    kind: ScriptElementKind.keyword,
+                    kindModifiers: ScriptElementKindModifier.none,
+                    displayParts: [displayPart(entryName, SymbolDisplayPartKind.keyword)],
+                    documentation: undefined
+                };
+            }
+        }
+
+        // TODO(drosen): use contextual SemanticMeaning.
+        function getSymbolKind(symbol: Symbol, typeResolver: TypeChecker, location: Node): string {
+            var flags = symbol.getFlags();
+
+            if (flags & SymbolFlags.Class) return ScriptElementKind.classElement;
+            if (flags & SymbolFlags.Enum) return ScriptElementKind.enumElement;
+            if (flags & SymbolFlags.TypeAlias) return ScriptElementKind.typeElement;
+            if (flags & SymbolFlags.Interface) return ScriptElementKind.interfaceElement;
+            if (flags & SymbolFlags.TypeParameter) return ScriptElementKind.typeParameterElement;
+
+            var result = getSymbolKindOfConstructorPropertyMethodAccessorFunctionOrVar(symbol, flags, typeResolver, location);
+            if (result === ScriptElementKind.unknown) {
+                if (flags & SymbolFlags.TypeParameter) return ScriptElementKind.typeParameterElement;
+                if (flags & SymbolFlags.EnumMember) return ScriptElementKind.variableElement;
+                if (flags & SymbolFlags.Import) return ScriptElementKind.alias;
+                if (flags & SymbolFlags.Module) return ScriptElementKind.moduleElement;
+            }
+
+            return result;
+        }
+
+        function getSymbolKindOfConstructorPropertyMethodAccessorFunctionOrVar(symbol: Symbol, flags: SymbolFlags, typeResolver: TypeChecker, location: Node) {
+            if (typeResolver.isUndefinedSymbol(symbol)) {
+                return ScriptElementKind.variableElement;
+            }
+            if (typeResolver.isArgumentsSymbol(symbol)) {
+                return ScriptElementKind.localVariableElement;
+            }
+            if (flags & SymbolFlags.Variable) {
+                if (isFirstDeclarationOfSymbolParameter(symbol)) {
+                    return ScriptElementKind.parameterElement;
+                }
+                else if (symbol.valueDeclaration && isConst(symbol.valueDeclaration)) {
+                    return ScriptElementKind.constElement;
+                }
+                else if (forEach(symbol.declarations, isLet)) {
+                    return ScriptElementKind.letElement;
+                }
+                return isLocalVariableOrFunction(symbol) ? ScriptElementKind.localVariableElement : ScriptElementKind.variableElement;
+            }
+            if (flags & SymbolFlags.Function) return isLocalVariableOrFunction(symbol) ? ScriptElementKind.localFunctionElement : ScriptElementKind.functionElement;
+            if (flags & SymbolFlags.GetAccessor) return ScriptElementKind.memberGetAccessorElement;
+            if (flags & SymbolFlags.SetAccessor) return ScriptElementKind.memberSetAccessorElement;
+            if (flags & SymbolFlags.Method) return ScriptElementKind.memberFunctionElement;
+            if (flags & SymbolFlags.Constructor) return ScriptElementKind.constructorImplementationElement;
+
+            if (flags & SymbolFlags.Property) {
+                if (flags & SymbolFlags.UnionProperty) {
+                    // If union property is result of union of non method (property/accessors/variables), it is labeled as property
+                    var unionPropertyKind = forEach(typeInfoResolver.getRootSymbols(symbol), rootSymbol => {
+                        var rootSymbolFlags = rootSymbol.getFlags();
+                        if (rootSymbolFlags & (SymbolFlags.PropertyOrAccessor | SymbolFlags.Variable)) {
+                            return ScriptElementKind.memberVariableElement;
+                        }
+                        Debug.assert(!!(rootSymbolFlags & SymbolFlags.Method));
+                    });
+                    if (!unionPropertyKind) {
+                        // If this was union of all methods, 
+                        //make sure it has call signatures before we can label it as method
+                        var typeOfUnionProperty = typeInfoResolver.getTypeOfSymbolAtLocation(symbol, location);
+                        if (typeOfUnionProperty.getCallSignatures().length) {
+                            return ScriptElementKind.memberFunctionElement;
+                        }
+                        return ScriptElementKind.memberVariableElement;
+                    }
+                    return unionPropertyKind;
+                }
+                return ScriptElementKind.memberVariableElement;
+            }
+
+            return ScriptElementKind.unknown;
+        }
+
+        function getTypeKind(type: Type): string {
+            var flags = type.getFlags();
+
+            if (flags & TypeFlags.Enum) return ScriptElementKind.enumElement;
+            if (flags & TypeFlags.Class) return ScriptElementKind.classElement;
+            if (flags & TypeFlags.Interface) return ScriptElementKind.interfaceElement;
+            if (flags & TypeFlags.TypeParameter) return ScriptElementKind.typeParameterElement;
+            if (flags & TypeFlags.Intrinsic) return ScriptElementKind.primitiveType;
+            if (flags & TypeFlags.StringLiteral) return ScriptElementKind.primitiveType;
+
+            return ScriptElementKind.unknown;
+        }
+
+        function getSymbolModifiers(symbol: Symbol): string {
+            return symbol && symbol.declarations && symbol.declarations.length > 0
+                ? getNodeModifiers(symbol.declarations[0])
+                : ScriptElementKindModifier.none;
+        }
+
+        function getSymbolDisplayPartsDocumentationAndSymbolKind(symbol: Symbol, sourceFile: SourceFile, enclosingDeclaration: Node,
+            typeResolver: TypeChecker, location: Node,
+            // TODO(drosen): Currently completion entry details passes the SemanticMeaning.All instead of using semanticMeaning of location
+            semanticMeaning = getMeaningFromLocation(location)) {
+            var displayParts: SymbolDisplayPart[] = [];
+            var documentation: SymbolDisplayPart[];
+            var symbolFlags = symbol.flags;
+            var symbolKind = getSymbolKindOfConstructorPropertyMethodAccessorFunctionOrVar(symbol, symbolFlags, typeResolver, location);
+            var hasAddedSymbolInfo: boolean;
+            // Class at constructor site need to be shown as constructor apart from property,method, vars
+            if (symbolKind !== ScriptElementKind.unknown || symbolFlags & SymbolFlags.Class || symbolFlags & SymbolFlags.Import) {
+                // If it is accessor they are allowed only if location is at name of the accessor
+                if (symbolKind === ScriptElementKind.memberGetAccessorElement || symbolKind === ScriptElementKind.memberSetAccessorElement) {
+                    symbolKind = ScriptElementKind.memberVariableElement;
+                }
+
+                var type = typeResolver.getTypeOfSymbolAtLocation(symbol, location);
+                if (type) {
+                    if (location.parent && location.parent.kind === SyntaxKind.PropertyAccessExpression) {
+                        var right = (<PropertyAccessExpression>location.parent).name;
+                        // Either the location is on the right of a property access, or on the left and the right is missing
+                        if (right === location || (right && right.getFullWidth() === 0)) {
+                            location = location.parent;
+                        }
+                    }
+
+                    // try get the call/construct signature from the type if it matches
+                    var callExpression: CallExpression;
+                    if (location.kind === SyntaxKind.CallExpression || location.kind === SyntaxKind.NewExpression) {
+                        callExpression = <CallExpression> location;
+                    }
+                    else if (isCallExpressionTarget(location) || isNewExpressionTarget(location)) {
+                        callExpression = <CallExpression>location.parent;
+                    }
+
+                    if (callExpression) {
+                        var candidateSignatures: Signature[] = [];
+                        signature = typeResolver.getResolvedSignature(callExpression, candidateSignatures);
+                        if (!signature && candidateSignatures.length) {
+                            // Use the first candidate:
+                            signature = candidateSignatures[0];
+                        }
+
+                        var useConstructSignatures = callExpression.kind === SyntaxKind.NewExpression || callExpression.expression.kind === SyntaxKind.SuperKeyword;
+                        var allSignatures = useConstructSignatures ? type.getConstructSignatures() : type.getCallSignatures();
+
+                        if (!contains(allSignatures, signature.target || signature)) {
+                            // Get the first signature if there 
+                            signature = allSignatures.length ? allSignatures[0] : undefined;
+                        }
+
+                        if (signature) {
+                            if (useConstructSignatures && (symbolFlags & SymbolFlags.Class)) {
+                                // Constructor
+                                symbolKind = ScriptElementKind.constructorImplementationElement;
+                                addPrefixForAnyFunctionOrVar(type.symbol, symbolKind);
+                            }
+                            else if (symbolFlags & SymbolFlags.Import) {
+                                symbolKind = ScriptElementKind.alias;
+                                displayParts.push(punctuationPart(SyntaxKind.OpenParenToken));
+                                displayParts.push(textPart(symbolKind));
+                                displayParts.push(punctuationPart(SyntaxKind.CloseParenToken));
+                                displayParts.push(spacePart());
+                                if (useConstructSignatures) {
+                                    displayParts.push(keywordPart(SyntaxKind.NewKeyword));
+                                    displayParts.push(spacePart());
+                                }
+                                addFullSymbolName(symbol);
+                            }
+                            else {
+                                addPrefixForAnyFunctionOrVar(symbol, symbolKind);
+                            }
+
+                            switch (symbolKind) {
+                                case ScriptElementKind.memberVariableElement:
+                                case ScriptElementKind.variableElement:
+                                case ScriptElementKind.constElement:
+                                case ScriptElementKind.letElement:
+                                case ScriptElementKind.parameterElement:
+                                case ScriptElementKind.localVariableElement:
+                                    // If it is call or construct signature of lambda's write type name
+                                    displayParts.push(punctuationPart(SyntaxKind.ColonToken));
+                                    displayParts.push(spacePart());
+                                    if (useConstructSignatures) {
+                                        displayParts.push(keywordPart(SyntaxKind.NewKeyword));
+                                        displayParts.push(spacePart());
+                                    }
+                                    if (!(type.flags & TypeFlags.Anonymous)) {
+                                        displayParts.push.apply(displayParts, symbolToDisplayParts(typeResolver, type.symbol, enclosingDeclaration, /*meaning*/ undefined, SymbolFormatFlags.WriteTypeParametersOrArguments));
+                                    }
+                                    addSignatureDisplayParts(signature, allSignatures, TypeFormatFlags.WriteArrowStyleSignature);
+                                    break;
+
+                                default:
+                                    // Just signature
+                                    addSignatureDisplayParts(signature, allSignatures);
+                            }
+                            hasAddedSymbolInfo = true;
+                        }
+                    }
+                    else if ((isNameOfFunctionDeclaration(location) && !(symbol.flags & SymbolFlags.Accessor)) || // name of function declaration
+                        (location.kind === SyntaxKind.ConstructorKeyword && location.parent.kind === SyntaxKind.Constructor)) { // At constructor keyword of constructor declaration
+                        // get the signature from the declaration and write it
+                        var signature: Signature;
+                        var functionDeclaration = <FunctionLikeDeclaration>location.parent;
+                        var allSignatures = functionDeclaration.kind === SyntaxKind.Constructor ? type.getConstructSignatures() : type.getCallSignatures();
+                        if (!typeResolver.isImplementationOfOverload(functionDeclaration)) {
+                            signature = typeResolver.getSignatureFromDeclaration(functionDeclaration);
+                        }
+                        else {
+                            signature = allSignatures[0];
+                        }
+
+                        if (functionDeclaration.kind === SyntaxKind.Constructor) {
+                            // show (constructor) Type(...) signature
+                            symbolKind = ScriptElementKind.constructorImplementationElement;
+                            addPrefixForAnyFunctionOrVar(type.symbol, symbolKind);
+                        }
+                        else {
+                            // (function/method) symbol(..signature)
+                            addPrefixForAnyFunctionOrVar(functionDeclaration.kind === SyntaxKind.CallSignature &&
+                                !(type.symbol.flags & SymbolFlags.TypeLiteral || type.symbol.flags & SymbolFlags.ObjectLiteral) ? type.symbol : symbol, symbolKind);
+                        }
+
+                        addSignatureDisplayParts(signature, allSignatures);
+                        hasAddedSymbolInfo = true;
+                    }
+                }
+            }
+            if (symbolFlags & SymbolFlags.Class && !hasAddedSymbolInfo) {
+                displayParts.push(keywordPart(SyntaxKind.ClassKeyword));
+                displayParts.push(spacePart());
+                addFullSymbolName(symbol);
+                writeTypeParametersOfSymbol(symbol, sourceFile);
+            }
+            if ((symbolFlags & SymbolFlags.Interface) && (semanticMeaning & SemanticMeaning.Type)) {
+                addNewLineIfDisplayPartsExist();
+                displayParts.push(keywordPart(SyntaxKind.InterfaceKeyword));
+                displayParts.push(spacePart());
+                addFullSymbolName(symbol);
+                writeTypeParametersOfSymbol(symbol, sourceFile);
+            }
+            if (symbolFlags & SymbolFlags.TypeAlias) {
+                addNewLineIfDisplayPartsExist();
+                displayParts.push(keywordPart(SyntaxKind.TypeKeyword));
+                displayParts.push(spacePart());
+                addFullSymbolName(symbol);
+                displayParts.push(spacePart());
+                displayParts.push(operatorPart(SyntaxKind.EqualsToken));
+                displayParts.push(spacePart());
+                displayParts.push.apply(displayParts, typeToDisplayParts(typeResolver, typeResolver.getDeclaredTypeOfSymbol(symbol), enclosingDeclaration));
+            }
+            if (symbolFlags & SymbolFlags.Enum) {
+                addNewLineIfDisplayPartsExist();
+                if (forEach(symbol.declarations, isConstEnumDeclaration)) {
+                    displayParts.push(keywordPart(SyntaxKind.ConstKeyword));
+                    displayParts.push(spacePart());
+                }
+                displayParts.push(keywordPart(SyntaxKind.EnumKeyword));
+                displayParts.push(spacePart());
+                addFullSymbolName(symbol);
+            }
+            if (symbolFlags & SymbolFlags.Module) {
+                addNewLineIfDisplayPartsExist();
+                displayParts.push(keywordPart(SyntaxKind.ModuleKeyword));
+                displayParts.push(spacePart());
+                addFullSymbolName(symbol);
+            }
+            if ((symbolFlags & SymbolFlags.TypeParameter) && (semanticMeaning & SemanticMeaning.Type)) {
+                addNewLineIfDisplayPartsExist();
+                displayParts.push(punctuationPart(SyntaxKind.OpenParenToken));
+                displayParts.push(textPart("type parameter"));
+                displayParts.push(punctuationPart(SyntaxKind.CloseParenToken));
+                displayParts.push(spacePart());
+                addFullSymbolName(symbol);
+                displayParts.push(spacePart());
+                displayParts.push(keywordPart(SyntaxKind.InKeyword));
+                displayParts.push(spacePart());
+                if (symbol.parent) {
+                    // Class/Interface type parameter
+                    addFullSymbolName(symbol.parent, enclosingDeclaration);
+                    writeTypeParametersOfSymbol(symbol.parent, enclosingDeclaration);
+                }
+                else {
+                    // Method/function type parameter
+                    var signatureDeclaration = <SignatureDeclaration>getDeclarationOfKind(symbol, SyntaxKind.TypeParameter).parent;
+                    var signature = typeResolver.getSignatureFromDeclaration(signatureDeclaration);
+                    if (signatureDeclaration.kind === SyntaxKind.ConstructSignature) {
+                        displayParts.push(keywordPart(SyntaxKind.NewKeyword));
+                        displayParts.push(spacePart());
+                    }
+                    else if (signatureDeclaration.kind !== SyntaxKind.CallSignature && signatureDeclaration.name) {
+                        addFullSymbolName(signatureDeclaration.symbol);
+                    }
+                    displayParts.push.apply(displayParts, signatureToDisplayParts(typeResolver, signature, sourceFile, TypeFormatFlags.WriteTypeArgumentsOfSignature));
+                }
+            }
+            if (symbolFlags & SymbolFlags.EnumMember) {
+                addPrefixForAnyFunctionOrVar(symbol, "enum member");
+                var declaration = symbol.declarations[0];
+                if (declaration.kind === SyntaxKind.EnumMember) {
+                    var constantValue = typeResolver.getConstantValue(<EnumMember>declaration);
+                    if (constantValue !== undefined) {
+                        displayParts.push(spacePart());
+                        displayParts.push(operatorPart(SyntaxKind.EqualsToken));
+                        displayParts.push(spacePart());
+                        displayParts.push(displayPart(constantValue.toString(), SymbolDisplayPartKind.numericLiteral));
+                    }
+                }
+            }
+            if (symbolFlags & SymbolFlags.Import) {
+                addNewLineIfDisplayPartsExist();
+                displayParts.push(keywordPart(SyntaxKind.ImportKeyword));
+                displayParts.push(spacePart());
+                addFullSymbolName(symbol);
+                ts.forEach(symbol.declarations, declaration => {
+                    if (declaration.kind === SyntaxKind.ImportDeclaration) {
+                        var importDeclaration = <ImportDeclaration>declaration;
+                        if (isExternalModuleImportDeclaration(importDeclaration)) {
+                            displayParts.push(spacePart());
+                            displayParts.push(operatorPart(SyntaxKind.EqualsToken));
+                            displayParts.push(spacePart());
+                            displayParts.push(keywordPart(SyntaxKind.RequireKeyword));
+                            displayParts.push(punctuationPart(SyntaxKind.OpenParenToken));
+                            displayParts.push(displayPart(getTextOfNode(getExternalModuleImportDeclarationExpression(importDeclaration)), SymbolDisplayPartKind.stringLiteral));
+                            displayParts.push(punctuationPart(SyntaxKind.CloseParenToken));
+                        }
+                        else {
+                            var internalAliasSymbol = typeResolver.getSymbolAtLocation(importDeclaration.moduleReference);
+                            if (internalAliasSymbol) {
+                                displayParts.push(spacePart());
+                                displayParts.push(operatorPart(SyntaxKind.EqualsToken));
+                                displayParts.push(spacePart());
+                                addFullSymbolName(internalAliasSymbol, enclosingDeclaration);
+                            }
+                        }
+                        return true;
+                    }
+                });
+            }
+            if (!hasAddedSymbolInfo) {
+                if (symbolKind !== ScriptElementKind.unknown) {
+                    if (type) {
+                        addPrefixForAnyFunctionOrVar(symbol, symbolKind);
+                        // For properties, variables and local vars: show the type
+                        if (symbolKind === ScriptElementKind.memberVariableElement ||
+                            symbolFlags & SymbolFlags.Variable ||
+                            symbolKind === ScriptElementKind.localVariableElement) {
+                            displayParts.push(punctuationPart(SyntaxKind.ColonToken));
+                            displayParts.push(spacePart());
+                            // If the type is type parameter, format it specially
+                            if (type.symbol && type.symbol.flags & SymbolFlags.TypeParameter) {
+                                var typeParameterParts = mapToDisplayParts(writer => {
+                                    typeResolver.getSymbolDisplayBuilder().buildTypeParameterDisplay(<TypeParameter>type, writer, enclosingDeclaration);
+                                });
+                                displayParts.push.apply(displayParts, typeParameterParts);
+                            }
+                            else {
+                                displayParts.push.apply(displayParts, typeToDisplayParts(typeResolver, type, enclosingDeclaration));
+                            }
+                        }
+                        else if (symbolFlags & SymbolFlags.Function ||
+                            symbolFlags & SymbolFlags.Method ||
+                            symbolFlags & SymbolFlags.Constructor ||
+                            symbolFlags & SymbolFlags.Signature ||
+                            symbolFlags & SymbolFlags.Accessor ||
+                            symbolKind === ScriptElementKind.memberFunctionElement) {
+                            var allSignatures = type.getCallSignatures();
+                            addSignatureDisplayParts(allSignatures[0], allSignatures);
+                        }
+                    }
+                }
+                else {
+                    symbolKind = getSymbolKind(symbol, typeResolver, location);
+                }
+            }
+
+            if (!documentation) {
+                documentation = symbol.getDocumentationComment();
+            }
+
+            return { displayParts, documentation, symbolKind };
+
+            function addNewLineIfDisplayPartsExist() {
+                if (displayParts.length) {
+                    displayParts.push(lineBreakPart());
+                }
+            }
+
+            function addFullSymbolName(symbol: Symbol, enclosingDeclaration?: Node) {
+                var fullSymbolDisplayParts = symbolToDisplayParts(typeResolver, symbol, enclosingDeclaration || sourceFile, /*meaning*/ undefined,
+                    SymbolFormatFlags.WriteTypeParametersOrArguments | SymbolFormatFlags.UseOnlyExternalAliasing);
+                displayParts.push.apply(displayParts, fullSymbolDisplayParts);
+            }
+
+            function addPrefixForAnyFunctionOrVar(symbol: Symbol, symbolKind: string) {
+                addNewLineIfDisplayPartsExist();
+                if (symbolKind) {
+                    displayParts.push(punctuationPart(SyntaxKind.OpenParenToken));
+                    displayParts.push(textPart(symbolKind));
+                    displayParts.push(punctuationPart(SyntaxKind.CloseParenToken));
+                    displayParts.push(spacePart());
+                    addFullSymbolName(symbol);
+                }
+            }
+
+            function addSignatureDisplayParts(signature: Signature, allSignatures: Signature[], flags?: TypeFormatFlags) {
+                displayParts.push.apply(displayParts, signatureToDisplayParts(typeResolver, signature, enclosingDeclaration, flags | TypeFormatFlags.WriteTypeArgumentsOfSignature));
+                if (allSignatures.length > 1) {
+                    displayParts.push(spacePart());
+                    displayParts.push(punctuationPart(SyntaxKind.OpenParenToken));
+                    displayParts.push(operatorPart(SyntaxKind.PlusToken));
+                    displayParts.push(displayPart((allSignatures.length - 1).toString(), SymbolDisplayPartKind.numericLiteral));
+                    displayParts.push(spacePart());
+                    displayParts.push(textPart(allSignatures.length === 2 ? "overload" : "overloads"));
+                    displayParts.push(punctuationPart(SyntaxKind.CloseParenToken));
+                }
+                documentation = signature.getDocumentationComment();
+            }
+
+            function writeTypeParametersOfSymbol(symbol: Symbol, enclosingDeclaration: Node) {
+                var typeParameterParts = mapToDisplayParts(writer => {
+                    typeResolver.getSymbolDisplayBuilder().buildTypeParameterDisplayFromSymbol(symbol, writer, enclosingDeclaration);
+                });
+                displayParts.push.apply(displayParts, typeParameterParts);
+            }
+        }
+
+        function getQuickInfoAtPosition(fileName: string, position: number): QuickInfo {
+            synchronizeHostData();
+
+            fileName = normalizeSlashes(fileName);
+            var sourceFile = getValidSourceFile(fileName);
+            var node = getTouchingPropertyName(sourceFile, position);
+            if (!node) {
+                return undefined;
+            }
+
+            var symbol = typeInfoResolver.getSymbolAtLocation(node);
+            if (!symbol) {
+                // Try getting just type at this position and show
+                switch (node.kind) {
+                    case SyntaxKind.Identifier:
+                    case SyntaxKind.PropertyAccessExpression:
+                    case SyntaxKind.QualifiedName:
+                    case SyntaxKind.ThisKeyword:
+                    case SyntaxKind.SuperKeyword:
+                        // For the identifiers/this/super etc get the type at position
+                        var type = typeInfoResolver.getTypeAtLocation(node);
+                        if (type) {
+                            return {
+                                kind: ScriptElementKind.unknown,
+                                kindModifiers: ScriptElementKindModifier.none,
+                                textSpan: createTextSpan(node.getStart(), node.getWidth()),
+                                displayParts: typeToDisplayParts(typeInfoResolver, type, getContainerNode(node)),
+                                documentation: type.symbol ? type.symbol.getDocumentationComment() : undefined
+                            };
+                        }
+                }
+
+                return undefined;
+            }
+
+            var displayPartsDocumentationsAndKind = getSymbolDisplayPartsDocumentationAndSymbolKind(symbol, sourceFile, getContainerNode(node), typeInfoResolver, node);
+            return {
+                kind: displayPartsDocumentationsAndKind.symbolKind,
+                kindModifiers: getSymbolModifiers(symbol),
+                textSpan: createTextSpan(node.getStart(), node.getWidth()),
+                displayParts: displayPartsDocumentationsAndKind.displayParts,
+                documentation: displayPartsDocumentationsAndKind.documentation
+            };
+        }
+
+        /// Goto definition
+        function getDefinitionAtPosition(fileName: string, position: number): DefinitionInfo[] {
+            synchronizeHostData();
+
+            fileName = normalizeSlashes(fileName);
+            var sourceFile = getValidSourceFile(fileName);
+
+            var node = getTouchingPropertyName(sourceFile, position);
+            if (!node) {
+                return undefined;
+            }
+
+            // Labels
+            if (isJumpStatementTarget(node)) {
+                var labelName = (<Identifier>node).text;
+                var label = getTargetLabel((<BreakOrContinueStatement>node.parent), (<Identifier>node).text);
+                return label ? [getDefinitionInfo(label, ScriptElementKind.label, labelName, /*containerName*/ undefined)] : undefined;
+            }
+
+            /// Triple slash reference comments
+            var comment = forEach(sourceFile.referencedFiles, r => (r.pos <= position && position < r.end) ? r : undefined);
+            if (comment) {
+                var referenceFile = tryResolveScriptReference(program, sourceFile, comment);
+                if (referenceFile) {
+                    return [{
+                        fileName: referenceFile.fileName,
+                        textSpan: createTextSpanFromBounds(0, 0),
+                        kind: ScriptElementKind.scriptElement,
+                        name: comment.fileName,
+                        containerName: undefined,
+                        containerKind: undefined
+                    }];
+                }
+                return undefined;
+            }
+
+            var symbol = typeInfoResolver.getSymbolAtLocation(node);
+
+            // Could not find a symbol e.g. node is string or number keyword,
+            // or the symbol was an internal symbol and does not have a declaration e.g. undefined symbol
+            if (!symbol) {
+                return undefined;
+            }
+
+            var result: DefinitionInfo[] = [];
+
+            // Because name in short-hand property assignment has two different meanings: property name and property value,
+            // using go-to-definition at such position should go to the variable declaration of the property value rather than
+            // go to the declaration of the property name (in this case stay at the same position). However, if go-to-definition 
+            // is performed at the location of property access, we would like to go to definition of the property in the short-hand
+            // assignment. This case and others are handled by the following code.
+            if (node.parent.kind === SyntaxKind.ShorthandPropertyAssignment) {
+                var shorthandSymbol = typeInfoResolver.getShorthandAssignmentValueSymbol(symbol.valueDeclaration);
+                var shorthandDeclarations = shorthandSymbol.getDeclarations();
+                var shorthandSymbolKind = getSymbolKind(shorthandSymbol, typeInfoResolver, node);
+                var shorthandSymbolName = typeInfoResolver.symbolToString(shorthandSymbol);
+                var shorthandContainerName = typeInfoResolver.symbolToString(symbol.parent, node);
+                forEach(shorthandDeclarations, declaration => {
+                    result.push(getDefinitionInfo(declaration, shorthandSymbolKind, shorthandSymbolName, shorthandContainerName));
+                });
+                return result
+            }
+
+            var declarations = symbol.getDeclarations();
+            var symbolName = typeInfoResolver.symbolToString(symbol); // Do not get scoped name, just the name of the symbol
+            var symbolKind = getSymbolKind(symbol, typeInfoResolver, node);
+            var containerSymbol = symbol.parent;
+            var containerName = containerSymbol ? typeInfoResolver.symbolToString(containerSymbol, node) : "";
+
+            if (!tryAddConstructSignature(symbol, node, symbolKind, symbolName, containerName, result) &&
+                !tryAddCallSignature(symbol, node, symbolKind, symbolName, containerName, result)) {
+                // Just add all the declarations. 
+                forEach(declarations, declaration => {
+                    result.push(getDefinitionInfo(declaration, symbolKind, symbolName, containerName));
+                });
+            }
+
+            return result;
+
+            function getDefinitionInfo(node: Node, symbolKind: string, symbolName: string, containerName: string): DefinitionInfo {
+                return {
+                    fileName: node.getSourceFile().fileName,
+                    textSpan: createTextSpanFromBounds(node.getStart(), node.getEnd()),
+                    kind: symbolKind,
+                    name: symbolName,
+                    containerKind: undefined,
+                    containerName
+                };
+            }
+
+            function tryAddSignature(signatureDeclarations: Declaration[], selectConstructors: boolean, symbolKind: string, symbolName: string, containerName: string, result: DefinitionInfo[]) {
+                var declarations: Declaration[] = [];
+                var definition: Declaration;
+
+                forEach(signatureDeclarations, d => {
+                    if ((selectConstructors && d.kind === SyntaxKind.Constructor) ||
+                        (!selectConstructors && (d.kind === SyntaxKind.FunctionDeclaration || d.kind === SyntaxKind.MethodDeclaration || d.kind === SyntaxKind.MethodSignature))) {
+                        declarations.push(d);
+                        if ((<FunctionLikeDeclaration>d).body) definition = d;
+                    }
+                });
+
+                if (definition) {
+                    result.push(getDefinitionInfo(definition, symbolKind, symbolName, containerName));
+                    return true;
+                }
+                else if (declarations.length) {
+                    result.push(getDefinitionInfo(declarations[declarations.length - 1], symbolKind, symbolName, containerName));
+                    return true;
+                }
+
+                return false;
+            }
+
+            function tryAddConstructSignature(symbol: Symbol, location: Node, symbolKind: string, symbolName: string, containerName: string, result: DefinitionInfo[]) {
+                // Applicable only if we are in a new expression, or we are on a constructor declaration
+                // and in either case the symbol has a construct signature definition, i.e. class
+                if (isNewExpressionTarget(location) || location.kind === SyntaxKind.ConstructorKeyword) {
+                    if (symbol.flags & SymbolFlags.Class) {
+                        var classDeclaration = <ClassDeclaration>symbol.getDeclarations()[0];
+                        Debug.assert(classDeclaration && classDeclaration.kind === SyntaxKind.ClassDeclaration);
+
+                        return tryAddSignature(classDeclaration.members, /*selectConstructors*/ true, symbolKind, symbolName, containerName, result);
+                    }
+                }
+                return false;
+            }
+
+            function tryAddCallSignature(symbol: Symbol, location: Node, symbolKind: string, symbolName: string, containerName: string, result: DefinitionInfo[]) {
+                if (isCallExpressionTarget(location) || isNewExpressionTarget(location) || isNameOfFunctionDeclaration(location)) {
+                    return tryAddSignature(symbol.declarations, /*selectConstructors*/ false, symbolKind, symbolName, containerName, result);
+                }
+                return false;
+            }
+        }
+
+        /// References and Occurrences
+        function getOccurrencesAtPosition(fileName: string, position: number): ReferenceEntry[] {
+            synchronizeHostData();
+
+            fileName = normalizeSlashes(fileName);
+            var sourceFile = getValidSourceFile(fileName);
+
+            var node = getTouchingWord(sourceFile, position);
+            if (!node) {
+                return undefined;
+            }
+
+            if (node.kind === SyntaxKind.Identifier || node.kind === SyntaxKind.ThisKeyword || node.kind === SyntaxKind.SuperKeyword ||
+                isLiteralNameOfPropertyDeclarationOrIndexAccess(node) || isNameOfExternalModuleImportOrDeclaration(node)) {
+                return getReferencesForNode(node, [sourceFile], /*searchOnlyInCurrentFile*/ true, /*findInStrings:*/ false, /*findInComments:*/ false);
+            }
+
+            switch (node.kind) {
+                case SyntaxKind.IfKeyword:
+                case SyntaxKind.ElseKeyword:
+                    if (hasKind(node.parent, SyntaxKind.IfStatement)) {
+                        return getIfElseOccurrences(<IfStatement>node.parent);
+                    }
+                    break;
+                case SyntaxKind.ReturnKeyword:
+                    if (hasKind(node.parent, SyntaxKind.ReturnStatement)) {
+                        return getReturnOccurrences(<ReturnStatement>node.parent);
+                    }
+                    break;
+                case SyntaxKind.ThrowKeyword:
+                    if (hasKind(node.parent, SyntaxKind.ThrowStatement)) {
+                        return getThrowOccurrences(<ThrowStatement>node.parent);
+                    }
+                    break;
+                case SyntaxKind.CatchKeyword:
+                    if (hasKind(parent(parent(node)), SyntaxKind.TryStatement)) {
+                        return getTryCatchFinallyOccurrences(<TryStatement>node.parent.parent);
+                    }
+                    break;
+                case SyntaxKind.TryKeyword:
+                case SyntaxKind.FinallyKeyword:
+                    if (hasKind(parent(node), SyntaxKind.TryStatement)) {
+                        return getTryCatchFinallyOccurrences(<TryStatement>node.parent);
+                    }
+                    break;
+                case SyntaxKind.SwitchKeyword:
+                    if (hasKind(node.parent, SyntaxKind.SwitchStatement)) {
+                        return getSwitchCaseDefaultOccurrences(<SwitchStatement>node.parent);
+                    }
+                    break;
+                case SyntaxKind.CaseKeyword:
+                case SyntaxKind.DefaultKeyword:
+                    if (hasKind(parent(parent(node)), SyntaxKind.SwitchStatement)) {
+                        return getSwitchCaseDefaultOccurrences(<SwitchStatement>node.parent.parent);
+                    }
+                    break;
+                case SyntaxKind.BreakKeyword:
+                case SyntaxKind.ContinueKeyword:
+                    if (hasKind(node.parent, SyntaxKind.BreakStatement) || hasKind(node.parent, SyntaxKind.ContinueStatement)) {
+                        return getBreakOrContinueStatementOccurences(<BreakOrContinueStatement>node.parent);
+                    }
+                    break;
+                case SyntaxKind.ForKeyword:
+                    if (hasKind(node.parent, SyntaxKind.ForStatement) ||
+                        hasKind(node.parent, SyntaxKind.ForInStatement) ||
+                        hasKind(node.parent, SyntaxKind.ForOfStatement)) {
+                        return getLoopBreakContinueOccurrences(<IterationStatement>node.parent);
+                    }
+                    break;
+                case SyntaxKind.WhileKeyword:
+                case SyntaxKind.DoKeyword:
+                    if (hasKind(node.parent, SyntaxKind.WhileStatement) || hasKind(node.parent, SyntaxKind.DoStatement)) {
+                        return getLoopBreakContinueOccurrences(<IterationStatement>node.parent);
+                    }
+                    break;
+                case SyntaxKind.ConstructorKeyword:
+                    if (hasKind(node.parent, SyntaxKind.Constructor)) {
+                        return getConstructorOccurrences(<ConstructorDeclaration>node.parent);
+                    }
+                    break;
+                case SyntaxKind.GetKeyword:
+                case SyntaxKind.SetKeyword:
+                    if (hasKind(node.parent, SyntaxKind.GetAccessor) || hasKind(node.parent, SyntaxKind.SetAccessor)) {
+                        return getGetAndSetOccurrences(<AccessorDeclaration>node.parent);
+                    }
+                default:
+                    if (isModifier(node.kind) && node.parent &&
+                        (isDeclaration(node.parent) || node.parent.kind === SyntaxKind.VariableStatement)) {
+                        return getModifierOccurrences(node.kind, node.parent);
+                    }
+            }
+
+            return undefined;
+
+            function getIfElseOccurrences(ifStatement: IfStatement): ReferenceEntry[] {
+                var keywords: Node[] = [];
+
+                // Traverse upwards through all parent if-statements linked by their else-branches.
+                while (hasKind(ifStatement.parent, SyntaxKind.IfStatement) && (<IfStatement>ifStatement.parent).elseStatement === ifStatement) {
+                    ifStatement = <IfStatement>ifStatement.parent;
+                }
+
+                // Now traverse back down through the else branches, aggregating if/else keywords of if-statements.
+                while (ifStatement) {
+                    var children = ifStatement.getChildren();
+                    pushKeywordIf(keywords, children[0], SyntaxKind.IfKeyword);
+
+                    // Generally the 'else' keyword is second-to-last, so we traverse backwards.
+                    for (var i = children.length - 1; i >= 0; i--) {
+                        if (pushKeywordIf(keywords, children[i], SyntaxKind.ElseKeyword)) {
+                            break;
+                        }
+                    }
+
+                    if (!hasKind(ifStatement.elseStatement, SyntaxKind.IfStatement)) {
+                        break
+                    }
+
+                    ifStatement = <IfStatement>ifStatement.elseStatement;
+                }
+
+                var result: ReferenceEntry[] = [];
+
+                // We'd like to highlight else/ifs together if they are only separated by whitespace
+                // (i.e. the keywords are separated by no comments, no newlines).
+                for (var i = 0; i < keywords.length; i++) {
+                    if (keywords[i].kind === SyntaxKind.ElseKeyword && i < keywords.length - 1) {
+                        var elseKeyword = keywords[i];
+                        var ifKeyword = keywords[i + 1]; // this *should* always be an 'if' keyword.
+
+                        var shouldHighlightNextKeyword = true;
+
+                        // Avoid recalculating getStart() by iterating backwards.
+                        for (var j = ifKeyword.getStart() - 1; j >= elseKeyword.end; j--) {
+                            if (!isWhiteSpace(sourceFile.text.charCodeAt(j))) {
+                                shouldHighlightNextKeyword = false;
+                                break;
+                            }
+                        }
+
+                        if (shouldHighlightNextKeyword) {
+                            result.push({
+                                fileName: fileName,
+                                textSpan: createTextSpanFromBounds(elseKeyword.getStart(), ifKeyword.end),
+                                isWriteAccess: false
+                            });
+                            i++; // skip the next keyword
+                            continue;
+                        }
+                    }
+
+                    // Ordinary case: just highlight the keyword.
+                    result.push(getReferenceEntryFromNode(keywords[i]));
+                }
+
+                return result;
+            }
+
+            function getReturnOccurrences(returnStatement: ReturnStatement): ReferenceEntry[] {
+                var func = <FunctionLikeDeclaration>getContainingFunction(returnStatement);
+
+                // If we didn't find a containing function with a block body, bail out.
+                if (!(func && hasKind(func.body, SyntaxKind.Block))) {
+                    return undefined;
+                }
+
+                var keywords: Node[] = []
+                forEachReturnStatement(<Block>func.body, returnStatement => {
+                    pushKeywordIf(keywords, returnStatement.getFirstToken(), SyntaxKind.ReturnKeyword);
+                });
+
+                // Include 'throw' statements that do not occur within a try block.
+                forEach(aggregateOwnedThrowStatements(func.body), throwStatement => {
+                    pushKeywordIf(keywords, throwStatement.getFirstToken(), SyntaxKind.ThrowKeyword);
+                });
+
+                return map(keywords, getReferenceEntryFromNode);
+            }
+
+            function getThrowOccurrences(throwStatement: ThrowStatement) {
+                var owner = getThrowStatementOwner(throwStatement);
+
+                if (!owner) {
+                    return undefined;
+                }
+
+                var keywords: Node[] = [];
+
+                forEach(aggregateOwnedThrowStatements(owner), throwStatement => {
+                    pushKeywordIf(keywords, throwStatement.getFirstToken(), SyntaxKind.ThrowKeyword);
+                });
+
+                // If the "owner" is a function, then we equate 'return' and 'throw' statements in their
+                // ability to "jump out" of the function, and include occurrences for both.
+                if (isFunctionBlock(owner)) {
+                    forEachReturnStatement(<Block>owner, returnStatement => {
+                        pushKeywordIf(keywords, returnStatement.getFirstToken(), SyntaxKind.ReturnKeyword);
+                    });
+                }
+
+                return map(keywords, getReferenceEntryFromNode);
+            }
+
+            /**
+             * Aggregates all throw-statements within this node *without* crossing
+             * into function boundaries and try-blocks with catch-clauses.
+             */
+            function aggregateOwnedThrowStatements(node: Node): ThrowStatement[] {
+                var statementAccumulator: ThrowStatement[] = []
+                aggregate(node);
+                return statementAccumulator;
+
+                function aggregate(node: Node): void {
+                    if (node.kind === SyntaxKind.ThrowStatement) {
+                        statementAccumulator.push(<ThrowStatement>node);
+                    }
+                    else if (node.kind === SyntaxKind.TryStatement) {
+                        var tryStatement = <TryStatement>node;
+
+                        if (tryStatement.catchClause) {
+                            aggregate(tryStatement.catchClause);
+                        }
+                        else {
+                            // Exceptions thrown within a try block lacking a catch clause
+                            // are "owned" in the current context.
+                            aggregate(tryStatement.tryBlock);
+                        }
+
+                        if (tryStatement.finallyBlock) {
+                            aggregate(tryStatement.finallyBlock);
+                        }
+                    }
+                    // Do not cross function boundaries.
+                    else if (!isAnyFunction(node)) {
+                        forEachChild(node, aggregate);
+                    }
+                };
+            }
+
+            /**
+             * For lack of a better name, this function takes a throw statement and returns the
+             * nearest ancestor that is a try-block (whose try statement has a catch clause),
+             * function-block, or source file.
+             */
+            function getThrowStatementOwner(throwStatement: ThrowStatement): Node {
+                var child: Node = throwStatement;
+
+                while (child.parent) {
+                    var parent = child.parent;
+
+                    if (isFunctionBlock(parent) || parent.kind === SyntaxKind.SourceFile) {
+                        return parent;
+                    }
+                    
+                    // A throw-statement is only owned by a try-statement if the try-statement has
+                    // a catch clause, and if the throw-statement occurs within the try block.
+                    if (parent.kind === SyntaxKind.TryStatement) {
+                        var tryStatement = <TryStatement>parent;
+
+                        if (tryStatement.tryBlock === child && tryStatement.catchClause) {
+                            return child;
+                        }
+                    }
+
+                    child = parent;
+                }
+
+                return undefined;
+            }
+
+            function getTryCatchFinallyOccurrences(tryStatement: TryStatement): ReferenceEntry[] {
+                var keywords: Node[] = [];
+
+                pushKeywordIf(keywords, tryStatement.getFirstToken(), SyntaxKind.TryKeyword);
+
+                if (tryStatement.catchClause) {
+                    pushKeywordIf(keywords, tryStatement.catchClause.getFirstToken(), SyntaxKind.CatchKeyword);
+                }
+
+                if (tryStatement.finallyBlock) {
+                    var finallyKeyword = findChildOfKind(tryStatement, SyntaxKind.FinallyKeyword, sourceFile);
+                    pushKeywordIf(keywords, finallyKeyword, SyntaxKind.FinallyKeyword);
+                }
+
+                return map(keywords, getReferenceEntryFromNode);
+            }
+
+            function getLoopBreakContinueOccurrences(loopNode: IterationStatement): ReferenceEntry[] {
+                var keywords: Node[] = [];
+
+                if (pushKeywordIf(keywords, loopNode.getFirstToken(), SyntaxKind.ForKeyword, SyntaxKind.WhileKeyword, SyntaxKind.DoKeyword)) {
+                    // If we succeeded and got a do-while loop, then start looking for a 'while' keyword.
+                    if (loopNode.kind === SyntaxKind.DoStatement) {
+                        var loopTokens = loopNode.getChildren();
+
+                        for (var i = loopTokens.length - 1; i >= 0; i--) {
+                            if (pushKeywordIf(keywords, loopTokens[i], SyntaxKind.WhileKeyword)) {
+                                break;
+                            }
+                        }
+                    }
+                }
+
+                var breaksAndContinues = aggregateAllBreakAndContinueStatements(loopNode.statement);
+
+                forEach(breaksAndContinues, statement => {
+                    if (ownsBreakOrContinueStatement(loopNode, statement)) {
+                        pushKeywordIf(keywords, statement.getFirstToken(), SyntaxKind.BreakKeyword, SyntaxKind.ContinueKeyword);
+                    }
+                });
+
+                return map(keywords, getReferenceEntryFromNode);
+            }
+
+            function getSwitchCaseDefaultOccurrences(switchStatement: SwitchStatement) {
+                var keywords: Node[] = [];
+
+                pushKeywordIf(keywords, switchStatement.getFirstToken(), SyntaxKind.SwitchKeyword);
+
+                // Go through each clause in the switch statement, collecting the 'case'/'default' keywords.
+                forEach(switchStatement.clauses, clause => {
+                    pushKeywordIf(keywords, clause.getFirstToken(), SyntaxKind.CaseKeyword, SyntaxKind.DefaultKeyword);
+
+                    var breaksAndContinues = aggregateAllBreakAndContinueStatements(clause);
+
+                    forEach(breaksAndContinues, statement => {
+                        if (ownsBreakOrContinueStatement(switchStatement, statement)) {
+                            pushKeywordIf(keywords, statement.getFirstToken(), SyntaxKind.BreakKeyword);
+                        }
+                    });
+                });
+
+                return map(keywords, getReferenceEntryFromNode);
+            }
+
+            function getBreakOrContinueStatementOccurences(breakOrContinueStatement: BreakOrContinueStatement): ReferenceEntry[] {
+                var owner = getBreakOrContinueOwner(breakOrContinueStatement);
+
+                if (owner) {
+                    switch (owner.kind) {
+                        case SyntaxKind.ForStatement:
+                        case SyntaxKind.ForInStatement:
+                        case SyntaxKind.ForOfStatement:
+                        case SyntaxKind.DoStatement:
+                        case SyntaxKind.WhileStatement:
+                            return getLoopBreakContinueOccurrences(<IterationStatement>owner)
+                        case SyntaxKind.SwitchStatement:
+                            return getSwitchCaseDefaultOccurrences(<SwitchStatement>owner);
+
+                    }
+                }
+
+                return undefined;
+            }
+
+            function aggregateAllBreakAndContinueStatements(node: Node): BreakOrContinueStatement[] {
+                var statementAccumulator: BreakOrContinueStatement[] = []
+                aggregate(node);
+                return statementAccumulator;
+
+                function aggregate(node: Node): void {
+                    if (node.kind === SyntaxKind.BreakStatement || node.kind === SyntaxKind.ContinueStatement) {
+                        statementAccumulator.push(<BreakOrContinueStatement>node);
+                    }
+                    // Do not cross function boundaries.
+                    else if (!isAnyFunction(node)) {
+                        forEachChild(node, aggregate);
+                    }
+                };
+            }
+
+            function ownsBreakOrContinueStatement(owner: Node, statement: BreakOrContinueStatement): boolean {
+                var actualOwner = getBreakOrContinueOwner(statement);
+
+                return actualOwner && actualOwner === owner;
+            }
+
+            function getBreakOrContinueOwner(statement: BreakOrContinueStatement): Node {
+                for (var node = statement.parent; node; node = node.parent) {
+                    switch (node.kind) {
+                        case SyntaxKind.SwitchStatement:
+                            if (statement.kind === SyntaxKind.ContinueStatement) {
+                                continue;
+                            }
+                        // Fall through.
+                        case SyntaxKind.ForStatement:
+                        case SyntaxKind.ForInStatement:
+                        case SyntaxKind.ForOfStatement:
+                        case SyntaxKind.WhileStatement:
+                        case SyntaxKind.DoStatement:
+                            if (!statement.label || isLabeledBy(node, statement.label.text)) {
+                                return node;
+                            }
+                            break;
+                        default:
+                            // Don't cross function boundaries.
+                            if (isAnyFunction(node)) {
+                                return undefined;
+                            }
+                            break;
+                    }
+                }
+
+                return undefined;
+            }
+
+            function getConstructorOccurrences(constructorDeclaration: ConstructorDeclaration): ReferenceEntry[] {
+                var declarations = constructorDeclaration.symbol.getDeclarations()
+
+                var keywords: Node[] = [];
+
+                forEach(declarations, declaration => {
+                    forEach(declaration.getChildren(), token => {
+                        return pushKeywordIf(keywords, token, SyntaxKind.ConstructorKeyword);
+                    });
+                });
+
+                return map(keywords, getReferenceEntryFromNode);
+            }
+
+            function getGetAndSetOccurrences(accessorDeclaration: AccessorDeclaration): ReferenceEntry[] {
+                var keywords: Node[] = [];
+
+                tryPushAccessorKeyword(accessorDeclaration.symbol, SyntaxKind.GetAccessor);
+                tryPushAccessorKeyword(accessorDeclaration.symbol, SyntaxKind.SetAccessor);
+
+                return map(keywords, getReferenceEntryFromNode);
+
+                function tryPushAccessorKeyword(accessorSymbol: Symbol, accessorKind: SyntaxKind): void {
+                    var accessor = getDeclarationOfKind(accessorSymbol, accessorKind);
+
+                    if (accessor) {
+                        forEach(accessor.getChildren(), child => pushKeywordIf(keywords, child, SyntaxKind.GetKeyword, SyntaxKind.SetKeyword));
+                    }
+                }
+            }
+
+            function getModifierOccurrences(modifier: SyntaxKind, declaration: Node) {
+                var container = declaration.parent;
+
+                // Make sure we only highlight the keyword when it makes sense to do so.
+                if (declaration.flags & NodeFlags.AccessibilityModifier) {
+                    if (!(container.kind === SyntaxKind.ClassDeclaration ||
+                        (declaration.kind === SyntaxKind.Parameter && hasKind(container, SyntaxKind.Constructor)))) {
+                        return undefined;
+                    }
+                }
+                else if (declaration.flags & NodeFlags.Static) {
+                    if (container.kind !== SyntaxKind.ClassDeclaration) {
+                        return undefined;
+                    }
+                }
+                else if (declaration.flags & (NodeFlags.Export | NodeFlags.Ambient)) {
+                    if (!(container.kind === SyntaxKind.ModuleBlock || container.kind === SyntaxKind.SourceFile)) {
+                        return undefined;
+                    }
+                }
+                else { 
+                    // unsupported modifier
+                    return undefined;
+                }
+
+                var keywords: Node[] = [];
+                var modifierFlag: NodeFlags = getFlagFromModifier(modifier);
+
+                var nodes: Node[];
+                switch (container.kind) {
+                    case SyntaxKind.ModuleBlock:
+                    case SyntaxKind.SourceFile:
+                        nodes = (<Block>container).statements;
+                        break;
+                    case SyntaxKind.Constructor:
+                        nodes = (<Node[]>(<ConstructorDeclaration>container).parameters).concat(
+                            (<ClassDeclaration>container.parent).members);
+                        break;
+                    case SyntaxKind.ClassDeclaration:
+                        nodes = (<ClassDeclaration>container).members;
+
+                        // If we're an accessibility modifier, we're in an instance member and should search
+                        // the constructor's parameter list for instance members as well.
+                        if (modifierFlag & NodeFlags.AccessibilityModifier) {
+                            var constructor = forEach((<ClassDeclaration>container).members, member => {
+                                return member.kind === SyntaxKind.Constructor && <ConstructorDeclaration>member;
+                            });
+
+                            if (constructor) {
+                                nodes = nodes.concat(constructor.parameters);
+                            }
+                        }
+                        break;
+                    default:
+                        Debug.fail("Invalid container kind.")
+                }
+
+                forEach(nodes, node => {
+                    if (node.modifiers && node.flags & modifierFlag) {
+                        forEach(node.modifiers, child => pushKeywordIf(keywords, child, modifier));
+                    }
+                });
+
+                return map(keywords, getReferenceEntryFromNode);
+
+                function getFlagFromModifier(modifier: SyntaxKind) {
+                    switch (modifier) {
+                        case SyntaxKind.PublicKeyword:
+                            return NodeFlags.Public;
+                        case SyntaxKind.PrivateKeyword:
+                            return NodeFlags.Private;
+                        case SyntaxKind.ProtectedKeyword:
+                            return NodeFlags.Protected;
+                        case SyntaxKind.StaticKeyword:
+                            return NodeFlags.Static;
+                        case SyntaxKind.ExportKeyword:
+                            return NodeFlags.Export;
+                        case SyntaxKind.DeclareKeyword:
+                            return NodeFlags.Ambient;
+                        default:
+                            Debug.fail();
+                    }
+                }
+            }
+
+            // returns true if 'node' is defined and has a matching 'kind'.
+            function hasKind(node: Node, kind: SyntaxKind) {
+                return node !== undefined && node.kind === kind;
+            }
+
+            // Null-propagating 'parent' function.
+            function parent(node: Node): Node {
+                return node && node.parent;
+            }
+
+            function pushKeywordIf(keywordList: Node[], token: Node, ...expected: SyntaxKind[]): boolean {
+                if (token && contains(expected, token.kind)) {
+                    keywordList.push(token);
+                    return true;
+                }
+
+                return false;
+            }
+        }
+
+        function findRenameLocations(fileName: string, position: number, findInStrings: boolean, findInComments: boolean): RenameLocation[] {
+            return findReferences(fileName, position, findInStrings, findInComments);
+        }
+
+        function getReferencesAtPosition(fileName: string, position: number): ReferenceEntry[] {
+            return findReferences(fileName, position, /*findInStrings:*/ false, /*findInComments:*/ false);
+        }
+
+        function findReferences(fileName: string, position: number, findInStrings: boolean, findInComments: boolean): ReferenceEntry[] {
+            synchronizeHostData();
+
+            fileName = normalizeSlashes(fileName);
+            var sourceFile = getValidSourceFile(fileName);
+
+            var node = getTouchingPropertyName(sourceFile, position);
+            if (!node) {
+                return undefined;
+            }
+
+            if (node.kind !== SyntaxKind.Identifier &&
+                // TODO (drosen): This should be enabled in a later release - currently breaks rename.
+                //node.kind !== SyntaxKind.ThisKeyword &&
+                //node.kind !== SyntaxKind.SuperKeyword &&
+                !isLiteralNameOfPropertyDeclarationOrIndexAccess(node) &&
+                !isNameOfExternalModuleImportOrDeclaration(node)) {
+                return undefined;
+            }
+
+            Debug.assert(node.kind === SyntaxKind.Identifier || node.kind === SyntaxKind.NumericLiteral || node.kind === SyntaxKind.StringLiteral);
+            return getReferencesForNode(node, program.getSourceFiles(), /*searchOnlyInCurrentFile*/ false, findInStrings, findInComments);
+        }
+
+        function initializeNameTable(sourceFile: SourceFile): void {
+            var nameTable: Map<string> = {};
+
+            walk(sourceFile);
+            sourceFile.nameTable = nameTable;
+
+            function walk(node: Node) {
+                switch (node.kind) {
+                    case SyntaxKind.Identifier:
+                        nameTable[(<Identifier>node).text] = (<Identifier>node).text;
+                        break;
+                    case SyntaxKind.StringLiteral:
+                    case SyntaxKind.NumericLiteral:
+                        nameTable[(<LiteralExpression>node).text] = (<LiteralExpression>node).text;
+                        break;
+                    default:
+                        forEachChild(node, walk);
+                }
+            } 
+        }
+
+        function getReferencesForNode(node: Node, sourceFiles: SourceFile[], searchOnlyInCurrentFile: boolean, findInStrings: boolean, findInComments: boolean): ReferenceEntry[] {
+            // Labels
+            if (isLabelName(node)) {
+                if (isJumpStatementTarget(node)) {
+                    var labelDefinition = getTargetLabel((<BreakOrContinueStatement>node.parent), (<Identifier>node).text);
+                    // if we have a label definition, look within its statement for references, if not, then
+                    // the label is undefined, just return a set of one for the current node.
+                    return labelDefinition ? getLabelReferencesInNode(labelDefinition.parent, labelDefinition) : [getReferenceEntryFromNode(node)];
+                }
+                else {
+                    // it is a label definition and not a target, search within the parent labeledStatement
+                    return getLabelReferencesInNode(node.parent, <Identifier>node);
+                }
+            }
+
+            if (node.kind === SyntaxKind.ThisKeyword) {
+                return getReferencesForThisKeyword(node, sourceFiles);
+            }
+
+            if (node.kind === SyntaxKind.SuperKeyword) {
+                return getReferencesForSuperKeyword(node);
+            }
+
+            var symbol = typeInfoResolver.getSymbolAtLocation(node);
+
+            // Could not find a symbol e.g. unknown identifier
+            if (!symbol) {
+                // Even if we did not find a symbol, we have an identifier, so there is at least
+                // one reference that we know of. return that instead of undefined.
+                return [getReferenceEntryFromNode(node)];
+            }
+
+            var declarations = symbol.declarations;
+
+            // The symbol was an internal symbol and does not have a declaration e.g.undefined symbol
+            if (!declarations || !declarations.length) {
+                return undefined;
+            }
+
+            var result: ReferenceEntry[];
+
+            // Compute the meaning from the location and the symbol it references
+            var searchMeaning = getIntersectingMeaningFromDeclarations(getMeaningFromLocation(node), declarations);
+
+            // Get the text to search for, we need to normalize it as external module names will have quote
+            var declaredName = getDeclaredName(symbol);
+
+            // Try to get the smallest valid scope that we can limit our search to;
+            // otherwise we'll need to search globally (i.e. include each file).
+            var scope = getSymbolScope(symbol);
+
+            if (scope) {
+                result = [];
+                getReferencesInNode(scope, symbol, declaredName, node, searchMeaning, findInStrings, findInComments, result);
+            }
+            else {
+                if (searchOnlyInCurrentFile) {
+                    Debug.assert(sourceFiles.length === 1);
+                    result = [];
+                    getReferencesInNode(sourceFiles[0], symbol, declaredName, node, searchMeaning, findInStrings, findInComments, result);
+                }
+                else {
+                    var internedName = getInternedName(symbol, declarations)
+                    forEach(sourceFiles, sourceFile => {
+                        cancellationToken.throwIfCancellationRequested();
+
+                        if (!sourceFile.nameTable) {
+                            initializeNameTable(sourceFile)
+                        }
+
+                        Debug.assert(sourceFile.nameTable !== undefined);
+
+                        if (lookUp(sourceFile.nameTable, internedName)) {
+                            result = result || [];
+                            getReferencesInNode(sourceFile, symbol, declaredName, node, searchMeaning, findInStrings, findInComments, result);
+                        }
+                    });
+                }
+            }
+
+            return result;
+
+            function getDeclaredName(symbol: Symbol) {
+                var name = typeInfoResolver.symbolToString(symbol);
+
+                return stripQuotes(name);
+            }
+
+            function getInternedName(symbol: Symbol, declarations: Declaration[]): string {
+                // Special case for function expressions, whose names are solely local to their bodies.
+                var functionExpression = forEach(declarations, d => d.kind === SyntaxKind.FunctionExpression ? <FunctionExpression>d : undefined);
+
+                // When a name gets interned into a SourceFile's 'identifiers' Map,
+                // its name is escaped and stored in the same way its symbol name/identifier
+                // name should be stored. Function expressions, however, are a special case,
+                // because despite sometimes having a name, the binder unconditionally binds them
+                // to a symbol with the name "__function".
+                if (functionExpression && functionExpression.name) {
+                    var name = functionExpression.name.text;
+                }
+                else {
+                    var name = symbol.name;
+                }
+
+                return stripQuotes(name);
+            }
+
+            function stripQuotes(name: string) {
+                var length = name.length;
+                if (length >= 2 && name.charCodeAt(0) === CharacterCodes.doubleQuote && name.charCodeAt(length - 1) === CharacterCodes.doubleQuote) {
+                    return name.substring(1, length - 1);
+                };
+                return name;
+            }
+
+            function getSymbolScope(symbol: Symbol): Node {
+                // If this is private property or method, the scope is the containing class
+                if (symbol.getFlags() && (SymbolFlags.Property | SymbolFlags.Method)) {
+                    var privateDeclaration = forEach(symbol.getDeclarations(), d => (d.flags & NodeFlags.Private) ? d : undefined);
+                    if (privateDeclaration) {
+                        return getAncestor(privateDeclaration, SyntaxKind.ClassDeclaration);
+                    }
+                }
+
+                // if this symbol is visible from its parent container, e.g. exported, then bail out
+                // if symbol correspond to the union property - bail out
+                if (symbol.parent || (symbol.getFlags() & SymbolFlags.UnionProperty)) {
+                    return undefined;
+                }
+
+                var scope: Node = undefined;
+
+                var declarations = symbol.getDeclarations();
+                if (declarations) {
+                    for (var i = 0, n = declarations.length; i < n; i++) {
+                        var container = getContainerNode(declarations[i]);
+
+                        if (!container) {
+                            return undefined;
+                        }
+
+                        if (scope && scope !== container) {
+                            // Different declarations have different containers, bail out
+                            return undefined;
+                        }
+
+                        if (container.kind === SyntaxKind.SourceFile && !isExternalModule(<SourceFile>container)) {
+                            // This is a global variable and not an external module, any declaration defined
+                            // within this scope is visible outside the file
+                            return undefined;
+                        }
+
+                        // The search scope is the container node
+                        scope = container;
+                    }
+                }
+
+                return scope;
+            }
+
+            function getPossibleSymbolReferencePositions(sourceFile: SourceFile, symbolName: string, start: number, end: number): number[] {
+                var positions: number[] = [];
+
+                /// TODO: Cache symbol existence for files to save text search
+                // Also, need to make this work for unicode escapes.
+
+                // Be resilient in the face of a symbol with no name or zero length name
+                if (!symbolName || !symbolName.length) {
+                    return positions;
+                }
+
+                var text = sourceFile.text;
+                var sourceLength = text.length;
+                var symbolNameLength = symbolName.length;
+
+                var position = text.indexOf(symbolName, start);
+                while (position >= 0) {
+                    cancellationToken.throwIfCancellationRequested();
+
+                    // If we are past the end, stop looking
+                    if (position > end) break;
+
+                    // We found a match.  Make sure it's not part of a larger word (i.e. the char 
+                    // before and after it have to be a non-identifier char).
+                    var endPosition = position + symbolNameLength;
+
+                    if ((position === 0 || !isIdentifierPart(text.charCodeAt(position - 1), ScriptTarget.Latest)) &&
+                        (endPosition === sourceLength || !isIdentifierPart(text.charCodeAt(endPosition), ScriptTarget.Latest))) {
+                        // Found a real match.  Keep searching.  
+                        positions.push(position);
+                    }
+                    position = text.indexOf(symbolName, position + symbolNameLength + 1);
+                }
+
+                return positions;
+            }
+
+            function getLabelReferencesInNode(container: Node, targetLabel: Identifier): ReferenceEntry[] {
+                var result: ReferenceEntry[] = [];
+                var sourceFile = container.getSourceFile();
+                var labelName = targetLabel.text;
+                var possiblePositions = getPossibleSymbolReferencePositions(sourceFile, labelName, container.getStart(), container.getEnd());
+                forEach(possiblePositions, position => {
+                    cancellationToken.throwIfCancellationRequested();
+
+                    var node = getTouchingWord(sourceFile, position);
+                    if (!node || node.getWidth() !== labelName.length) {
+                        return;
+                    }
+
+                    // Only pick labels that are either the target label, or have a target that is the target label
+                    if (node === targetLabel ||
+                        (isJumpStatementTarget(node) && getTargetLabel(node, labelName) === targetLabel)) {
+                        result.push(getReferenceEntryFromNode(node));
+                    }
+                });
+                return result;
+            }
+
+            function isValidReferencePosition(node: Node, searchSymbolName: string): boolean {
+                if (node) {
+                    // Compare the length so we filter out strict superstrings of the symbol we are looking for
+                    switch (node.kind) {
+                        case SyntaxKind.Identifier:
+                            return node.getWidth() === searchSymbolName.length;
+
+                        case SyntaxKind.StringLiteral:
+                            if (isLiteralNameOfPropertyDeclarationOrIndexAccess(node) ||
+                                isNameOfExternalModuleImportOrDeclaration(node)) {
+                                // For string literals we have two additional chars for the quotes
+                                return node.getWidth() === searchSymbolName.length + 2;
+                            }
+                            break;
+
+                        case SyntaxKind.NumericLiteral:
+                            if (isLiteralNameOfPropertyDeclarationOrIndexAccess(node)) {
+                                return node.getWidth() === searchSymbolName.length;
+                            }
+                            break;
+                    }
+                }
+
+                return false;
+            }
+
+            /** Search within node "container" for references for a search value, where the search value is defined as a 
+              * tuple of(searchSymbol, searchText, searchLocation, and searchMeaning).
+              * searchLocation: a node where the search value 
+              */
+            function getReferencesInNode(container: Node,
+                searchSymbol: Symbol,
+                searchText: string,
+                searchLocation: Node,
+                searchMeaning: SemanticMeaning,
+                findInStrings: boolean,
+                findInComments: boolean,
+                result: ReferenceEntry[]): void {
+                var sourceFile = container.getSourceFile();
+                var tripleSlashDirectivePrefixRegex = /^\/\/\/\s*</
+
+                var possiblePositions = getPossibleSymbolReferencePositions(sourceFile, searchText, container.getStart(), container.getEnd());
+
+                if (possiblePositions.length) {
+                    // Build the set of symbols to search for, initially it has only the current symbol
+                    var searchSymbols = populateSearchSymbolSet(searchSymbol, searchLocation);
+
+                    forEach(possiblePositions, position => {
+                        cancellationToken.throwIfCancellationRequested();
+
+                        var referenceLocation = getTouchingPropertyName(sourceFile, position);
+                        if (!isValidReferencePosition(referenceLocation, searchText)) {
+                            // This wasn't the start of a token.  Check to see if it might be a 
+                            // match in a comment or string if that's what the caller is asking
+                            // for.
+                            if ((findInStrings && isInString(position)) ||
+                                (findInComments && isInComment(position))) {
+                                result.push({
+                                    fileName: sourceFile.fileName,
+                                    textSpan: createTextSpan(position, searchText.length),
+                                    isWriteAccess: false
+                                });
+                            }
+                            return;
+                        }
+
+                        if (!(getMeaningFromLocation(referenceLocation) & searchMeaning)) {
+                            return;
+                        }
+
+                        var referenceSymbol = typeInfoResolver.getSymbolAtLocation(referenceLocation);
+                        if (referenceSymbol) {
+                            var referenceSymbolDeclaration = referenceSymbol.valueDeclaration;
+                            var shorthandValueSymbol = typeInfoResolver.getShorthandAssignmentValueSymbol(referenceSymbolDeclaration);
+                            if (isRelatableToSearchSet(searchSymbols, referenceSymbol, referenceLocation)) {
+                                result.push(getReferenceEntryFromNode(referenceLocation));
+                            }
+                            /* Because in short-hand property assignment, an identifier which stored as name of the short-hand property assignment
+                             * has two meaning : property name and property value. Therefore when we do findAllReference at the position where
+                             * an identifier is declared, the language service should return the position of the variable declaration as well as
+                             * the position in short-hand property assignment excluding property accessing. However, if we do findAllReference at the
+                             * position of property accessing, the referenceEntry of such position will be handled in the first case.
+                             */
+                            else if (!(referenceSymbol.flags & SymbolFlags.Transient) && searchSymbols.indexOf(shorthandValueSymbol) >= 0) {
+                                result.push(getReferenceEntryFromNode(referenceSymbolDeclaration.name));
+                            }
+                        }
+                    });
+                }
+
+                function isInString(position: number) {
+                    var token = getTokenAtPosition(sourceFile, position);
+                    return token && token.kind === SyntaxKind.StringLiteral && position > token.getStart();
+                }
+
+                function isInComment(position: number) {
+                    var token = getTokenAtPosition(sourceFile, position);
+                    if (token && position < token.getStart()) {
+                        // First, we have to see if this position actually landed in a comment.
+                        var commentRanges = getLeadingCommentRanges(sourceFile.text, token.pos);
+
+                        // Then we want to make sure that it wasn't in a "///<" directive comment
+                        // We don't want to unintentionally update a file name.
+                        return forEach(commentRanges, c => {
+                            if (c.pos < position && position < c.end) {
+                                var commentText = sourceFile.text.substring(c.pos, c.end);
+                                if (!tripleSlashDirectivePrefixRegex.test(commentText)) {
+                                    return true;
+                                }
+                            }
+                        });
+                    }
+
+                    return false;
+                }
+            }
+
+            function getReferencesForSuperKeyword(superKeyword: Node): ReferenceEntry[] {
+                var searchSpaceNode = getSuperContainer(superKeyword, /*includeFunctions*/ false);
+                if (!searchSpaceNode) {
+                    return undefined;
+                }
+                // Whether 'super' occurs in a static context within a class.
+                var staticFlag = NodeFlags.Static;
+
+                switch (searchSpaceNode.kind) {
+                    case SyntaxKind.PropertyDeclaration:
+                    case SyntaxKind.PropertySignature:
+                    case SyntaxKind.MethodDeclaration:
+                    case SyntaxKind.MethodSignature:
+                    case SyntaxKind.Constructor:
+                    case SyntaxKind.GetAccessor:
+                    case SyntaxKind.SetAccessor:
+                        staticFlag &= searchSpaceNode.flags;
+                        searchSpaceNode = searchSpaceNode.parent; // re-assign to be the owning class
+                        break;
+                    default:
+                        return undefined;
+                }
+
+                var result: ReferenceEntry[] = [];
+
+                var sourceFile = searchSpaceNode.getSourceFile();
+                var possiblePositions = getPossibleSymbolReferencePositions(sourceFile, "super", searchSpaceNode.getStart(), searchSpaceNode.getEnd());
+                forEach(possiblePositions, position => {
+                    cancellationToken.throwIfCancellationRequested();
+
+                    var node = getTouchingWord(sourceFile, position);
+
+                    if (!node || node.kind !== SyntaxKind.SuperKeyword) {
+                        return;
+                    }
+
+                    var container = getSuperContainer(node, /*includeFunctions*/ false);
+
+                    // If we have a 'super' container, we must have an enclosing class.
+                    // Now make sure the owning class is the same as the search-space
+                    // and has the same static qualifier as the original 'super's owner.
+                    if (container && (NodeFlags.Static & container.flags) === staticFlag && container.parent.symbol === searchSpaceNode.symbol) {
+                        result.push(getReferenceEntryFromNode(node));
+                    }
+                });
+
+                return result;
+            }
+
+            function getReferencesForThisKeyword(thisOrSuperKeyword: Node, sourceFiles: SourceFile[]): ReferenceEntry[] {
+                var searchSpaceNode = getThisContainer(thisOrSuperKeyword, /* includeArrowFunctions */ false);
+
+                // Whether 'this' occurs in a static context within a class.
+                var staticFlag = NodeFlags.Static;
+
+                switch (searchSpaceNode.kind) {
+                    case SyntaxKind.MethodDeclaration:
+                    case SyntaxKind.MethodSignature:
+                        if (isObjectLiteralMethod(searchSpaceNode)) {
+                            break;
+                        }
+                    // fall through
+                    case SyntaxKind.PropertyDeclaration:
+                    case SyntaxKind.PropertySignature:
+                    case SyntaxKind.Constructor:
+                    case SyntaxKind.GetAccessor:
+                    case SyntaxKind.SetAccessor:
+                        staticFlag &= searchSpaceNode.flags
+                        searchSpaceNode = searchSpaceNode.parent; // re-assign to be the owning class
+                        break;
+                    case SyntaxKind.SourceFile:
+                        if (isExternalModule(<SourceFile>searchSpaceNode)) {
+                            return undefined;
+                        }
+                    // Fall through
+                    case SyntaxKind.FunctionDeclaration:
+                    case SyntaxKind.FunctionExpression:
+                        break;
+                    // Computed properties in classes are not handled here because references to this are illegal,
+                    // so there is no point finding references to them.
+                    default:
+                        return undefined;
+                }
+
+                var result: ReferenceEntry[] = [];
+
+                if (searchSpaceNode.kind === SyntaxKind.SourceFile) {
+                    forEach(sourceFiles, sourceFile => {
+                        var possiblePositions = getPossibleSymbolReferencePositions(sourceFile, "this", sourceFile.getStart(), sourceFile.getEnd());
+                        getThisReferencesInFile(sourceFile, sourceFile, possiblePositions, result);
+                    });
+                }
+                else {
+                    var sourceFile = searchSpaceNode.getSourceFile();
+                    var possiblePositions = getPossibleSymbolReferencePositions(sourceFile, "this", searchSpaceNode.getStart(), searchSpaceNode.getEnd());
+                    getThisReferencesInFile(sourceFile, searchSpaceNode, possiblePositions, result);
+                }
+
+                return result;
+
+                function getThisReferencesInFile(sourceFile: SourceFile, searchSpaceNode: Node, possiblePositions: number[], result: ReferenceEntry[]): void {
+                    forEach(possiblePositions, position => {
+                        cancellationToken.throwIfCancellationRequested();
+
+                        var node = getTouchingWord(sourceFile, position);
+                        if (!node || node.kind !== SyntaxKind.ThisKeyword) {
+                            return;
+                        }
+
+                        var container = getThisContainer(node, /* includeArrowFunctions */ false);
+
+                        switch (searchSpaceNode.kind) {
+                            case SyntaxKind.FunctionExpression:
+                            case SyntaxKind.FunctionDeclaration:
+                                if (searchSpaceNode.symbol === container.symbol) {
+                                    result.push(getReferenceEntryFromNode(node));
+                                }
+                                break;
+                            case SyntaxKind.MethodDeclaration:
+                            case SyntaxKind.MethodSignature:
+                                if (isObjectLiteralMethod(searchSpaceNode) && searchSpaceNode.symbol === container.symbol) {
+                                    result.push(getReferenceEntryFromNode(node));
+                                }
+                                break;
+                            case SyntaxKind.ClassDeclaration:
+                                // Make sure the container belongs to the same class
+                                // and has the appropriate static modifier from the original container.
+                                if (container.parent && searchSpaceNode.symbol === container.parent.symbol && (container.flags & NodeFlags.Static) === staticFlag) {
+                                    result.push(getReferenceEntryFromNode(node));
+                                }
+                                break;
+                            case SyntaxKind.SourceFile:
+                                if (container.kind === SyntaxKind.SourceFile && !isExternalModule(<SourceFile>container)) {
+                                    result.push(getReferenceEntryFromNode(node));
+                                }
+                                break;
+                        }
+                    });
+                }
+            }
+
+            function populateSearchSymbolSet(symbol: Symbol, location: Node): Symbol[] {
+                // The search set contains at least the current symbol
+                var result = [symbol];
+
+                // If the location is in a context sensitive location (i.e. in an object literal) try
+                // to get a contextual type for it, and add the property symbol from the contextual
+                // type to the search set
+                if (isNameOfPropertyAssignment(location)) {
+                    forEach(getPropertySymbolsFromContextualType(location), contextualSymbol => {
+                        result.push.apply(result, typeInfoResolver.getRootSymbols(contextualSymbol));
+                    });
+
+                    /* Because in short-hand property assignment, location has two meaning : property name and as value of the property
+                     * When we do findAllReference at the position of the short-hand property assignment, we would want to have references to position of
+                     * property name and variable declaration of the identifier.
+                     * Like in below example, when querying for all references for an identifier 'name', of the property assignment, the language service
+                     * should show both 'name' in 'obj' and 'name' in variable declaration
+                     *      var name = "Foo";
+                     *      var obj = { name };
+                     * In order to do that, we will populate the search set with the value symbol of the identifier as a value of the property assignment
+                     * so that when matching with potential reference symbol, both symbols from property declaration and variable declaration
+                     * will be included correctly.
+                     */
+                    var shorthandValueSymbol = typeInfoResolver.getShorthandAssignmentValueSymbol(location.parent);
+                    if (shorthandValueSymbol) {
+                        result.push(shorthandValueSymbol);
+                    }
+                }
+
+                // If this is a union property, add all the symbols from all its source symbols in all unioned types.
+                // If the symbol is an instantiation from a another symbol (e.g. widened symbol) , add the root the list
+                forEach(typeInfoResolver.getRootSymbols(symbol), rootSymbol => {
+                    if (rootSymbol !== symbol) {
+                        result.push(rootSymbol);
+                    }
+
+                    // Add symbol of properties/methods of the same name in base classes and implemented interfaces definitions
+                    if (rootSymbol.parent && rootSymbol.parent.flags & (SymbolFlags.Class | SymbolFlags.Interface)) {
+                        getPropertySymbolsFromBaseTypes(rootSymbol.parent, rootSymbol.getName(), result);
+                    }
+                });
+
+                return result;
+            }
+
+            function getPropertySymbolsFromBaseTypes(symbol: Symbol, propertyName: string, result: Symbol[]): void {
+                if (symbol && symbol.flags & (SymbolFlags.Class | SymbolFlags.Interface)) {
+                    forEach(symbol.getDeclarations(), declaration => {
+                        if (declaration.kind === SyntaxKind.ClassDeclaration) {
+                            getPropertySymbolFromTypeReference(getClassBaseTypeNode(<ClassDeclaration>declaration));
+                            forEach(getClassImplementedTypeNodes(<ClassDeclaration>declaration), getPropertySymbolFromTypeReference);
+                        }
+                        else if (declaration.kind === SyntaxKind.InterfaceDeclaration) {
+                            forEach(getInterfaceBaseTypeNodes(<InterfaceDeclaration>declaration), getPropertySymbolFromTypeReference);
+                        }
+                    });
+                }
+                return;
+
+                function getPropertySymbolFromTypeReference(typeReference: TypeReferenceNode) {
+                    if (typeReference) {
+                        var type = typeInfoResolver.getTypeAtLocation(typeReference);
+                        if (type) {
+                            var propertySymbol = typeInfoResolver.getPropertyOfType(type, propertyName);
+                            if (propertySymbol) {
+                                result.push(propertySymbol);
+                            }
+
+                            // Visit the typeReference as well to see if it directly or indirectly use that property
+                            getPropertySymbolsFromBaseTypes(type.symbol, propertyName, result);
+                        }
+                    }
+                }
+            }
+
+            function isRelatableToSearchSet(searchSymbols: Symbol[], referenceSymbol: Symbol, referenceLocation: Node): boolean {
+                if (searchSymbols.indexOf(referenceSymbol) >= 0) {
+                    return true;
+                }
+
+                // If the reference location is in an object literal, try to get the contextual type for the 
+                // object literal, lookup the property symbol in the contextual type, and use this symbol to
+                // compare to our searchSymbol
+                if (isNameOfPropertyAssignment(referenceLocation)) {
+                    return forEach(getPropertySymbolsFromContextualType(referenceLocation), contextualSymbol => {
+                        return forEach(typeInfoResolver.getRootSymbols(contextualSymbol), s => searchSymbols.indexOf(s) >= 0);
+                    });
+                }
+
+                // Unwrap symbols to get to the root (e.g. transient symbols as a result of widening)
+                // Or a union property, use its underlying unioned symbols
+                return forEach(typeInfoResolver.getRootSymbols(referenceSymbol), rootSymbol => {
+                    // if it is in the list, then we are done
+                    if (searchSymbols.indexOf(rootSymbol) >= 0) {
+                        return true;
+                    }
+
+                    // Finally, try all properties with the same name in any type the containing type extended or implemented, and 
+                    // see if any is in the list
+                    if (rootSymbol.parent && rootSymbol.parent.flags & (SymbolFlags.Class | SymbolFlags.Interface)) {
+                        var result: Symbol[] = [];
+                        getPropertySymbolsFromBaseTypes(rootSymbol.parent, rootSymbol.getName(), result);
+                        return forEach(result, s => searchSymbols.indexOf(s) >= 0);
+                    }
+
+                    return false;
+                });
+            }
+
+            function getPropertySymbolsFromContextualType(node: Node): Symbol[] {
+                if (isNameOfPropertyAssignment(node)) {
+                    var objectLiteral = <ObjectLiteralExpression>node.parent.parent;
+                    var contextualType = typeInfoResolver.getContextualType(objectLiteral);
+                    var name = (<Identifier>node).text;
+                    if (contextualType) {
+                        if (contextualType.flags & TypeFlags.Union) {
+                            // This is a union type, first see if the property we are looking for is a union property (i.e. exists in all types)
+                            // if not, search the constituent types for the property
+                            var unionProperty = contextualType.getProperty(name)
+                            if (unionProperty) {
+                                return [unionProperty];
+                            }
+                            else {
+                                var result: Symbol[] = [];
+                                forEach((<UnionType>contextualType).types, t => {
+                                    var symbol = t.getProperty(name);
+                                    if (symbol) {
+                                        result.push(symbol);
+                                    }
+                                });
+                                return result;
+                            }
+                        }
+                        else {
+                            var symbol = contextualType.getProperty(name);
+                            if (symbol) {
+                                return [symbol];
+                            }
+                        }
+                    }
+                }
+                return undefined;
+            }
+
+            /** Given an initial searchMeaning, extracted from a location, widen the search scope based on the declarations
+              * of the corresponding symbol. e.g. if we are searching for "Foo" in value position, but "Foo" references a class
+              * then we need to widen the search to include type positions as well.
+              * On the contrary, if we are searching for "Bar" in type position and we trace bar to an interface, and an uninstantiated
+              * module, we want to keep the search limited to only types, as the two declarations (interface and uninstantiated module)
+              * do not intersect in any of the three spaces.
+              */
+            function getIntersectingMeaningFromDeclarations(meaning: SemanticMeaning, declarations: Declaration[]): SemanticMeaning {
+                if (declarations) {
+                    do {
+                        // The result is order-sensitive, for instance if initialMeaning === Namespace, and declarations = [class, instantiated module]
+                        // we need to consider both as they initialMeaning intersects with the module in the namespace space, and the module
+                        // intersects with the class in the value space.
+                        // To achieve that we will keep iterating until the result stabilizes.
+
+                        // Remember the last meaning
+                        var lastIterationMeaning = meaning;
+
+                        for (var i = 0, n = declarations.length; i < n; i++) {
+                            var declarationMeaning = getMeaningFromDeclaration(declarations[i]);
+
+                            if (declarationMeaning & meaning) {
+                                meaning |= declarationMeaning;
+                            }
+                        }
+                    } while (meaning !== lastIterationMeaning);
+                }
+                return meaning;
+            }
+        }
+
+        function getReferenceEntryFromNode(node: Node): ReferenceEntry {
+            var start = node.getStart();
+            var end = node.getEnd();
+
+            if (node.kind === SyntaxKind.StringLiteral) {
+                start += 1;
+                end -= 1;
+            }
+
+            return {
+                fileName: node.getSourceFile().fileName,
+                textSpan: createTextSpanFromBounds(start, end),
+                isWriteAccess: isWriteAccess(node)
+            };
+        }
+
+        /** A node is considered a writeAccess iff it is a name of a declaration or a target of an assignment */
+        function isWriteAccess(node: Node): boolean {
+            if (node.kind === SyntaxKind.Identifier && isDeclarationOrFunctionExpressionOrCatchVariableName(node)) {
+                return true;
+            }
+
+            var parent = node.parent;
+            if (parent) {
+                if (parent.kind === SyntaxKind.PostfixUnaryExpression || parent.kind === SyntaxKind.PrefixUnaryExpression) {
+                    return true;
+                }
+                else if (parent.kind === SyntaxKind.BinaryExpression && (<BinaryExpression>parent).left === node) {
+                    var operator = (<BinaryExpression>parent).operator;
+                    return SyntaxKind.FirstAssignment <= operator && operator <= SyntaxKind.LastAssignment;
+                }
+            }
+
+            return false;
+        }
+
+        /// NavigateTo
+        function getNavigateToItems(searchValue: string, maxResultCount?: number): NavigateToItem[] {
+            synchronizeHostData();
+
+            return ts.NavigateTo.getNavigateToItems(program, cancellationToken, searchValue, maxResultCount);
+        }
+
+        function containErrors(diagnostics: Diagnostic[]): boolean {
+            return forEach(diagnostics, diagnostic => diagnostic.category === DiagnosticCategory.Error);
+        }
+
+        function getEmitOutput(fileName: string): EmitOutput {
+            synchronizeHostData();
+
+            fileName = normalizeSlashes(fileName);
+            var sourceFile = getValidSourceFile(fileName);
+
+            var outputFiles: OutputFile[] = [];
+
+            function writeFile(fileName: string, data: string, writeByteOrderMark: boolean) {
+                outputFiles.push({
+                    name: fileName,
+                    writeByteOrderMark: writeByteOrderMark,
+                    text: data
+                });
+            }
+
+            var emitOutput = program.emit(sourceFile, writeFile);
+
+            return {
+                outputFiles,
+                emitSkipped: emitOutput.emitSkipped
+            };
+        }
+
+        function getMeaningFromDeclaration(node: Node): SemanticMeaning {
+            switch (node.kind) {
+                case SyntaxKind.Parameter:
+                case SyntaxKind.VariableDeclaration:
+                case SyntaxKind.BindingElement:
+                case SyntaxKind.PropertyDeclaration:
+                case SyntaxKind.PropertySignature:
+                case SyntaxKind.PropertyAssignment:
+                case SyntaxKind.ShorthandPropertyAssignment:
+                case SyntaxKind.EnumMember:
+                case SyntaxKind.MethodDeclaration:
+                case SyntaxKind.MethodSignature:
+                case SyntaxKind.Constructor:
+                case SyntaxKind.GetAccessor:
+                case SyntaxKind.SetAccessor:
+                case SyntaxKind.FunctionDeclaration:
+                case SyntaxKind.FunctionExpression:
+                case SyntaxKind.ArrowFunction:
+                case SyntaxKind.CatchClause:
+                    return SemanticMeaning.Value;
+
+                case SyntaxKind.TypeParameter:
+                case SyntaxKind.InterfaceDeclaration:
+                case SyntaxKind.TypeAliasDeclaration:
+                case SyntaxKind.TypeLiteral:
+                    return SemanticMeaning.Type;
+
+                case SyntaxKind.ClassDeclaration:
+                case SyntaxKind.EnumDeclaration:
+                    return SemanticMeaning.Value | SemanticMeaning.Type;
+
+                case SyntaxKind.ModuleDeclaration:
+                    if ((<ModuleDeclaration>node).name.kind === SyntaxKind.StringLiteral) {
+                        return SemanticMeaning.Namespace | SemanticMeaning.Value;
+                    }
+                    else if (getModuleInstanceState(node) === ModuleInstanceState.Instantiated) {
+                        return SemanticMeaning.Namespace | SemanticMeaning.Value;
+                    }
+                    else {
+                        return SemanticMeaning.Namespace;
+                    }
+
+                case SyntaxKind.ImportDeclaration:
+                    return SemanticMeaning.Value | SemanticMeaning.Type | SemanticMeaning.Namespace;
+
+                // An external module can be a Value
+                case SyntaxKind.SourceFile:
+                    return SemanticMeaning.Namespace | SemanticMeaning.Value;
+            }
+            Debug.fail("Unknown declaration type");
+        }
+
+        function isTypeReference(node: Node): boolean {
+            if (isRightSideOfQualifiedName(node)) {
+                node = node.parent;
+            }
+
+            return node.parent.kind === SyntaxKind.TypeReference;
+        }
+
+        function isNamespaceReference(node: Node): boolean {
+            var root = node;
+            var isLastClause = true;
+            if (root.parent.kind === SyntaxKind.QualifiedName) {
+                while (root.parent && root.parent.kind === SyntaxKind.QualifiedName)
+                    root = root.parent;
+
+                isLastClause = (<QualifiedName>root).right === node;
+            }
+
+            return root.parent.kind === SyntaxKind.TypeReference && !isLastClause;
+        }
+
+        function isInRightSideOfImport(node: Node) {
+            while (node.parent.kind === SyntaxKind.QualifiedName) {
+                node = node.parent;
+            }
+            return isInternalModuleImportDeclaration(node.parent) && (<ImportDeclaration>node.parent).moduleReference === node;
+        }
+
+        function getMeaningFromRightHandSideOfImport(node: Node) {
+            Debug.assert(node.kind === SyntaxKind.Identifier);
+
+            //     import a = |b|; // Namespace
+            //     import a = |b.c|; // Value, type, namespace
+            //     import a = |b.c|.d; // Namespace
+
+            if (node.parent.kind === SyntaxKind.QualifiedName &&
+                (<QualifiedName>node.parent).right === node &&
+                node.parent.parent.kind === SyntaxKind.ImportDeclaration) {
+                return SemanticMeaning.Value | SemanticMeaning.Type | SemanticMeaning.Namespace;
+            }
+            return SemanticMeaning.Namespace;
+        }
+
+        function getMeaningFromLocation(node: Node): SemanticMeaning {
+            if (node.parent.kind === SyntaxKind.ExportAssignment) {
+                return SemanticMeaning.Value | SemanticMeaning.Type | SemanticMeaning.Namespace;
+            }
+            else if (isInRightSideOfImport(node)) {
+                return getMeaningFromRightHandSideOfImport(node);
+            }
+            else if (isDeclarationOrFunctionExpressionOrCatchVariableName(node)) {
+                return getMeaningFromDeclaration(node.parent);
+            }
+            else if (isTypeReference(node)) {
+                return SemanticMeaning.Type;
+            }
+            else if (isNamespaceReference(node)) {
+                return SemanticMeaning.Namespace;
+            }
+            else {
+                return SemanticMeaning.Value;
+            }
+        }
+
+        // Signature help
+        /**
+         * This is a semantic operation.
+         */
+        function getSignatureHelpItems(fileName: string, position: number): SignatureHelpItems {
+            synchronizeHostData();
+
+            fileName = normalizeSlashes(fileName);
+            var sourceFile = getValidSourceFile(fileName);
+
+            return SignatureHelp.getSignatureHelpItems(sourceFile, position, typeInfoResolver, cancellationToken);
+        }
+
+        /// Syntactic features
+        function getCurrentSourceFile(fileName: string): SourceFile {
+            fileName = normalizeSlashes(fileName);
+            var currentSourceFile = syntaxTreeCache.getCurrentSourceFile(fileName);
+            return currentSourceFile;
+        }
+
+        function getNameOrDottedNameSpan(fileName: string, startPos: number, endPos: number): TextSpan {
+            fileName = ts.normalizeSlashes(fileName);
+            // Get node at the location
+            var node = getTouchingPropertyName(getCurrentSourceFile(fileName), startPos);
+
+            if (!node) {
+                return;
+            }
+
+            switch (node.kind) {
+                case SyntaxKind.PropertyAccessExpression:
+                case SyntaxKind.QualifiedName:
+                case SyntaxKind.StringLiteral:
+                case SyntaxKind.FalseKeyword:
+                case SyntaxKind.TrueKeyword:
+                case SyntaxKind.NullKeyword:
+                case SyntaxKind.SuperKeyword:
+                case SyntaxKind.ThisKeyword:
+                case SyntaxKind.Identifier:
+                    break;
+
+                // Cant create the text span
+                default:
+                    return;
+            }
+
+            var nodeForStartPos = node;
+            while (true) {
+                if (isRightSideOfPropertyAccess(nodeForStartPos) || isRightSideOfQualifiedName(nodeForStartPos)) {
+                    // If on the span is in right side of the the property or qualified name, return the span from the qualified name pos to end of this node
+                    nodeForStartPos = nodeForStartPos.parent;
+                }
+                else if (isNameOfModuleDeclaration(nodeForStartPos)) {
+                    // If this is name of a module declarations, check if this is right side of dotted module name
+                    // If parent of the module declaration which is parent of this node is module declaration and its body is the module declaration that this node is name of 
+                    // Then this name is name from dotted module
+                    if (nodeForStartPos.parent.parent.kind === SyntaxKind.ModuleDeclaration &&
+                        (<ModuleDeclaration>nodeForStartPos.parent.parent).body === nodeForStartPos.parent) {
+                        // Use parent module declarations name for start pos
+                        nodeForStartPos = (<ModuleDeclaration>nodeForStartPos.parent.parent).name;
+                    }
+                    else {
+                        // We have to use this name for start pos
+                        break;
+                    }
+                }
+                else {
+                    // Is not a member expression so we have found the node for start pos
+                    break;
+                }
+            }
+
+            return createTextSpanFromBounds(nodeForStartPos.getStart(), node.getEnd());
+        }
+
+        function getBreakpointStatementAtPosition(fileName: string, position: number) {
+            // doesn't use compiler - no need to synchronize with host
+            fileName = ts.normalizeSlashes(fileName);
+            return BreakpointResolver.spanInSourceFileAtLocation(getCurrentSourceFile(fileName), position);
+        }
+
+        function getNavigationBarItems(fileName: string): NavigationBarItem[] {
+            fileName = normalizeSlashes(fileName);
+
+            return NavigationBar.getNavigationBarItems(getCurrentSourceFile(fileName));
+        }
+
+        function getSemanticClassifications(fileName: string, span: TextSpan): ClassifiedSpan[] {
+            synchronizeHostData();
+            fileName = normalizeSlashes(fileName);
+
+            var sourceFile = getValidSourceFile(fileName);
+
+            var result: ClassifiedSpan[] = [];
+            processNode(sourceFile);
+
+            return result;
+
+            function classifySymbol(symbol: Symbol, meaningAtPosition: SemanticMeaning) {
+                var flags = symbol.getFlags();
+
+                if (flags & SymbolFlags.Class) {
+                    return ClassificationTypeNames.className;
+                }
+                else if (flags & SymbolFlags.Enum) {
+                    return ClassificationTypeNames.enumName;
+                }
+                else if (flags & SymbolFlags.TypeAlias) {
+                    return ClassificationTypeNames.typeAlias;
+                }
+                else if (meaningAtPosition & SemanticMeaning.Type) {
+                    if (flags & SymbolFlags.Interface) {
+                        return ClassificationTypeNames.interfaceName;
+                    }
+                    else if (flags & SymbolFlags.TypeParameter) {
+                        return ClassificationTypeNames.typeParameterName;
+                    }
+                }
+                else if (flags & SymbolFlags.Module) {
+                    // Only classify a module as such if
+                    //  - It appears in a namespace context.
+                    //  - There exists a module declaration which actually impacts the value side.
+                    if (meaningAtPosition & SemanticMeaning.Namespace ||
+                        (meaningAtPosition & SemanticMeaning.Value && hasValueSideModule(symbol))) {
+                        return ClassificationTypeNames.moduleName;
+                    }
+                }
+
+                return undefined;
+
+                /**
+                 * Returns true if there exists a module that introduces entities on the value side.
+                 */
+                function hasValueSideModule(symbol: Symbol): boolean {
+                    return forEach(symbol.declarations, declaration => {
+                        return declaration.kind === SyntaxKind.ModuleDeclaration && getModuleInstanceState(declaration) == ModuleInstanceState.Instantiated;
+                    });
+                }
+            }
+
+            function processNode(node: Node) {
+                // Only walk into nodes that intersect the requested span.
+                if (node && textSpanIntersectsWith(span, node.getStart(), node.getWidth())) {
+                    if (node.kind === SyntaxKind.Identifier && node.getWidth() > 0) {
+                        var symbol = typeInfoResolver.getSymbolAtLocation(node);
+                        if (symbol) {
+                            var type = classifySymbol(symbol, getMeaningFromLocation(node));
+                            if (type) {
+                                result.push({
+                                    textSpan: createTextSpan(node.getStart(), node.getWidth()),
+                                    classificationType: type
+                                });
+                            }
+                        }
+                    }
+
+                    forEachChild(node, processNode);
+                }
+            }
+        }
+
+        function getSyntacticClassifications(fileName: string, span: TextSpan): ClassifiedSpan[] {
+            // doesn't use compiler - no need to synchronize with host
+            fileName = normalizeSlashes(fileName);
+            var sourceFile = getCurrentSourceFile(fileName);
+
+            // Make a scanner we can get trivia from.
+            var triviaScanner = createScanner(ScriptTarget.Latest, /*skipTrivia:*/ false, sourceFile.text);
+            var mergeConflictScanner = createScanner(ScriptTarget.Latest, /*skipTrivia:*/ false, sourceFile.text);
+
+            var result: ClassifiedSpan[] = [];
+            processElement(sourceFile);
+
+            return result;
+
+            function classifyLeadingTrivia(token: Node): void {
+                var tokenStart = skipTrivia(sourceFile.text, token.pos, /*stopAfterLineBreak:*/ false);
+                if (tokenStart === token.pos) {
+                    return;
+                }
+
+                // token has trivia.  Classify them appropriately.
+                triviaScanner.setTextPos(token.pos);
+                while (true) {
+                    var start = triviaScanner.getTextPos();
+                    var kind = triviaScanner.scan();
+                    var end = triviaScanner.getTextPos();
+                    var width = end - start;
+
+                    if (textSpanIntersectsWith(span, start, width)) {
+                        if (!isTrivia(kind)) {
+                            return;
+                        }
+
+                        if (isComment(kind)) {
+                            // Simple comment.  Just add as is.
+                            result.push({
+                                textSpan: createTextSpan(start, width),
+                                classificationType: ClassificationTypeNames.comment
+                            })
+                            continue;
+                        }
+
+                        if (kind === SyntaxKind.ConflictMarkerTrivia) {
+                            var text = sourceFile.text;
+                            var ch = text.charCodeAt(start);
+
+                            // for the <<<<<<< and >>>>>>> markers, we just add them in as comments
+                            // in the classification stream.
+                            if (ch === CharacterCodes.lessThan || ch === CharacterCodes.greaterThan) {
+                                result.push({
+                                    textSpan: createTextSpan(start, width),
+                                    classificationType: ClassificationTypeNames.comment
+                                });
+                                continue;
+                            }
+
+                            // for the ======== add a comment for the first line, and then lex all
+                            // subsequent lines up until the end of the conflict marker.
+                            Debug.assert(ch === CharacterCodes.equals);
+                            classifyDisabledMergeCode(text, start, end);
+                        }
+                    }
+                }
+            }
+
+            function classifyDisabledMergeCode(text: string, start: number, end: number) {
+                // Classify the line that the ======= marker is on as a comment.  Then just lex 
+                // all further tokens and add them to the result.
+                for (var i = start; i < end; i++) {
+                    if (isLineBreak(text.charCodeAt(i))) {
+                        break;
+                    }
+                }
+                result.push({
+                    textSpan: createTextSpanFromBounds(start, i),
+                    classificationType: ClassificationTypeNames.comment
+                });
+
+                mergeConflictScanner.setTextPos(i);
+
+                while (mergeConflictScanner.getTextPos() < end) {
+                    classifyDisabledCodeToken();
+                }
+            }
+
+            function classifyDisabledCodeToken() {
+                var start = mergeConflictScanner.getTextPos();
+                var tokenKind = mergeConflictScanner.scan();
+                var end = mergeConflictScanner.getTextPos();
+
+                var type = classifyTokenType(tokenKind);
+                if (type) {
+                    result.push({
+                        textSpan: createTextSpanFromBounds(start, end),
+                        classificationType: type
+                    });
+                }
+            }
+
+            function classifyToken(token: Node): void {
+                classifyLeadingTrivia(token);
+
+                if (token.getWidth() > 0) {
+                    var type = classifyTokenType(token.kind, token);
+                    if (type) {
+                        result.push({
+                            textSpan: createTextSpan(token.getStart(), token.getWidth()),
+                            classificationType: type
+                        });
+                    }
+                }
+            }
+
+            // for accurate classification, the actual token should be passed in.  however, for 
+            // cases like 'disabled merge code' classification, we just get the token kind and
+            // classify based on that instead.
+            function classifyTokenType(tokenKind: SyntaxKind, token?: Node): string {
+                if (isKeyword(tokenKind)) {
+                    return ClassificationTypeNames.keyword;
+                }
+
+                // Special case < and >  If they appear in a generic context they are punctuation,
+                // not operators.
+                if (tokenKind === SyntaxKind.LessThanToken || tokenKind === SyntaxKind.GreaterThanToken) {
+                    // If the node owning the token has a type argument list or type parameter list, then
+                    // we can effectively assume that a '<' and '>' belong to those lists.
+                    if (token && getTypeArgumentOrTypeParameterList(token.parent)) {
+                        return ClassificationTypeNames.punctuation;
+                    }
+                }
+
+                if (isPunctuation(tokenKind)) {
+                    if (token) {
+                        if (tokenKind === SyntaxKind.EqualsToken) {
+                            // the '=' in a variable declaration is special cased here.
+                            if (token.parent.kind === SyntaxKind.VariableDeclaration ||
+                                token.parent.kind === SyntaxKind.PropertyDeclaration ||
+                                token.parent.kind === SyntaxKind.Parameter) {
+                                return ClassificationTypeNames.operator;
+                            }
+                        }
+
+                        if (token.parent.kind === SyntaxKind.BinaryExpression ||
+                            token.parent.kind === SyntaxKind.PrefixUnaryExpression ||
+                            token.parent.kind === SyntaxKind.PostfixUnaryExpression ||
+                            token.parent.kind === SyntaxKind.ConditionalExpression) {
+                            return ClassificationTypeNames.operator;
+                        }
+                    }
+
+                    return ClassificationTypeNames.punctuation;
+                }
+                else if (tokenKind === SyntaxKind.NumericLiteral) {
+                    return ClassificationTypeNames.numericLiteral;
+                }
+                else if (tokenKind === SyntaxKind.StringLiteral) {
+                    return ClassificationTypeNames.stringLiteral;
+                }
+                else if (tokenKind === SyntaxKind.RegularExpressionLiteral) {
+                    // TODO: we should get another classification type for these literals.
+                    return ClassificationTypeNames.stringLiteral;
+                }
+                else if (isTemplateLiteralKind(tokenKind)) {
+                    // TODO (drosen): we should *also* get another classification type for these literals.
+                    return ClassificationTypeNames.stringLiteral;
+                }
+                else if (tokenKind === SyntaxKind.Identifier) {
+                    if (token) {
+                        switch (token.parent.kind) {
+                            case SyntaxKind.ClassDeclaration:
+                                if ((<ClassDeclaration>token.parent).name === token) {
+                                    return ClassificationTypeNames.className;
+                                }
+                                return;
+                            case SyntaxKind.TypeParameter:
+                                if ((<TypeParameterDeclaration>token.parent).name === token) {
+                                    return ClassificationTypeNames.typeParameterName;
+                                }
+                                return;
+                            case SyntaxKind.InterfaceDeclaration:
+                                if ((<InterfaceDeclaration>token.parent).name === token) {
+                                    return ClassificationTypeNames.interfaceName;
+                                }
+                                return;
+                            case SyntaxKind.EnumDeclaration:
+                                if ((<EnumDeclaration>token.parent).name === token) {
+                                    return ClassificationTypeNames.enumName;
+                                }
+                                return;
+                            case SyntaxKind.ModuleDeclaration:
+                                if ((<ModuleDeclaration>token.parent).name === token) {
+                                    return ClassificationTypeNames.moduleName;
+                                }
+                                return;
+                        }
+                    }
+
+                    return ClassificationTypeNames.text;
+                }
+            }
+
+            function processElement(element: Node) {
+                // Ignore nodes that don't intersect the original span to classify.
+                if (textSpanIntersectsWith(span, element.getFullStart(), element.getFullWidth())) {
+                    var children = element.getChildren();
+                    for (var i = 0, n = children.length; i < n; i++) {
+                        var child = children[i];
+                        if (isToken(child)) {
+                            classifyToken(child);
+                        }
+                        else {
+                            // Recurse into our child nodes.
+                            processElement(child);
+                        }
+                    }
+                }
+            }
+        }
+
+        function getOutliningSpans(fileName: string): OutliningSpan[] {
+            // doesn't use compiler - no need to synchronize with host
+            fileName = normalizeSlashes(fileName);
+            var sourceFile = getCurrentSourceFile(fileName);
+            return OutliningElementsCollector.collectElements(sourceFile);
+        }
+
+        function getBraceMatchingAtPosition(fileName: string, position: number) {
+            var sourceFile = getCurrentSourceFile(fileName);
+            var result: TextSpan[] = [];
+
+            var token = getTouchingToken(sourceFile, position);
+
+            if (token.getStart(sourceFile) === position) {
+                var matchKind = getMatchingTokenKind(token);
+
+                // Ensure that there is a corresponding token to match ours.
+                if (matchKind) {
+                    var parentElement = token.parent;
+
+                    var childNodes = parentElement.getChildren(sourceFile);
+                    for (var i = 0, n = childNodes.length; i < n; i++) {
+                        var current = childNodes[i];
+
+                        if (current.kind === matchKind) {
+                            var range1 = createTextSpan(token.getStart(sourceFile), token.getWidth(sourceFile));
+                            var range2 = createTextSpan(current.getStart(sourceFile), current.getWidth(sourceFile));
+
+                            // We want to order the braces when we return the result.
+                            if (range1.start < range2.start) {
+                                result.push(range1, range2);
+                            }
+                            else {
+                                result.push(range2, range1);
+                            }
+
+                            break;
+                        }
+                    }
+                }
+            }
+
+            return result;
+
+            function getMatchingTokenKind(token: Node): ts.SyntaxKind {
+                switch (token.kind) {
+                    case ts.SyntaxKind.OpenBraceToken:      return ts.SyntaxKind.CloseBraceToken
+                    case ts.SyntaxKind.OpenParenToken:      return ts.SyntaxKind.CloseParenToken;
+                    case ts.SyntaxKind.OpenBracketToken:    return ts.SyntaxKind.CloseBracketToken;
+                    case ts.SyntaxKind.LessThanToken:       return ts.SyntaxKind.GreaterThanToken;
+                    case ts.SyntaxKind.CloseBraceToken:     return ts.SyntaxKind.OpenBraceToken
+                    case ts.SyntaxKind.CloseParenToken:     return ts.SyntaxKind.OpenParenToken;
+                    case ts.SyntaxKind.CloseBracketToken:   return ts.SyntaxKind.OpenBracketToken;
+                    case ts.SyntaxKind.GreaterThanToken:    return ts.SyntaxKind.LessThanToken;
+                }
+
+                return undefined;
+            }
+        }
+
+        function getIndentationAtPosition(fileName: string, position: number, editorOptions: EditorOptions) {
+            fileName = normalizeSlashes(fileName);
+
+            var start = new Date().getTime();
+            var sourceFile = getCurrentSourceFile(fileName);
+            log("getIndentationAtPosition: getCurrentSourceFile: " + (new Date().getTime() - start));
+
+            var start = new Date().getTime();
+
+            var result = formatting.SmartIndenter.getIndentation(position, sourceFile, editorOptions);
+            log("getIndentationAtPosition: computeIndentation  : " + (new Date().getTime() - start));
+
+            return result;
+        }
+
+        function getFormattingEditsForRange(fileName: string, start: number, end: number, options: FormatCodeOptions): TextChange[] {
+            fileName = normalizeSlashes(fileName);
+            var sourceFile = getCurrentSourceFile(fileName);
+            return formatting.formatSelection(start, end, sourceFile, getRuleProvider(options), options);
+        }
+
+        function getFormattingEditsForDocument(fileName: string, options: FormatCodeOptions): TextChange[] {
+            fileName = normalizeSlashes(fileName);
+
+            var sourceFile = getCurrentSourceFile(fileName);
+            return formatting.formatDocument(sourceFile, getRuleProvider(options), options);
+        }
+
+        function getFormattingEditsAfterKeystroke(fileName: string, position: number, key: string, options: FormatCodeOptions): TextChange[] {
+            fileName = normalizeSlashes(fileName);
+
+            var sourceFile = getCurrentSourceFile(fileName);
+
+            if (key === "}") {
+                return formatting.formatOnClosingCurly(position, sourceFile, getRuleProvider(options), options);
+            }
+            else if (key === ";") {
+                return formatting.formatOnSemicolon(position, sourceFile, getRuleProvider(options), options);
+            }
+            else if (key === "\n") {
+                return formatting.formatOnEnter(position, sourceFile, getRuleProvider(options), options);
+            }
+
+            return [];
+        }
+
+        function getTodoComments(fileName: string, descriptors: TodoCommentDescriptor[]): TodoComment[] {
+            // Note: while getting todo comments seems like a syntactic operation, we actually 
+            // treat it as a semantic operation here.  This is because we expect our host to call
+            // this on every single file.  If we treat this syntactically, then that will cause
+            // us to populate and throw away the tree in our syntax tree cache for each file.  By
+            // treating this as a semantic operation, we can access any tree without throwing 
+            // anything away.
+            synchronizeHostData();
+
+            fileName = normalizeSlashes(fileName);
+
+            var sourceFile = getValidSourceFile(fileName);
+
+            cancellationToken.throwIfCancellationRequested();
+
+            var fileContents = sourceFile.text;
+            var result: TodoComment[] = [];
+
+            if (descriptors.length > 0) {
+                var regExp = getTodoCommentsRegExp();
+
+                var matchArray: RegExpExecArray;
+                while (matchArray = regExp.exec(fileContents)) {
+                    cancellationToken.throwIfCancellationRequested();
+
+                    // If we got a match, here is what the match array will look like.  Say the source text is:
+                    //
+                    //      "    // hack   1"
+                    //
+                    // The result array with the regexp:    will be:
+                    //
+                    //      ["// hack   1", "// ", "hack   1", undefined, "hack"]
+                    //
+                    // Here are the relevant capture groups:
+                    //  0) The full match for the entire regexp.
+                    //  1) The preamble to the message portion.
+                    //  2) The message portion.
+                    //  3...N) The descriptor that was matched - by index.  'undefined' for each 
+                    //         descriptor that didn't match.  an actual value if it did match.
+                    //
+                    //  i.e. 'undefined' in position 3 above means TODO(jason) didn't match.
+                    //       "hack"      in position 4 means HACK did match.
+                    var firstDescriptorCaptureIndex = 3;
+                    Debug.assert(matchArray.length === descriptors.length + firstDescriptorCaptureIndex);
+
+                    var preamble = matchArray[1];
+                    var matchPosition = matchArray.index + preamble.length;
+
+                    // OK, we have found a match in the file.  This is only an acceptable match if
+                    // it is contained within a comment.
+                    var token = getTokenAtPosition(sourceFile, matchPosition);
+                    if (!isInsideComment(sourceFile, token, matchPosition)) {
+                        continue;
+                    }
+
+                    var descriptor: TodoCommentDescriptor = undefined;
+                    for (var i = 0, n = descriptors.length; i < n; i++) {
+                        if (matchArray[i + firstDescriptorCaptureIndex]) {
+                            descriptor = descriptors[i];
+                        }
+                    }
+                    Debug.assert(descriptor !== undefined);
+
+                    // We don't want to match something like 'TODOBY', so we make sure a non 
+                    // letter/digit follows the match.
+                    if (isLetterOrDigit(fileContents.charCodeAt(matchPosition + descriptor.text.length))) {
+                        continue;
+                    }
+
+                    var message = matchArray[2];
+                    result.push({
+                        descriptor: descriptor,
+                        message: message,
+                        position: matchPosition
+                    });
+                }
+            }
+
+            return result;
+
+            function escapeRegExp(str: string): string {
+                return str.replace(/[\-\[\]\/\{\}\(\)\*\+\?\.\\\^\$\|]/g, "\\$&");
+            }
+
+            function getTodoCommentsRegExp(): RegExp {
+                // NOTE: ?:  means 'non-capture group'.  It allows us to have groups without having to
+                // filter them out later in the final result array.
+
+                // TODO comments can appear in one of the following forms:
+                //
+                //  1)      // TODO     or  /////////// TODO
+                //
+                //  2)      /* TODO     or  /********** TODO
+                //
+                //  3)      /*
+                //           *   TODO
+                //           */
+                //
+                // The following three regexps are used to match the start of the text up to the TODO
+                // comment portion.
+                var singleLineCommentStart = /(?:\/\/+\s*)/.source;
+                var multiLineCommentStart = /(?:\/\*+\s*)/.source;
+                var anyNumberOfSpacesAndAsterixesAtStartOfLine = /(?:^(?:\s|\*)*)/.source;
+
+                // Match any of the above three TODO comment start regexps.
+                // Note that the outermost group *is* a capture group.  We want to capture the preamble
+                // so that we can determine the starting position of the TODO comment match.
+                var preamble = "(" + anyNumberOfSpacesAndAsterixesAtStartOfLine + "|" + singleLineCommentStart + "|" + multiLineCommentStart + ")";
+
+                // Takes the descriptors and forms a regexp that matches them as if they were literals.
+                // For example, if the descriptors are "TODO(jason)" and "HACK", then this will be:
+                //
+                //      (?:(TODO\(jason\))|(HACK))
+                //
+                // Note that the outermost group is *not* a capture group, but the innermost groups
+                // *are* capture groups.  By capturing the inner literals we can determine after 
+                // matching which descriptor we are dealing with.
+                var literals = "(?:" + map(descriptors, d => "(" + escapeRegExp(d.text) + ")").join("|") + ")";
+
+                // After matching a descriptor literal, the following regexp matches the rest of the 
+                // text up to the end of the line (or */).
+                var endOfLineOrEndOfComment = /(?:$|\*\/)/.source
+                var messageRemainder = /(?:.*?)/.source
+
+                // This is the portion of the match we'll return as part of the TODO comment result. We
+                // match the literal portion up to the end of the line or end of comment.
+                var messagePortion = "(" + literals + messageRemainder + ")";
+                var regExpString = preamble + messagePortion + endOfLineOrEndOfComment;
+
+                // The final regexp will look like this:
+                // /((?:\/\/+\s*)|(?:\/\*+\s*)|(?:^(?:\s|\*)*))((?:(TODO\(jason\))|(HACK))(?:.*?))(?:$|\*\/)/gim
+
+                // The flags of the regexp are important here.
+                //  'g' is so that we are doing a global search and can find matches several times
+                //  in the input.
+                //
+                //  'i' is for case insensitivity (We do this to match C# TODO comment code).
+                //
+                //  'm' is so we can find matches in a multi-line input.
+                return new RegExp(regExpString, "gim");
+            }
+
+            function isLetterOrDigit(char: number): boolean {
+                return (char >= CharacterCodes.a && char <= CharacterCodes.z) ||
+                    (char >= CharacterCodes.A && char <= CharacterCodes.Z) ||
+                    (char >= CharacterCodes._0 && char <= CharacterCodes._9);
+            }
+        }
+
+
+        function getRenameInfo(fileName: string, position: number): RenameInfo {
+            synchronizeHostData();
+
+            fileName = normalizeSlashes(fileName);
+            var sourceFile = getValidSourceFile(fileName);
+
+            var node = getTouchingWord(sourceFile, position);
+
+            // Can only rename an identifier.
+            if (node && node.kind === SyntaxKind.Identifier) {
+                var symbol = typeInfoResolver.getSymbolAtLocation(node);
+
+                // Only allow a symbol to be renamed if it actually has at least one declaration.
+                if (symbol) {
+                    var declarations = symbol.getDeclarations();
+                    if (declarations && declarations.length > 0) {
+                        // Disallow rename for elements that are defined in the standard TypeScript library.
+                        var defaultLibFileName = host.getDefaultLibFileName(host.getCompilationSettings());
+                        if (defaultLibFileName) {
+                            for (var i = 0; i < declarations.length; i++) {
+                                var sourceFile = declarations[i].getSourceFile();
+                                if (sourceFile && getCanonicalFileName(ts.normalizePath(sourceFile.fileName)) === getCanonicalFileName(ts.normalizePath(defaultLibFileName))) {
+                                    return getRenameInfoError(getLocaleSpecificMessage(Diagnostics.You_cannot_rename_elements_that_are_defined_in_the_standard_TypeScript_library.key));
+                                }
+                            }
+                        }
+
+                        var kind = getSymbolKind(symbol, typeInfoResolver, node);
+                        if (kind) {
+                            return {
+                                canRename: true,
+                                localizedErrorMessage: undefined,
+                                displayName: symbol.name,
+                                fullDisplayName: typeInfoResolver.getFullyQualifiedName(symbol),
+                                kind: kind,
+                                kindModifiers: getSymbolModifiers(symbol),
+                                triggerSpan: createTextSpan(node.getStart(), node.getWidth())
+                            };
+                        }
+                    }
+                }
+            }
+
+            return getRenameInfoError(getLocaleSpecificMessage(Diagnostics.You_cannot_rename_this_element.key));
+
+            function getRenameInfoError(localizedErrorMessage: string): RenameInfo {
+                return {
+                    canRename: false,
+                    localizedErrorMessage: localizedErrorMessage,
+                    displayName: undefined,
+                    fullDisplayName: undefined,
+                    kind: undefined,
+                    kindModifiers: undefined,
+                    triggerSpan: undefined
+                };
+            }
+        }
+
+        return {
+            dispose,
+            cleanupSemanticCache,
+            getSyntacticDiagnostics,
+            getSemanticDiagnostics,
+            getCompilerOptionsDiagnostics,
+            getSyntacticClassifications,
+            getSemanticClassifications,
+            getCompletionsAtPosition,
+            getCompletionEntryDetails,
+            getSignatureHelpItems,
+            getQuickInfoAtPosition,
+            getDefinitionAtPosition,
+            getReferencesAtPosition,
+            getOccurrencesAtPosition,
+            getNameOrDottedNameSpan,
+            getBreakpointStatementAtPosition,
+            getNavigateToItems,
+            getRenameInfo,
+            findRenameLocations,
+            getNavigationBarItems,
+            getOutliningSpans,
+            getTodoComments,
+            getBraceMatchingAtPosition,
+            getIndentationAtPosition,
+            getFormattingEditsForRange,
+            getFormattingEditsForDocument,
+            getFormattingEditsAfterKeystroke,
+            getEmitOutput,
+            getSourceFile: getCurrentSourceFile,
+            getProgram
+        };
+    }
+
+    /// Classifier
+    export function createClassifier(): Classifier {
+        var scanner = createScanner(ScriptTarget.Latest, /*skipTrivia*/ false);
+
+        /// We do not have a full parser support to know when we should parse a regex or not
+        /// If we consider every slash token to be a regex, we could be missing cases like "1/2/3", where
+        /// we have a series of divide operator. this list allows us to be more accurate by ruling out 
+        /// locations where a regexp cannot exist.
+        var noRegexTable: boolean[] = [];
+        noRegexTable[SyntaxKind.Identifier] = true;
+        noRegexTable[SyntaxKind.StringLiteral] = true;
+        noRegexTable[SyntaxKind.NumericLiteral] = true;
+        noRegexTable[SyntaxKind.RegularExpressionLiteral] = true;
+        noRegexTable[SyntaxKind.ThisKeyword] = true;
+        noRegexTable[SyntaxKind.PlusPlusToken] = true;
+        noRegexTable[SyntaxKind.MinusMinusToken] = true;
+        noRegexTable[SyntaxKind.CloseParenToken] = true;
+        noRegexTable[SyntaxKind.CloseBracketToken] = true;
+        noRegexTable[SyntaxKind.CloseBraceToken] = true;
+        noRegexTable[SyntaxKind.TrueKeyword] = true;
+        noRegexTable[SyntaxKind.FalseKeyword] = true;
+
+        // Just a stack of TemplateHeads and OpenCurlyBraces, used to perform rudimentary (inexact)
+        // classification on template strings. Because of the context free nature of templates,
+        // the only precise way to classify a template portion would be by propagating the stack across
+        // lines, just as we do with the end-of-line state. However, this is a burden for implementers,
+        // and the behavior is entirely subsumed by the syntactic classifier anyway, so we instead
+        // flatten any nesting when the template stack is non-empty and encode it in the end-of-line state.
+        // Situations in which this fails are
+        //  1) When template strings are nested across different lines:
+        //          `hello ${ `world
+        //          ` }`
+        //
+        //     Where on the second line, you will get the closing of a template,
+        //     a closing curly, and a new template.
+        //
+        //  2) When substitution expressions have curly braces and the curly brace falls on the next line:
+        //          `hello ${ () => {
+        //          return "world" } } `
+        //
+        //     Where on the second line, you will get the 'return' keyword,
+        //     a string literal, and a template end consisting of '} } `'.
+        var templateStack: SyntaxKind[] = [];
+
+        function isAccessibilityModifier(kind: SyntaxKind) {
+            switch (kind) {
+                case SyntaxKind.PublicKeyword:
+                case SyntaxKind.PrivateKeyword:
+                case SyntaxKind.ProtectedKeyword:
+                    return true;
+            }
+
+            return false;
+        }
+
+        /** Returns true if 'keyword2' can legally follow 'keyword1' in any language construct. */
+        function canFollow(keyword1: SyntaxKind, keyword2: SyntaxKind) {
+            if (isAccessibilityModifier(keyword1)) {
+                if (keyword2 === SyntaxKind.GetKeyword ||
+                    keyword2 === SyntaxKind.SetKeyword ||
+                    keyword2 === SyntaxKind.ConstructorKeyword ||
+                    keyword2 === SyntaxKind.StaticKeyword) {
+
+                    // Allow things like "public get", "public constructor" and "public static".  
+                    // These are all legal.
+                    return true;
+                }
+
+                // Any other keyword following "public" is actually an identifier an not a real
+                // keyword.
+                return false;
+            }
+
+            // Assume any other keyword combination is legal.  This can be refined in the future
+            // if there are more cases we want the classifier to be better at.
+            return true;
+        }
+        
+        // If there is a syntactic classifier ('syntacticClassifierAbsent' is false),
+        // we will be more conservative in order to avoid conflicting with the syntactic classifier.
+        function getClassificationsForLine(text: string, lexState: EndOfLineState, syntacticClassifierAbsent: boolean): ClassificationResult {
+            var offset = 0;
+            var token = SyntaxKind.Unknown;
+            var lastNonTriviaToken = SyntaxKind.Unknown;
+
+            // Empty out the template stack for reuse.
+            while (templateStack.length > 0) {
+                templateStack.pop();
+            }
+
+            // If we're in a string literal, then prepend: "\
+            // (and a newline).  That way when we lex we'll think we're still in a string literal.
+            //
+            // If we're in a multiline comment, then prepend: /*
+            // (and a newline).  That way when we lex we'll think we're still in a multiline comment.
+            switch (lexState) {
+                case EndOfLineState.InDoubleQuoteStringLiteral:
+                    text = '"\\\n' + text;
+                    offset = 3;
+                    break;
+                case EndOfLineState.InSingleQuoteStringLiteral:
+                    text = "'\\\n" + text;
+                    offset = 3;
+                    break;
+                case EndOfLineState.InMultiLineCommentTrivia:
+                    text = "/*\n" + text;
+                    offset = 3;
+                    break;
+                case EndOfLineState.InTemplateHeadOrNoSubstitutionTemplate:
+                    text = "`\n" + text;
+                    offset = 2;
+                    break;
+                case EndOfLineState.InTemplateMiddleOrTail:
+                    text = "}\n" + text;
+                    offset = 2;
+                    // fallthrough
+                case EndOfLineState.InTemplateSubstitutionPosition:
+                    templateStack.push(SyntaxKind.TemplateHead);
+                    break;
+            }
+
+            scanner.setText(text);
+
+            var result: ClassificationResult = {
+                finalLexState: EndOfLineState.Start,
+                entries: []
+            };
+
+            // We can run into an unfortunate interaction between the lexical and syntactic classifier
+            // when the user is typing something generic.  Consider the case where the user types:
+            //
+            //      Foo<number
+            //
+            // From the lexical classifier's perspective, 'number' is a keyword, and so the word will
+            // be classified as such.  However, from the syntactic classifier's tree-based perspective
+            // this is simply an expression with the identifier 'number' on the RHS of the less than
+            // token.  So the classification will go back to being an identifier.  The moment the user
+            // types again, number will become a keyword, then an identifier, etc. etc.
+            //
+            // To try to avoid this problem, we avoid classifying contextual keywords as keywords 
+            // when the user is potentially typing something generic.  We just can't do a good enough
+            // job at the lexical level, and so well leave it up to the syntactic classifier to make
+            // the determination.
+            //
+            // In order to determine if the user is potentially typing something generic, we use a 
+            // weak heuristic where we track < and > tokens.  It's a weak heuristic, but should
+            // work well enough in practice.
+            var angleBracketStack = 0;
+
+            do {
+                token = scanner.scan();
+
+                if (!isTrivia(token)) {
+                    if ((token === SyntaxKind.SlashToken || token === SyntaxKind.SlashEqualsToken) && !noRegexTable[lastNonTriviaToken]) {
+                         if (scanner.reScanSlashToken() === SyntaxKind.RegularExpressionLiteral) {
+                             token = SyntaxKind.RegularExpressionLiteral;
+                         }
+                    }
+                    else if (lastNonTriviaToken === SyntaxKind.DotToken && isKeyword(token)) {
+                             token = SyntaxKind.Identifier;
+                    }
+                    else if (isKeyword(lastNonTriviaToken) && isKeyword(token) && !canFollow(lastNonTriviaToken, token)) {
+                             // We have two keywords in a row.  Only treat the second as a keyword if 
+                             // it's a sequence that could legally occur in the language.  Otherwise
+                             // treat it as an identifier.  This way, if someone writes "private var"
+                             // we recognize that 'var' is actually an identifier here.
+                             token = SyntaxKind.Identifier;
+                    }
+                    else if (lastNonTriviaToken === SyntaxKind.Identifier &&
+                             token === SyntaxKind.LessThanToken) {
+                             // Could be the start of something generic.  Keep track of that by bumping 
+                             // up the current count of generic contexts we may be in.
+                             angleBracketStack++;
+                    }
+                    else if (token === SyntaxKind.GreaterThanToken && angleBracketStack > 0) {
+                             // If we think we're currently in something generic, then mark that that
+                             // generic entity is complete.
+                             angleBracketStack--;
+                    }
+                    else if (token === SyntaxKind.AnyKeyword ||
+                             token === SyntaxKind.StringKeyword ||
+                             token === SyntaxKind.NumberKeyword ||
+                             token === SyntaxKind.BooleanKeyword ||
+                             token === SyntaxKind.SymbolKeyword) {
+                        if (angleBracketStack > 0 && !syntacticClassifierAbsent) {
+                            // If it looks like we're could be in something generic, don't classify this 
+                            // as a keyword.  We may just get overwritten by the syntactic classifier,
+                            // causing a noisy experience for the user.
+                            token = SyntaxKind.Identifier;
+                        }
+                    }
+                    else if (token === SyntaxKind.TemplateHead) {
+                        templateStack.push(token);
+                    }
+                    else if (token === SyntaxKind.OpenBraceToken) {
+                        // If we don't have anything on the template stack,
+                        // then we aren't trying to keep track of a previously scanned template head.
+                        if (templateStack.length > 0) {
+                            templateStack.push(token);
+                        }
+                    }
+                    else if (token === SyntaxKind.CloseBraceToken) {
+                        // If we don't have anything on the template stack,
+                        // then we aren't trying to keep track of a previously scanned template head.
+                        if (templateStack.length > 0) {
+                            var lastTemplateStackToken = lastOrUndefined(templateStack);
+
+                            if (lastTemplateStackToken === SyntaxKind.TemplateHead) {
+                                token = scanner.reScanTemplateToken();
+
+                                // Only pop on a TemplateTail; a TemplateMiddle indicates there is more for us.
+                                if (token === SyntaxKind.TemplateTail) {
+                                    templateStack.pop();
+                                }
+                                else {
+                                    Debug.assert(token === SyntaxKind.TemplateMiddle, "Should have been a template middle. Was " + token);
+                                }
+                            }
+                            else {
+                                Debug.assert(lastTemplateStackToken === SyntaxKind.OpenBraceToken, "Should have been an open brace. Was: " + token);
+                                templateStack.pop();
+                            }
+                        }
+                    }
+
+                    lastNonTriviaToken = token;
+                }
+
+                processToken();
+            }
+            while (token !== SyntaxKind.EndOfFileToken);
+
+            return result;
+
+            function processToken(): void {
+                var start = scanner.getTokenPos();
+                var end = scanner.getTextPos();
+
+                addResult(end - start, classFromKind(token));
+
+                if (end >= text.length) {
+                    if (token === SyntaxKind.StringLiteral) {
+                        // Check to see if we finished up on a multiline string literal.
+                        var tokenText = scanner.getTokenText();
+                        if (scanner.isUnterminated()) {
+                            var lastCharIndex = tokenText.length - 1;
+
+                            var numBackslashes = 0;
+                            while (tokenText.charCodeAt(lastCharIndex - numBackslashes) === CharacterCodes.backslash) {
+                                numBackslashes++;
+                            }
+
+                            // If we have an odd number of backslashes, then the multiline string is unclosed
+                            if (numBackslashes & 1) {
+                                var quoteChar = tokenText.charCodeAt(0);
+                                result.finalLexState = quoteChar === CharacterCodes.doubleQuote
+                                    ? EndOfLineState.InDoubleQuoteStringLiteral
+                                    : EndOfLineState.InSingleQuoteStringLiteral;
+                            }
+                        }
+                    }
+                    else if (token === SyntaxKind.MultiLineCommentTrivia) {
+                        // Check to see if the multiline comment was unclosed.
+                        if (scanner.isUnterminated()) {
+                            result.finalLexState = EndOfLineState.InMultiLineCommentTrivia;
+                        }
+                    }
+                    else if (isTemplateLiteralKind(token)) {
+                        if (scanner.isUnterminated()) {
+                            if (token === SyntaxKind.TemplateTail) {
+                                result.finalLexState = EndOfLineState.InTemplateMiddleOrTail;
+                            }
+                            else if (token === SyntaxKind.NoSubstitutionTemplateLiteral) {
+                                result.finalLexState = EndOfLineState.InTemplateHeadOrNoSubstitutionTemplate;
+                            }
+                            else {
+                                Debug.fail("Only 'NoSubstitutionTemplateLiteral's and 'TemplateTail's can be unterminated; got SyntaxKind #" + token);
+                            }
+                        }
+                    }
+                    else if (templateStack.length > 0 && lastOrUndefined(templateStack) === SyntaxKind.TemplateHead) {
+                        result.finalLexState = EndOfLineState.InTemplateSubstitutionPosition;
+                    }
+                }
+            }
+
+            function addResult(length: number, classification: TokenClass): void {
+                if (length > 0) {
+                    // If this is the first classification we're adding to the list, then remove any 
+                    // offset we have if we were continuing a construct from the previous line.
+                    if (result.entries.length === 0) {
+                        length -= offset;
+                    }
+
+                    result.entries.push({ length: length, classification: classification });
+                }
+            }
+        }
+
+        function isBinaryExpressionOperatorToken(token: SyntaxKind): boolean {
+            switch (token) {
+                case SyntaxKind.AsteriskToken:
+                case SyntaxKind.SlashToken:
+                case SyntaxKind.PercentToken:
+                case SyntaxKind.PlusToken:
+                case SyntaxKind.MinusToken:
+                case SyntaxKind.LessThanLessThanToken:
+                case SyntaxKind.GreaterThanGreaterThanToken:
+                case SyntaxKind.GreaterThanGreaterThanGreaterThanToken:
+                case SyntaxKind.LessThanToken:
+                case SyntaxKind.GreaterThanToken:
+                case SyntaxKind.LessThanEqualsToken:
+                case SyntaxKind.GreaterThanEqualsToken:
+                case SyntaxKind.InstanceOfKeyword:
+                case SyntaxKind.InKeyword:
+                case SyntaxKind.EqualsEqualsToken:
+                case SyntaxKind.ExclamationEqualsToken:
+                case SyntaxKind.EqualsEqualsEqualsToken:
+                case SyntaxKind.ExclamationEqualsEqualsToken:
+                case SyntaxKind.AmpersandToken:
+                case SyntaxKind.CaretToken:
+                case SyntaxKind.BarToken:
+                case SyntaxKind.AmpersandAmpersandToken:
+                case SyntaxKind.BarBarToken:
+                case SyntaxKind.BarEqualsToken:
+                case SyntaxKind.AmpersandEqualsToken:
+                case SyntaxKind.CaretEqualsToken:
+                case SyntaxKind.LessThanLessThanEqualsToken:
+                case SyntaxKind.GreaterThanGreaterThanEqualsToken:
+                case SyntaxKind.GreaterThanGreaterThanGreaterThanEqualsToken:
+                case SyntaxKind.PlusEqualsToken:
+                case SyntaxKind.MinusEqualsToken:
+                case SyntaxKind.AsteriskEqualsToken:
+                case SyntaxKind.SlashEqualsToken:
+                case SyntaxKind.PercentEqualsToken:
+                case SyntaxKind.EqualsToken:
+                case SyntaxKind.CommaToken:
+                    return true;
+                default: return false;
+            }
+        }
+
+        function isPrefixUnaryExpressionOperatorToken(token: SyntaxKind): boolean {
+            switch (token) {
+                case SyntaxKind.PlusToken:
+                case SyntaxKind.MinusToken:
+                case SyntaxKind.TildeToken:
+                case SyntaxKind.ExclamationToken:
+                case SyntaxKind.PlusPlusToken:
+                case SyntaxKind.MinusMinusToken:
+                    return true;
+                default:
+                    return false;
+            }
+        }
+
+        function isKeyword(token: SyntaxKind): boolean {
+            return token >= SyntaxKind.FirstKeyword && token <= SyntaxKind.LastKeyword;
+        }
+
+        function classFromKind(token: SyntaxKind) {
+            if (isKeyword(token)) {
+                return TokenClass.Keyword;
+            }
+            else if (isBinaryExpressionOperatorToken(token) || isPrefixUnaryExpressionOperatorToken(token)) {
+                return TokenClass.Operator;
+            }
+            else if (token >= SyntaxKind.FirstPunctuation && token <= SyntaxKind.LastPunctuation) {
+                return TokenClass.Punctuation;
+            }
+
+            switch (token) {
+                case SyntaxKind.NumericLiteral:
+                    return TokenClass.NumberLiteral;
+                case SyntaxKind.StringLiteral:
+                    return TokenClass.StringLiteral;
+                case SyntaxKind.RegularExpressionLiteral:
+                    return TokenClass.RegExpLiteral;
+                case SyntaxKind.ConflictMarkerTrivia:
+                case SyntaxKind.MultiLineCommentTrivia:
+                case SyntaxKind.SingleLineCommentTrivia:
+                    return TokenClass.Comment;
+                case SyntaxKind.WhitespaceTrivia:
+                    return TokenClass.Whitespace;
+                case SyntaxKind.Identifier:
+                default:
+                    if (isTemplateLiteralKind(token)) {
+                        return TokenClass.StringLiteral;
+                    }
+                    return TokenClass.Identifier;
+            }
+        }
+
+        return { getClassificationsForLine };
+    }
+
+    /// getDefaultLibraryFilePath
+    declare var __dirname: string;
+    
+    /**
+      * Get the path of the default library file (lib.d.ts) as distributed with the typescript
+      * node package.
+      * The functionality is not supported if the ts module is consumed outside of a node module. 
+      */
+    export function getDefaultLibFilePath(options: CompilerOptions): string {
+        // Check __dirname is defined and that we are on a node.js system.
+        if (typeof __dirname !== "undefined") {
+            return __dirname + directorySeparator + getDefaultLibFileName(options);
+        }
+
+        throw new Error("getDefaultLibFilePath is only supported when consumed as a node module. ");
+    }
+
+    function initializeServices() {
+        objectAllocator = {
+            getNodeConstructor: kind => {
+                function Node() {
+                }
+                var proto = kind === SyntaxKind.SourceFile ? new SourceFileObject() : new NodeObject();
+                proto.kind = kind;
+                proto.pos = 0;
+                proto.end = 0;
+                proto.flags = 0;
+                proto.parent = undefined;
+                Node.prototype = proto;
+                return <any>Node;
+            },
+            getSymbolConstructor: () => SymbolObject,
+            getTypeConstructor: () => TypeObject,
+            getSignatureConstructor: () => SignatureObject,
+        };
+    }
+
+    initializeServices();
+}
=== tests/cases/compiler/genericInference1.ts ===
['a', 'b', 'c'].map(x => x.length);
>['a', 'b', 'c'].map(x => x.length) : number[]
>['a', 'b', 'c'].map : <U>(this: string[], callbackfn: (value: string, index: number, array: string[]) => U, thisArg?: any) => U[]
>['a', 'b', 'c'] : string[]
<<<<<<< HEAD
>'a' : string
>'b' : string
>'c' : string
>map : <U>(this: string[], callbackfn: (value: string, index: number, array: string[]) => U, thisArg?: any) => U[]
=======
>'a' : "a"
>'b' : "b"
>'c' : "c"
>map : <U>(callbackfn: (value: string, index: number, array: string[]) => U, thisArg?: any) => U[]
>>>>>>> 02334d85
>x => x.length : (x: string) => number
>x : string
>x.length : number
>x : string
>length : number

<|MERGE_RESOLUTION|>--- conflicted
+++ resolved
@@ -1,22 +1,15 @@
-=== tests/cases/compiler/genericInference1.ts ===
-['a', 'b', 'c'].map(x => x.length);
->['a', 'b', 'c'].map(x => x.length) : number[]
->['a', 'b', 'c'].map : <U>(this: string[], callbackfn: (value: string, index: number, array: string[]) => U, thisArg?: any) => U[]
->['a', 'b', 'c'] : string[]
-<<<<<<< HEAD
->'a' : string
->'b' : string
->'c' : string
->map : <U>(this: string[], callbackfn: (value: string, index: number, array: string[]) => U, thisArg?: any) => U[]
-=======
->'a' : "a"
->'b' : "b"
->'c' : "c"
->map : <U>(callbackfn: (value: string, index: number, array: string[]) => U, thisArg?: any) => U[]
->>>>>>> 02334d85
->x => x.length : (x: string) => number
->x : string
->x.length : number
->x : string
->length : number
-
+=== tests/cases/compiler/genericInference1.ts ===
+['a', 'b', 'c'].map(x => x.length);
+>['a', 'b', 'c'].map(x => x.length) : number[]
+>['a', 'b', 'c'].map : <U>(this: string[], callbackfn: (value: string, index: number, array: string[]) => U, thisArg?: any) => U[]
+>['a', 'b', 'c'] : string[]
+>'a' : "a"
+>'b' : "b"
+>'c' : "c"
+>map : <U>(this: string[], callbackfn: (value: string, index: number, array: string[]) => U, thisArg?: any) => U[]
+>x => x.length : (x: string) => number
+>x : string
+>x.length : number
+>x : string
+>length : number
+
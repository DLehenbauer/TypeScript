--- conflicted
+++ resolved
@@ -1,19 +1,14 @@
-tests/cases/compiler/i3.ts(6,1): error TS2322: Type 'I3' is not assignable to type '{ one: number; }':
-  Required property 'one' cannot be reimplemented with optional property in 'I3'.
-
-
-==== tests/cases/compiler/i3.ts (1 errors) ====
-    interface I3 { one?: number; }; 
-    var x: {one: number};
-    var i: I3;
-    
-    i = x;
-    x = i;
-    ~
-<<<<<<< HEAD
-!!! Type 'I3' is not assignable to type '{ one: number; }':
-!!!   Property 'one' is optional in type 'I3' but required in type '{ one: number; }'.
-=======
-!!! error TS2322: Type 'I3' is not assignable to type '{ one: number; }':
-!!! error TS2322:   Required property 'one' cannot be reimplemented with optional property in 'I3'.
->>>>>>> d867cecf
+tests/cases/compiler/i3.ts(6,1): error TS2322: Type 'I3' is not assignable to type '{ one: number; }':
+  Property 'one' is optional in type 'I3' but required in type '{ one: number; }'.
+
+
+==== tests/cases/compiler/i3.ts (1 errors) ====
+    interface I3 { one?: number; }; 
+    var x: {one: number};
+    var i: I3;
+    
+    i = x;
+    x = i;
+    ~
+!!! error TS2322: Type 'I3' is not assignable to type '{ one: number; }':
+!!! error TS2322:   Property 'one' is optional in type 'I3' but required in type '{ one: number; }'.
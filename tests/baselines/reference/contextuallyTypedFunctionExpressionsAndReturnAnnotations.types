--- conflicted
+++ resolved
@@ -1,55 +1,50 @@
-=== tests/cases/conformance/expressions/functions/contextuallyTypedFunctionExpressionsAndReturnAnnotations.ts ===
-declare function foo(x: (y: string) => (y2: number) => void);
->foo : (x: (y: string) => (y2: number) => void) => any
->x : (y: string) => (y2: number) => void
->y : string
->y2 : number
-
-// Contextually type the parameter even if there is a return annotation
-foo((y): (y2: number) => void => {
->foo((y): (y2: number) => void => {    var z = y.charAt(0); // Should be string    return null;}) : any
->foo : (x: (y: string) => (y2: number) => void) => any
->(y): (y2: number) => void => {    var z = y.charAt(0); // Should be string    return null;} : (y: string) => (y2: number) => void
->y : string
->y2 : number
-
-    var z = y.charAt(0); // Should be string
->z : string
->y.charAt(0) : string
->y.charAt : (this: String, pos: number) => string
->y : string
-<<<<<<< HEAD
->charAt : (this: String, pos: number) => string
->0 : number
-=======
->charAt : (pos: number) => string
->0 : 0
->>>>>>> 02334d85
-
-    return null;
->null : null
-
-});
-
-foo((y: string) => {
->foo((y: string) => {    return y2 => {        var z = y2.toFixed(); // Should be string        return 0;    };}) : any
->foo : (x: (y: string) => (y2: number) => void) => any
->(y: string) => {    return y2 => {        var z = y2.toFixed(); // Should be string        return 0;    };} : (y: string) => (y2: number) => number
->y : string
-
-    return y2 => {
->y2 => {        var z = y2.toFixed(); // Should be string        return 0;    } : (y2: number) => number
->y2 : number
-
-        var z = y2.toFixed(); // Should be string
->z : string
->y2.toFixed() : string
->y2.toFixed : (this: Number, fractionDigits?: number) => string
->y2 : number
->toFixed : (this: Number, fractionDigits?: number) => string
-
-        return 0;
->0 : 0
-
-    };
-});
+=== tests/cases/conformance/expressions/functions/contextuallyTypedFunctionExpressionsAndReturnAnnotations.ts ===
+declare function foo(x: (y: string) => (y2: number) => void);
+>foo : (x: (y: string) => (y2: number) => void) => any
+>x : (y: string) => (y2: number) => void
+>y : string
+>y2 : number
+
+// Contextually type the parameter even if there is a return annotation
+foo((y): (y2: number) => void => {
+>foo((y): (y2: number) => void => {    var z = y.charAt(0); // Should be string    return null;}) : any
+>foo : (x: (y: string) => (y2: number) => void) => any
+>(y): (y2: number) => void => {    var z = y.charAt(0); // Should be string    return null;} : (y: string) => (y2: number) => void
+>y : string
+>y2 : number
+
+    var z = y.charAt(0); // Should be string
+>z : string
+>y.charAt(0) : string
+>y.charAt : (this: String, pos: number) => string
+>y : string
+>charAt : (this: String, pos: number) => string
+>0 : 0
+
+    return null;
+>null : null
+
+});
+
+foo((y: string) => {
+>foo((y: string) => {    return y2 => {        var z = y2.toFixed(); // Should be string        return 0;    };}) : any
+>foo : (x: (y: string) => (y2: number) => void) => any
+>(y: string) => {    return y2 => {        var z = y2.toFixed(); // Should be string        return 0;    };} : (y: string) => (y2: number) => number
+>y : string
+
+    return y2 => {
+>y2 => {        var z = y2.toFixed(); // Should be string        return 0;    } : (y2: number) => number
+>y2 : number
+
+        var z = y2.toFixed(); // Should be string
+>z : string
+>y2.toFixed() : string
+>y2.toFixed : (this: Number, fractionDigits?: number) => string
+>y2 : number
+>toFixed : (this: Number, fractionDigits?: number) => string
+
+        return 0;
+>0 : 0
+
+    };
+});
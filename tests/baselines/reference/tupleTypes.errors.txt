tests/cases/compiler/tupleTypes.ts(1,9): error TS1122: A tuple type element list cannot be empty.
tests/cases/compiler/tupleTypes.ts(14,1): error TS2322: Type 'undefined[]' is not assignable to type '[number, string]'.
  Property '0' is missing in type 'undefined[]'.
tests/cases/compiler/tupleTypes.ts(15,1): error TS2322: Type '[number]' is not assignable to type '[number, string]'.
  Property '1' is missing in type '[number]'.
tests/cases/compiler/tupleTypes.ts(17,1): error TS2322: Type '[string, number]' is not assignable to type '[number, string]'.
  Type 'string' is not assignable to type 'number'.
tests/cases/compiler/tupleTypes.ts(41,1): error TS2322: Type 'undefined[]' is not assignable to type '[number, string]'.
tests/cases/compiler/tupleTypes.ts(47,1): error TS2322: Type '[number, string]' is not assignable to type 'number[]'.
  Types of property 'pop' are incompatible.
<<<<<<< HEAD
    Type '(this: (number | string)[]) => number | string' is not assignable to type '(this: number[]) => number'.
      Type 'number | string' is not assignable to type 'number'.
=======
    Type '() => string | number' is not assignable to type '() => number'.
      Type 'string | number' is not assignable to type 'number'.
>>>>>>> 02334d85
        Type 'string' is not assignable to type 'number'.
tests/cases/compiler/tupleTypes.ts(49,1): error TS2322: Type '[number, {}]' is not assignable to type 'number[]'.
  Types of property 'pop' are incompatible.
    Type '(this: (number | {})[]) => number | {}' is not assignable to type '(this: number[]) => number'.
      Type 'number | {}' is not assignable to type 'number'.
        Type '{}' is not assignable to type 'number'.
tests/cases/compiler/tupleTypes.ts(50,1): error TS2322: Type '[number, number]' is not assignable to type '[number, string]'.
  Type 'number' is not assignable to type 'string'.
tests/cases/compiler/tupleTypes.ts(51,1): error TS2322: Type '[number, {}]' is not assignable to type '[number, string]'.
  Type '{}' is not assignable to type 'string'.


==== tests/cases/compiler/tupleTypes.ts (9 errors) ====
    var v1: [];  // Error
            ~~
!!! error TS1122: A tuple type element list cannot be empty.
    var v2: [number];
    var v3: [number, string];
    var v4: [number, [string, string]];
    
    var t: [number, string];
    var t0 = t[0];   // number
    var t0: number;
    var t1 = t[1];   // string
    var t1: string;
    var t2 = t[2];   // number|string
    var t2: number|string;
    
    t = [];               // Error
    ~
!!! error TS2322: Type 'undefined[]' is not assignable to type '[number, string]'.
!!! error TS2322:   Property '0' is missing in type 'undefined[]'.
    t = [1];              // Error
    ~
!!! error TS2322: Type '[number]' is not assignable to type '[number, string]'.
!!! error TS2322:   Property '1' is missing in type '[number]'.
    t = [1, "hello"];     // Ok
    t = ["hello", 1];     // Error
    ~
!!! error TS2322: Type '[string, number]' is not assignable to type '[number, string]'.
!!! error TS2322:   Type 'string' is not assignable to type 'number'.
    t = [1, "hello", 2];  // Ok
    
    var tf: [string, (x: string) => number] = ["hello", x => x.length];
    
    declare function ff<T, U>(a: T, b: [T, (x: T) => U]): U;
    var ff1 = ff("hello", ["foo", x => x.length]);
    var ff1: number;
    
    function tuple2<T0, T1>(item0: T0, item1: T1): [T0, T1]{
        return [item0, item1];
    }
    
    var tt = tuple2(1, "string");
    var tt0 = tt[0];
    var tt0: number;
    var tt1 = tt[1];
    var tt1: string;
    var tt2 = tt[2]; 
    var tt2: number | string;
    
    tt = tuple2(1, undefined);
    tt = [1, undefined];
    tt = [undefined, undefined];
    tt = [];  // Error
    ~~
!!! error TS2322: Type 'undefined[]' is not assignable to type '[number, string]'.
    
    var a: number[];
    var a1: [number, string];
    var a2: [number, number];
    var a3: [number, {}];
    a = a1;   // Error
    ~
!!! error TS2322: Type '[number, string]' is not assignable to type 'number[]'.
!!! error TS2322:   Types of property 'pop' are incompatible.
<<<<<<< HEAD
!!! error TS2322:     Type '(this: (number | string)[]) => number | string' is not assignable to type '(this: number[]) => number'.
!!! error TS2322:       Type 'number | string' is not assignable to type 'number'.
=======
!!! error TS2322:     Type '() => string | number' is not assignable to type '() => number'.
!!! error TS2322:       Type 'string | number' is not assignable to type 'number'.
>>>>>>> 02334d85
!!! error TS2322:         Type 'string' is not assignable to type 'number'.
    a = a2;
    a = a3;   // Error
    ~
!!! error TS2322: Type '[number, {}]' is not assignable to type 'number[]'.
!!! error TS2322:   Types of property 'pop' are incompatible.
!!! error TS2322:     Type '(this: (number | {})[]) => number | {}' is not assignable to type '(this: number[]) => number'.
!!! error TS2322:       Type 'number | {}' is not assignable to type 'number'.
!!! error TS2322:         Type '{}' is not assignable to type 'number'.
    a1 = a2;  // Error
    ~~
!!! error TS2322: Type '[number, number]' is not assignable to type '[number, string]'.
!!! error TS2322:   Type 'number' is not assignable to type 'string'.
    a1 = a3;  // Error
    ~~
!!! error TS2322: Type '[number, {}]' is not assignable to type '[number, string]'.
!!! error TS2322:   Type '{}' is not assignable to type 'string'.
    a3 = a1;
    a3 = a2;
    <|MERGE_RESOLUTION|>--- conflicted
+++ resolved
@@ -1,120 +1,110 @@
-tests/cases/compiler/tupleTypes.ts(1,9): error TS1122: A tuple type element list cannot be empty.
-tests/cases/compiler/tupleTypes.ts(14,1): error TS2322: Type 'undefined[]' is not assignable to type '[number, string]'.
-  Property '0' is missing in type 'undefined[]'.
-tests/cases/compiler/tupleTypes.ts(15,1): error TS2322: Type '[number]' is not assignable to type '[number, string]'.
-  Property '1' is missing in type '[number]'.
-tests/cases/compiler/tupleTypes.ts(17,1): error TS2322: Type '[string, number]' is not assignable to type '[number, string]'.
-  Type 'string' is not assignable to type 'number'.
-tests/cases/compiler/tupleTypes.ts(41,1): error TS2322: Type 'undefined[]' is not assignable to type '[number, string]'.
-tests/cases/compiler/tupleTypes.ts(47,1): error TS2322: Type '[number, string]' is not assignable to type 'number[]'.
-  Types of property 'pop' are incompatible.
-<<<<<<< HEAD
-    Type '(this: (number | string)[]) => number | string' is not assignable to type '(this: number[]) => number'.
-      Type 'number | string' is not assignable to type 'number'.
-=======
-    Type '() => string | number' is not assignable to type '() => number'.
-      Type 'string | number' is not assignable to type 'number'.
->>>>>>> 02334d85
-        Type 'string' is not assignable to type 'number'.
-tests/cases/compiler/tupleTypes.ts(49,1): error TS2322: Type '[number, {}]' is not assignable to type 'number[]'.
-  Types of property 'pop' are incompatible.
-    Type '(this: (number | {})[]) => number | {}' is not assignable to type '(this: number[]) => number'.
-      Type 'number | {}' is not assignable to type 'number'.
-        Type '{}' is not assignable to type 'number'.
-tests/cases/compiler/tupleTypes.ts(50,1): error TS2322: Type '[number, number]' is not assignable to type '[number, string]'.
-  Type 'number' is not assignable to type 'string'.
-tests/cases/compiler/tupleTypes.ts(51,1): error TS2322: Type '[number, {}]' is not assignable to type '[number, string]'.
-  Type '{}' is not assignable to type 'string'.
-
-
-==== tests/cases/compiler/tupleTypes.ts (9 errors) ====
-    var v1: [];  // Error
-            ~~
-!!! error TS1122: A tuple type element list cannot be empty.
-    var v2: [number];
-    var v3: [number, string];
-    var v4: [number, [string, string]];
-    
-    var t: [number, string];
-    var t0 = t[0];   // number
-    var t0: number;
-    var t1 = t[1];   // string
-    var t1: string;
-    var t2 = t[2];   // number|string
-    var t2: number|string;
-    
-    t = [];               // Error
-    ~
-!!! error TS2322: Type 'undefined[]' is not assignable to type '[number, string]'.
-!!! error TS2322:   Property '0' is missing in type 'undefined[]'.
-    t = [1];              // Error
-    ~
-!!! error TS2322: Type '[number]' is not assignable to type '[number, string]'.
-!!! error TS2322:   Property '1' is missing in type '[number]'.
-    t = [1, "hello"];     // Ok
-    t = ["hello", 1];     // Error
-    ~
-!!! error TS2322: Type '[string, number]' is not assignable to type '[number, string]'.
-!!! error TS2322:   Type 'string' is not assignable to type 'number'.
-    t = [1, "hello", 2];  // Ok
-    
-    var tf: [string, (x: string) => number] = ["hello", x => x.length];
-    
-    declare function ff<T, U>(a: T, b: [T, (x: T) => U]): U;
-    var ff1 = ff("hello", ["foo", x => x.length]);
-    var ff1: number;
-    
-    function tuple2<T0, T1>(item0: T0, item1: T1): [T0, T1]{
-        return [item0, item1];
-    }
-    
-    var tt = tuple2(1, "string");
-    var tt0 = tt[0];
-    var tt0: number;
-    var tt1 = tt[1];
-    var tt1: string;
-    var tt2 = tt[2]; 
-    var tt2: number | string;
-    
-    tt = tuple2(1, undefined);
-    tt = [1, undefined];
-    tt = [undefined, undefined];
-    tt = [];  // Error
-    ~~
-!!! error TS2322: Type 'undefined[]' is not assignable to type '[number, string]'.
-    
-    var a: number[];
-    var a1: [number, string];
-    var a2: [number, number];
-    var a3: [number, {}];
-    a = a1;   // Error
-    ~
-!!! error TS2322: Type '[number, string]' is not assignable to type 'number[]'.
-!!! error TS2322:   Types of property 'pop' are incompatible.
-<<<<<<< HEAD
-!!! error TS2322:     Type '(this: (number | string)[]) => number | string' is not assignable to type '(this: number[]) => number'.
-!!! error TS2322:       Type 'number | string' is not assignable to type 'number'.
-=======
-!!! error TS2322:     Type '() => string | number' is not assignable to type '() => number'.
-!!! error TS2322:       Type 'string | number' is not assignable to type 'number'.
->>>>>>> 02334d85
-!!! error TS2322:         Type 'string' is not assignable to type 'number'.
-    a = a2;
-    a = a3;   // Error
-    ~
-!!! error TS2322: Type '[number, {}]' is not assignable to type 'number[]'.
-!!! error TS2322:   Types of property 'pop' are incompatible.
-!!! error TS2322:     Type '(this: (number | {})[]) => number | {}' is not assignable to type '(this: number[]) => number'.
-!!! error TS2322:       Type 'number | {}' is not assignable to type 'number'.
-!!! error TS2322:         Type '{}' is not assignable to type 'number'.
-    a1 = a2;  // Error
-    ~~
-!!! error TS2322: Type '[number, number]' is not assignable to type '[number, string]'.
-!!! error TS2322:   Type 'number' is not assignable to type 'string'.
-    a1 = a3;  // Error
-    ~~
-!!! error TS2322: Type '[number, {}]' is not assignable to type '[number, string]'.
-!!! error TS2322:   Type '{}' is not assignable to type 'string'.
-    a3 = a1;
-    a3 = a2;
+tests/cases/compiler/tupleTypes.ts(1,9): error TS1122: A tuple type element list cannot be empty.
+tests/cases/compiler/tupleTypes.ts(14,1): error TS2322: Type 'undefined[]' is not assignable to type '[number, string]'.
+  Property '0' is missing in type 'undefined[]'.
+tests/cases/compiler/tupleTypes.ts(15,1): error TS2322: Type '[number]' is not assignable to type '[number, string]'.
+  Property '1' is missing in type '[number]'.
+tests/cases/compiler/tupleTypes.ts(17,1): error TS2322: Type '[string, number]' is not assignable to type '[number, string]'.
+  Type 'string' is not assignable to type 'number'.
+tests/cases/compiler/tupleTypes.ts(41,1): error TS2322: Type 'undefined[]' is not assignable to type '[number, string]'.
+tests/cases/compiler/tupleTypes.ts(47,1): error TS2322: Type '[number, string]' is not assignable to type 'number[]'.
+  Types of property 'pop' are incompatible.
+    Type '(this: (string | number)[]) => string | number' is not assignable to type '(this: number[]) => number'.
+      Type 'string | number' is not assignable to type 'number'.
+        Type 'string' is not assignable to type 'number'.
+tests/cases/compiler/tupleTypes.ts(49,1): error TS2322: Type '[number, {}]' is not assignable to type 'number[]'.
+  Types of property 'pop' are incompatible.
+    Type '(this: (number | {})[]) => number | {}' is not assignable to type '(this: number[]) => number'.
+      Type 'number | {}' is not assignable to type 'number'.
+        Type '{}' is not assignable to type 'number'.
+tests/cases/compiler/tupleTypes.ts(50,1): error TS2322: Type '[number, number]' is not assignable to type '[number, string]'.
+  Type 'number' is not assignable to type 'string'.
+tests/cases/compiler/tupleTypes.ts(51,1): error TS2322: Type '[number, {}]' is not assignable to type '[number, string]'.
+  Type '{}' is not assignable to type 'string'.
+
+
+==== tests/cases/compiler/tupleTypes.ts (9 errors) ====
+    var v1: [];  // Error
+            ~~
+!!! error TS1122: A tuple type element list cannot be empty.
+    var v2: [number];
+    var v3: [number, string];
+    var v4: [number, [string, string]];
+    
+    var t: [number, string];
+    var t0 = t[0];   // number
+    var t0: number;
+    var t1 = t[1];   // string
+    var t1: string;
+    var t2 = t[2];   // number|string
+    var t2: number|string;
+    
+    t = [];               // Error
+    ~
+!!! error TS2322: Type 'undefined[]' is not assignable to type '[number, string]'.
+!!! error TS2322:   Property '0' is missing in type 'undefined[]'.
+    t = [1];              // Error
+    ~
+!!! error TS2322: Type '[number]' is not assignable to type '[number, string]'.
+!!! error TS2322:   Property '1' is missing in type '[number]'.
+    t = [1, "hello"];     // Ok
+    t = ["hello", 1];     // Error
+    ~
+!!! error TS2322: Type '[string, number]' is not assignable to type '[number, string]'.
+!!! error TS2322:   Type 'string' is not assignable to type 'number'.
+    t = [1, "hello", 2];  // Ok
+    
+    var tf: [string, (x: string) => number] = ["hello", x => x.length];
+    
+    declare function ff<T, U>(a: T, b: [T, (x: T) => U]): U;
+    var ff1 = ff("hello", ["foo", x => x.length]);
+    var ff1: number;
+    
+    function tuple2<T0, T1>(item0: T0, item1: T1): [T0, T1]{
+        return [item0, item1];
+    }
+    
+    var tt = tuple2(1, "string");
+    var tt0 = tt[0];
+    var tt0: number;
+    var tt1 = tt[1];
+    var tt1: string;
+    var tt2 = tt[2]; 
+    var tt2: number | string;
+    
+    tt = tuple2(1, undefined);
+    tt = [1, undefined];
+    tt = [undefined, undefined];
+    tt = [];  // Error
+    ~~
+!!! error TS2322: Type 'undefined[]' is not assignable to type '[number, string]'.
+    
+    var a: number[];
+    var a1: [number, string];
+    var a2: [number, number];
+    var a3: [number, {}];
+    a = a1;   // Error
+    ~
+!!! error TS2322: Type '[number, string]' is not assignable to type 'number[]'.
+!!! error TS2322:   Types of property 'pop' are incompatible.
+!!! error TS2322:     Type '(this: (string | number)[]) => string | number' is not assignable to type '(this: number[]) => number'.
+!!! error TS2322:       Type 'string | number' is not assignable to type 'number'.
+!!! error TS2322:         Type 'string' is not assignable to type 'number'.
+    a = a2;
+    a = a3;   // Error
+    ~
+!!! error TS2322: Type '[number, {}]' is not assignable to type 'number[]'.
+!!! error TS2322:   Types of property 'pop' are incompatible.
+!!! error TS2322:     Type '(this: (number | {})[]) => number | {}' is not assignable to type '(this: number[]) => number'.
+!!! error TS2322:       Type 'number | {}' is not assignable to type 'number'.
+!!! error TS2322:         Type '{}' is not assignable to type 'number'.
+    a1 = a2;  // Error
+    ~~
+!!! error TS2322: Type '[number, number]' is not assignable to type '[number, string]'.
+!!! error TS2322:   Type 'number' is not assignable to type 'string'.
+    a1 = a3;  // Error
+    ~~
+!!! error TS2322: Type '[number, {}]' is not assignable to type '[number, string]'.
+!!! error TS2322:   Type '{}' is not assignable to type 'string'.
+    a3 = a1;
+    a3 = a2;
     
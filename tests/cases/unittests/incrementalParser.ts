--- conflicted
+++ resolved
@@ -1,853 +1,791 @@
-/// <reference path="..\..\..\src\harness\external\mocha.d.ts" />
-/// <reference path="..\..\..\src\compiler\parser.ts" />
-
-module ts {
-    function withChange(text: IScriptSnapshot, start: number, length: number, newText: string): { text: IScriptSnapshot; textChangeRange: TextChangeRange; } {
-        var contents = text.getText(0, text.getLength());
-        var newContents = contents.substr(0, start) + newText + contents.substring(start + length);
-
-        return { text: ScriptSnapshot.fromString(newContents), textChangeRange: createTextChangeRange(createTextSpan(start, length), newText.length) }
-    }
-
-    function withInsert(text: IScriptSnapshot, start: number, newText: string): { text: IScriptSnapshot; textChangeRange: TextChangeRange; } {
-        return withChange(text, start, 0, newText);
-    }
-
-    function withDelete(text: IScriptSnapshot, start: number, length: number): { text: IScriptSnapshot; textChangeRange: TextChangeRange; } {
-        return withChange(text, start, length, "");
-    }
-
-    function createTree(text: IScriptSnapshot, version: string) {
-        return createLanguageServiceSourceFile(/*fileName:*/ "", text, ScriptTarget.Latest, version, /*isOpen:*/ true, /*setNodeParents:*/ true)
-    }
-
-    function assertSameDiagnostics(file1: SourceFile, file2: SourceFile) {
-        var diagnostics1 = file1.getSyntacticDiagnostics();
-        var diagnostics2 = file2.getSyntacticDiagnostics();
-
-        assert.equal(diagnostics1.length, diagnostics2.length, "diagnostics1.length !== diagnostics2.length");
-        for (var i = 0, n = diagnostics1.length; i < n; i++) {
-            var d1 = diagnostics1[i];
-            var d2 = diagnostics2[i];
-
-            assert.equal(d1.file, file1, "d1.file !== file1");
-            assert.equal(d2.file, file2, "d2.file !== file2");
-            assert.equal(d1.start, d2.start, "d1.start !== d2.start");
-            assert.equal(d1.length, d2.length, "d1.length !== d2.length");
-            assert.equal(d1.messageText, d2.messageText, "d1.messageText !== d2.messageText");
-            assert.equal(d1.category, d2.category, "d1.category !== d2.category");
-            assert.equal(d1.code, d2.code, "d1.code !== d2.code");
-            assert.equal(d1.isEarly, d2.isEarly, "d1.isEarly !== d2.isEarly");
-        }
-    }
-
-    // NOTE: 'reusedElements' is the expected count of elements reused from the old tree to the new
-    // tree.  It may change as we tweak the parser.  If the count increases then that should always
-    // be a good thing.  If it decreases, that's not great (less reusability), but that may be 
-    // unavoidable.  If it does decrease an investigation should be done to make sure that things 
-    // are still ok and we're still appropriately reusing most of the tree.
-    function compareTrees(oldText: IScriptSnapshot, newText: IScriptSnapshot, textChangeRange: TextChangeRange, expectedReusedElements: number, oldTree?: SourceFile): SourceFile {
-        oldTree = oldTree || createTree(oldText, /*version:*/ ".");
-        Utils.assertInvariants(oldTree, /*parent:*/ undefined);
-
-        // Create a tree for the new text, in a non-incremental fashion.
-        var newTree = createTree(newText, oldTree.version + ".");
-        Utils.assertInvariants(newTree, /*parent:*/ undefined);
-
-        // Create a tree for the new text, in an incremental fashion.
-        var incrementalNewTree = updateLanguageServiceSourceFile(oldTree, newText, oldTree.version + ".", /*isOpen:*/ true, textChangeRange, /*useIncremental:*/ true);
-        Utils.assertInvariants(incrementalNewTree, /*parent:*/ undefined);
-
-        // We should get the same tree when doign a full or incremental parse.
-        Utils.assertStructuralEquals(newTree, incrementalNewTree);
-
-        // We should also get the exact same set of diagnostics.
-        assertSameDiagnostics(newTree, incrementalNewTree);
-
-        // There should be no reused nodes between two trees that are fully parsed.
-        assert.isTrue(reusedElements(oldTree, newTree) === 0);
-
-        assert.equal(newTree.filename, incrementalNewTree.filename, "newTree.filename !== incrementalNewTree.filename");
-        assert.equal(newTree.text, incrementalNewTree.text, "newTree.filename !== incrementalNewTree.filename");
-
-        if (expectedReusedElements !== -1) {
-            var actualReusedCount = reusedElements(oldTree, incrementalNewTree);
-            assert.equal(actualReusedCount, expectedReusedElements, actualReusedCount + " !== " + expectedReusedElements);
-        }
-
-        return incrementalNewTree;
-    }
-
-<<<<<<< HEAD
-    function assertStructuralEquals(node1: Node, node2: Node) {
-        if (node1 === node2) {
-            return;
-        }
-
-        assert(node1, "node1");
-        assert(node2, "node2");
-        assert.equal(node1.pos, node2.pos, "node1.pos !== node2.pos");
-        assert.equal(node1.end, node2.end, "node1.end !== node2.end");
-        assert.equal(node1.kind, node2.kind, "node1.kind !== node2.kind");
-
-        // call this on both nodes to ensure all propagated flags have been set (and thus can be 
-        // compared).
-        ts.containsParseError(node1);
-        ts.containsParseError(node2);
-        assert.equal(node1.flags, node2.flags, "node1.flags !== node2.flags");
-        assert.equal(node1.parserContextFlags, node2.parserContextFlags, "node1.parserContextFlags !== node2.parserContextFlags");
-
-        forEachChild(node1,
-            child1 => {
-                var childName = findChildName(node1, child1);
-                var child2: Node = (<any>node2)[childName];
-
-                assertStructuralEquals(child1, child2);
-            },
-            (array1: NodeArray<Node>) => {
-                var childName = findChildName(node1, array1);
-                var array2: NodeArray<Node> = (<any>node2)[childName];
-
-                assertArrayStructuralEquals(array1, array2);
-            });
-    }
-
-    function assertArrayStructuralEquals(array1: NodeArray<Node>, array2: NodeArray<Node>) {
-        if (array1 === array2) {
-            return;
-        }
-
-        assert(array1, "array1");
-        assert(array2, "array2");
-        assert.equal(array1.pos, array2.pos, "array1.pos !== array2.pos");
-        assert.equal(array1.end, array2.end, "array1.end !== array2.end");
-        assert.equal(array1.length, array2.length, "array1.length !== array2.length");
-
-        for (var i = 0, n = array1.length; i < n; i++) {
-            assertStructuralEquals(array1[i], array2[i]);
-        }
-    }
-
-    function findChildName(parent: any, child: any) {
-        for (var name in parent) {
-            if (parent.hasOwnProperty(name) && parent[name] === child) {
-                return name;
-            }
-        }
-
-        throw new Error("Could not find child in parent");
-    }
-
-=======
->>>>>>> 2bb0eb60
-    function reusedElements(oldNode: SourceFile, newNode: SourceFile): number {
-        var allOldElements = collectElements(oldNode);
-        var allNewElements = collectElements(newNode);
-
-        return filter(allOldElements, v => contains(allNewElements, v)).length;
-    }
-
-    function collectElements(node: Node) {
-        var result: Node[] = [];
-        visit(node);
-        return result;
-
-        function visit(node: Node) {
-            result.push(node);
-            forEachChild(node, visit);
-        }
-    }
-
-    function deleteCode(source: string, index: number, toDelete: string) {
-        var repeat = toDelete.length;
-        var oldTree = createTree(ScriptSnapshot.fromString(source), /*version:*/ ".");
-        for (var i = 0; i < repeat; i++) {
-            var oldText = ScriptSnapshot.fromString(source);
-            var newTextAndChange = withDelete(oldText, index, 1);
-            var newTree = compareTrees(oldText, newTextAndChange.text, newTextAndChange.textChangeRange, -1, oldTree);
-
-            source = newTextAndChange.text.getText(0, newTextAndChange.text.getLength());
-            oldTree = newTree;
-        }
-    }
-
-    function insertCode(source: string, index: number, toInsert: string) {
-        var repeat = toInsert.length;
-        var oldTree = createTree(ScriptSnapshot.fromString(source), /*version:*/ ".");
-        for (var i = 0; i < repeat; i++) {
-            var oldText = ScriptSnapshot.fromString(source);
-            var newTextAndChange = withInsert(oldText, index + i, toInsert.charAt(i));
-            var newTree = compareTrees(oldText, newTextAndChange.text, newTextAndChange.textChangeRange, -1, oldTree);
-
-            source = newTextAndChange.text.getText(0, newTextAndChange.text.getLength());
-            oldTree = newTree;
-        }
-    }
-
-    describe('Incremental',() => {
-        it('Inserting into method',() => {
-            var source = "class C {\r\n" +
-                "    public foo1() { }\r\n" +
-                "    public foo2() {\r\n" +
-                "        return 1;\r\n" +
-                "    }\r\n" +
-                "    public foo3() { }\r\n" +
-                "}";
-
-            var oldText = ScriptSnapshot.fromString(source);
-            var semicolonIndex = source.indexOf(";");
-            var newTextAndChange = withInsert(oldText, semicolonIndex, " + 1");
-
-            compareTrees(oldText, newTextAndChange.text, newTextAndChange.textChangeRange, 8);
-        });
-
-        it('Deleting from method',() => {
-            var source = "class C {\r\n" +
-                "    public foo1() { }\r\n" +
-                "    public foo2() {\r\n" +
-                "        return 1 + 1;\r\n" +
-                "    }\r\n" +
-                "    public foo3() { }\r\n" +
-                "}";
-
-            var index = source.indexOf("+ 1");
-            var oldText = ScriptSnapshot.fromString(source);
-            var newTextAndChange = withDelete(oldText, index, "+ 1".length);
-
-            compareTrees(oldText, newTextAndChange.text, newTextAndChange.textChangeRange, 8);
-        });
-
-        it('Regular expression 1',() => {
-            var source = "class C { public foo1() { /; } public foo2() { return 1;} public foo3() { } }";
-
-            var semicolonIndex = source.indexOf(";}");
-            var oldText = ScriptSnapshot.fromString(source);
-            var newTextAndChange = withInsert(oldText, semicolonIndex, "/");
-
-            compareTrees(oldText, newTextAndChange.text, newTextAndChange.textChangeRange, 0);
-        });
-
-        it('Regular expression 2',() => {
-            var source = "class C { public foo1() { ; } public foo2() { return 1/;} public foo3() { } }";
-
-            var semicolonIndex = source.indexOf(";");
-            var oldText = ScriptSnapshot.fromString(source);
-            var newTextAndChange = withInsert(oldText, semicolonIndex, "/");
-
-            compareTrees(oldText, newTextAndChange.text, newTextAndChange.textChangeRange, 4);
-        });
-
-        it('Comment 1',() => {
-            var source = "class C { public foo1() { /; } public foo2() { return 1; } public foo3() { } }";
-
-            var semicolonIndex = source.indexOf(";");
-            var oldText = ScriptSnapshot.fromString(source);
-            var newTextAndChange = withInsert(oldText, semicolonIndex, "/");
-
-            compareTrees(oldText, newTextAndChange.text, newTextAndChange.textChangeRange, 0);
-        });
-
-        it('Comment 2',() => {
-            var source = "class C { public foo1() { /; } public foo2() { return 1; } public foo3() { } }";
-
-            var oldText = ScriptSnapshot.fromString(source);
-            var newTextAndChange = withInsert(oldText, 0, "//");
-
-            compareTrees(oldText, newTextAndChange.text, newTextAndChange.textChangeRange, 0);
-        });
-
-        it('Comment 3',() => {
-            var source = "//class C { public foo1() { /; } public foo2() { return 1; } public foo3() { } }";
-
-            var oldText = ScriptSnapshot.fromString(source);
-            var newTextAndChange = withDelete(oldText, 0, 2);
-
-            compareTrees(oldText, newTextAndChange.text, newTextAndChange.textChangeRange, 0);
-        });
-
-        it('Comment 4',() => {
-            var source = "class C { public foo1() { /; } public foo2() { */ return 1; } public foo3() { } }";
-
-            var index = source.indexOf(";");
-            var oldText = ScriptSnapshot.fromString(source);
-            var newTextAndChange = withInsert(oldText, index, "*");
-
-            compareTrees(oldText, newTextAndChange.text, newTextAndChange.textChangeRange, 4);
-        });
-
-        it('Parameter 1',() => {
-            // Should be able to reuse all the parameters.
-            var source = "class C {\r\n" +
-                "    public foo2(a, b, c, d) {\r\n" +
-                "        return 1;\r\n" +
-                "    }\r\n" +
-                "}";
-
-            var semicolonIndex = source.indexOf(";");
-            var oldText = ScriptSnapshot.fromString(source);
-            var newTextAndChange = withInsert(oldText, semicolonIndex, " + 1");
-
-            compareTrees(oldText, newTextAndChange.text, newTextAndChange.textChangeRange, 8);
-        });
-
-        it('Type member 1',() => {
-            // Should be able to reuse most of the type members.
-            var source = "interface I { a: number; b: string; (c): d; new (e): f; g(): h }";
-
-            var index = source.indexOf(": string");
-            var oldText = ScriptSnapshot.fromString(source);
-            var newTextAndChange = withInsert(oldText, index, "?");
-
-            compareTrees(oldText, newTextAndChange.text, newTextAndChange.textChangeRange, 14);
-        });
-
-        it('Enum element 1',() => {
-            // Should be able to reuse most of the enum elements.
-            var source = "enum E { a = 1, b = 1 << 1, c = 3, e = 4, f = 5, g = 7, h = 8, i = 9, j = 10 }";
-
-            var index = source.indexOf("<<");
-            var oldText = ScriptSnapshot.fromString(source);
-            var newTextAndChange = withChange(oldText, index, 2, "+");
-
-            compareTrees(oldText, newTextAndChange.text, newTextAndChange.textChangeRange, 21);
-        });
-
-        it('Strict mode 1',() => {
-            // In non-strict mode 'package' means nothing and can be reused.  In strict mode though
-            // we'll have to reparse the nodes (and generate an error for 'package();'
-            //
-            // Note: in this test we don't actually add 'use strict'.  This is so we can compare 
-            // reuse with/without a strict mode change.
-            var source = "foo1();\r\nfoo1();\r\nfoo1();\r\package();";
-
-            var oldText = ScriptSnapshot.fromString(source);
-            var newTextAndChange = withInsert(oldText, 0, "'strict';\r\n");
-
-            compareTrees(oldText, newTextAndChange.text, newTextAndChange.textChangeRange, 0);
-        });
-
-        it('Strict mode 2',() => {
-            // In non-strict mode 'package' means nothing and can be reused.  In strict mode though
-            // we'll have to reparse the nodes (and generate an error for 'package();'
-            var source = "foo1();\r\nfoo1();\r\nfoo1();\r\package();";
-
-            var oldText = ScriptSnapshot.fromString(source);
-            var newTextAndChange = withInsert(oldText, 0, "'use strict';\r\n");
-
-            // Note the decreased reuse of nodes compared to 'Strict mode 1'
-            compareTrees(oldText, newTextAndChange.text, newTextAndChange.textChangeRange, 0);
-        });
-
-        it('Strict mode 3',() => {
-            // In non-strict mode 'package' means nothing and can be reused.  In strict mode though
-            // we'll have to reparse the nodes (and generate an error for 'package();'
-            //
-            // Note: in this test we don't actually remove 'use strict'.  This is so we can compare 
-            // reuse with/without a strict mode change.
-            var source = "'strict';\r\nfoo1();\r\nfoo1();\r\nfoo1();\r\npackage();";
-
-            var index = source.indexOf('f');
-            var oldText = ScriptSnapshot.fromString(source);
-            var newTextAndChange = withDelete(oldText, 0, index);
-
-            compareTrees(oldText, newTextAndChange.text, newTextAndChange.textChangeRange, 0);
-        });
-
-        it('Strict mode 4',() => {
-            // In non-strict mode 'package' means nothing and can be reused.  In strict mode though
-            // we'll have to reparse the nodes (and generate an error for 'package();'
-            var source = "'use strict';\r\nfoo1();\r\nfoo1();\r\nfoo1();\r\npackage();";
-
-            var index = source.indexOf('f');
-            var oldText = ScriptSnapshot.fromString(source);
-            var newTextAndChange = withDelete(oldText, 0, index);
-
-            // Note the decreased reuse of nodes compared to testStrictMode3
-            compareTrees(oldText, newTextAndChange.text, newTextAndChange.textChangeRange, 0);
-        });
-
-        it('Strict mode 5',() => {
-            var source = "'use blahhh';\r\nfoo1();\r\nfoo2();\r\nfoo3();\r\nfoo4();\r\nfoo4();\r\nfoo6();\r\nfoo7();\r\nfoo8();\r\nfoo9();\r\n";
-
-            var index = source.indexOf('b');
-            var oldText = ScriptSnapshot.fromString(source);
-            var newTextAndChange = withChange(oldText, index, 6, "strict");
-
-            compareTrees(oldText, newTextAndChange.text, newTextAndChange.textChangeRange, 0);
-        });
-
-        it('Strict mode 6',() => {
-            var source = "'use strict';\r\nfoo1();\r\nfoo2();\r\nfoo3();\r\nfoo4();\r\nfoo4();\r\nfoo6();\r\nfoo7();\r\nfoo8();\r\nfoo9();\r\n";
-
-            var index = source.indexOf('s');
-            var oldText = ScriptSnapshot.fromString(source);
-            var newTextAndChange = withChange(oldText, index, 6, "blahhh");
-
-            compareTrees(oldText, newTextAndChange.text, newTextAndChange.textChangeRange, 0);
-        });
-
-        it('Strict mode 7',() => {
-            var source = "'use blahhh';\r\nfoo1();\r\nfoo2();\r\nfoo3();\r\nfoo4();\r\nfoo4();\r\nfoo6();\r\nfoo7();\r\nfoo8();\r\nfoo9();\r\n";
-
-            var index = source.indexOf('f');
-            var oldText = ScriptSnapshot.fromString(source);
-            var newTextAndChange = withDelete(oldText, 0, index);
-
-            compareTrees(oldText, newTextAndChange.text, newTextAndChange.textChangeRange, 0);
-        });
-
-        it('Parenthesized expression to arrow function 1',() => {
-            var source = "var v = (a, b, c, d, e)";
-
-            var index = source.indexOf('a');
-            var oldText = ScriptSnapshot.fromString(source);
-            var newTextAndChange = withInsert(oldText, index + 1, ":");
-
-            compareTrees(oldText, newTextAndChange.text, newTextAndChange.textChangeRange, 0);
-        });
-
-        it('Parenthesized expression to arrow function 2',() => {
-            var source = "var v = (a, b) = c";
-
-            var index = source.indexOf("= c") + 1;
-            var oldText = ScriptSnapshot.fromString(source);
-            var newTextAndChange = withInsert(oldText, index, ">");
-
-            compareTrees(oldText, newTextAndChange.text, newTextAndChange.textChangeRange, 0);
-        });
-
-        it('Arrow function to parenthesized expression 1',() => {
-            var source = "var v = (a:, b, c, d, e)";
-
-            var index = source.indexOf(':');
-            var oldText = ScriptSnapshot.fromString(source);
-            var newTextAndChange = withDelete(oldText, index, 1);
-
-            compareTrees(oldText, newTextAndChange.text, newTextAndChange.textChangeRange, 0);
-        });
-
-        it('Arrow function to parenthesized expression 2',() => {
-            var source = "var v = (a, b) => c";
-
-            var index = source.indexOf(">");
-            var oldText = ScriptSnapshot.fromString(source);
-            var newTextAndChange = withDelete(oldText, index, 1);
-
-            compareTrees(oldText, newTextAndChange.text, newTextAndChange.textChangeRange, 0);
-        });
-
-        it('Speculative generic lookahead 1',() => {
-            var source = "var v = F<b>e";
-
-            var index = source.indexOf('b');
-            var oldText = ScriptSnapshot.fromString(source);
-            var newTextAndChange = withInsert(oldText, index + 1, ",x");
-
-            compareTrees(oldText, newTextAndChange.text, newTextAndChange.textChangeRange, -1);
-        });
-
-        it('Speculative generic lookahead 2',() => {
-            var source = "var v = F<a,b>e";
-
-            var index = source.indexOf('b');
-            var oldText = ScriptSnapshot.fromString(source);
-            var newTextAndChange = withInsert(oldText, index + 1, ",x");
-
-            compareTrees(oldText, newTextAndChange.text, newTextAndChange.textChangeRange, -1);
-        });
-
-        it('Speculative generic lookahead 3',() => {
-            var source = "var v = F<a,b,c>e";
-
-            var index = source.indexOf('b');
-            var oldText = ScriptSnapshot.fromString(source);
-            var newTextAndChange = withInsert(oldText, index + 1, ",x");
-
-            compareTrees(oldText, newTextAndChange.text, newTextAndChange.textChangeRange, -1);
-        });
-
-        it('Speculative generic lookahead 4',() => {
-            var source = "var v = F<a,b,c,d>e";
-
-            var index = source.indexOf('b');
-            var oldText = ScriptSnapshot.fromString(source);
-            var newTextAndChange = withInsert(oldText, index + 1, ",x");
-
-            compareTrees(oldText, newTextAndChange.text, newTextAndChange.textChangeRange, -1);
-        });
-
-        it('Assertion to arrow function',() => {
-            var source = "var v = <T>(a);";
-
-            var index = source.indexOf(';');
-            var oldText = ScriptSnapshot.fromString(source);
-            var newTextAndChange = withInsert(oldText, index, " => 1");
-
-            compareTrees(oldText, newTextAndChange.text, newTextAndChange.textChangeRange, 0);
-        });
-
-        it('Arrow function to assertion',() => {
-            var source = "var v = <T>(a) => 1;";
-
-            var index = source.indexOf(' =>');
-            var oldText = ScriptSnapshot.fromString(source);
-            var newTextAndChange = withDelete(oldText, index, " => 1".length);
-
-            compareTrees(oldText, newTextAndChange.text, newTextAndChange.textChangeRange, 0);
-        });
-
-        it('Contextual shift to shift-equals',() => {
-            var source = "var v = 1 >> = 2";
-
-            var index = source.indexOf('>> =');
-            var oldText = ScriptSnapshot.fromString(source);
-            var newTextAndChange = withDelete(oldText, index + 2, 1);
-
-            compareTrees(oldText, newTextAndChange.text, newTextAndChange.textChangeRange, 0);
-        });
-
-        it('Contextual shift-equals to shift',() => {
-            var source = "var v = 1 >>= 2";
-
-            var index = source.indexOf('>>=');
-            var oldText = ScriptSnapshot.fromString(source);
-            var newTextAndChange = withInsert(oldText, index + 2, " ");
-
-            compareTrees(oldText, newTextAndChange.text, newTextAndChange.textChangeRange, 0);
-        });
-
-        it('Contextual shift to generic invocation',() => {
-            var source = "var v = T>>(2)";
-
-            var index = source.indexOf('T');
-            var oldText = ScriptSnapshot.fromString(source);
-            var newTextAndChange = withInsert(oldText, index, "Foo<Bar<");
-
-            compareTrees(oldText, newTextAndChange.text, newTextAndChange.textChangeRange, 0);
-        });
-
-        it('Test generic invocation to contextual shift',() => {
-            var source = "var v = Foo<Bar<T>>(2)";
-
-            var index = source.indexOf('Foo<Bar<');
-            var oldText = ScriptSnapshot.fromString(source);
-            var newTextAndChange = withDelete(oldText, index, "Foo<Bar<".length);
-
-            compareTrees(oldText, newTextAndChange.text, newTextAndChange.textChangeRange, 0);
-        });
-
-        it('Contextual shift to generic type and initializer',() => {
-            var source = "var v = T>>=2;";
-
-            var index = source.indexOf('=');
-            var oldText = ScriptSnapshot.fromString(source);
-            var newTextAndChange = withChange(oldText, index, "= ".length, ": Foo<Bar<");
-
-            compareTrees(oldText, newTextAndChange.text, newTextAndChange.textChangeRange, 0);
-        });
-
-        it('Generic type and initializer to contextual shift',() => {
-            var source = "var v : Foo<Bar<T>>=2;";
-
-            var index = source.indexOf(':');
-            var oldText = ScriptSnapshot.fromString(source);
-            var newTextAndChange = withChange(oldText, index, ": Foo<Bar<".length, "= ");
-
-            // Note the decreased reuse of nodes compared to testStrictMode3
-            compareTrees(oldText, newTextAndChange.text, newTextAndChange.textChangeRange, 0);
-        });
-
-        it('Arithmetic operator to type argument list',() => {
-            var source = "var v = new Dictionary<A, B>0";
-
-            var index = source.indexOf("0");
-            var oldText = ScriptSnapshot.fromString(source);
-            var newTextAndChange = withChange(oldText, index, 1, "()");
-
-            compareTrees(oldText, newTextAndChange.text, newTextAndChange.textChangeRange, 0);
-        });
-
-        it('Type argument list to arithmetic operator',() => {
-            var source = "var v = new Dictionary<A, B>()";
-
-            var index = source.indexOf("()");
-            var oldText = ScriptSnapshot.fromString(source);
-            var newTextAndChange = withDelete(oldText, index, 2);
-
-            compareTrees(oldText, newTextAndChange.text, newTextAndChange.textChangeRange, 0);
-        });
-
-        it('Yield context 1',() => {
-            // We're changing from a non-generator to a genarator.  We can't reuse statement nodes.
-            var source = "function foo() {\r\nyield(foo1);\r\n}";
-
-            var oldText = ScriptSnapshot.fromString(source);
-            var index = source.indexOf("foo");
-            var newTextAndChange = withInsert(oldText, index, "*");
-
-            compareTrees(oldText, newTextAndChange.text, newTextAndChange.textChangeRange, 0);
-        });
-
-        it('Yield context 2',() => {
-            // We're changing from a generator to a non-genarator.  We can't reuse statement nodes.
-            var source = "function *foo() {\r\nyield(foo1);\r\n}";
-
-            var oldText = ScriptSnapshot.fromString(source);
-            var index = source.indexOf("*");
-            var newTextAndChange = withDelete(oldText, index, "*".length);
-
-            compareTrees(oldText, newTextAndChange.text, newTextAndChange.textChangeRange, 0);
-        });
-
-        it('Delete semicolon',() => {
-            var source = "export class Foo {\r\n}\r\n\r\nexport var foo = new Foo();\r\n\r\n    export function test(foo: Foo) {\r\n        return true;\r\n    }\r\n";
-
-            var oldText = ScriptSnapshot.fromString(source);
-            var index = source.lastIndexOf(";");
-            var newTextAndChange = withDelete(oldText, index, 1);
-
-            compareTrees(oldText, newTextAndChange.text, newTextAndChange.textChangeRange, 4);
-        });
-
-        it('Edit after empty type parameter list',() => {
-            var source = "class Dictionary<> { }\r\nvar y;\r\n";
-
-            var oldText = ScriptSnapshot.fromString(source);
-            var index = source.length;
-            var newTextAndChange = withInsert(oldText, index, "var x;");
-
-            compareTrees(oldText, newTextAndChange.text, newTextAndChange.textChangeRange, 0);
-        });
-
-        it('Delete parameter after comment',() => {
-            var source = "function fn(/* comment! */ a: number, c) { }";
-
-            var oldText = ScriptSnapshot.fromString(source);
-            var index = source.indexOf("a:");
-            var newTextAndChange = withDelete(oldText, index, "a: number,".length);
-
-            compareTrees(oldText, newTextAndChange.text, newTextAndChange.textChangeRange, 0);
-        });
-
-        it('Modifier added to accessor',() => {
-            var source =
-                "class C {\
-    set Bar(bar:string) {}\
-}\
-var o2 = { set Foo(val:number) { } };";
-
-            var oldText = ScriptSnapshot.fromString(source);
-            var index = source.indexOf("set");
-            var newTextAndChange = withInsert(oldText, index, "public ");
-
-            compareTrees(oldText, newTextAndChange.text, newTextAndChange.textChangeRange, 6);
-        });
-
-        it('Insert parameter ahead of parameter',() => {
-            var source =
-                "alert(100);\
-\
-class OverloadedMonster {\
-constructor();\
-constructor(name) { }\
-}";
-
-            var oldText = ScriptSnapshot.fromString(source);
-            var index = source.indexOf("100");
-            var newTextAndChange = withInsert(oldText, index, "'1', ");
-
-            compareTrees(oldText, newTextAndChange.text, newTextAndChange.textChangeRange, 5);
-        });
-
-        it('Insert declare modifier before module',() => {
-            var source =
-                "module mAmbient {\
-module m3 { }\
-}";
-
-            var oldText = ScriptSnapshot.fromString(source);
-            var index = 0;
-            var newTextAndChange = withInsert(oldText, index, "declare ");
-
-            compareTrees(oldText, newTextAndChange.text, newTextAndChange.textChangeRange, 3);
-        });
-
-        it('Insert function above arrow function with comment',() => {
-            var source =
-                "\
-() =>\
-   // do something\
-0;";
-
-            var oldText = ScriptSnapshot.fromString(source);
-            var index = 0;
-            var newTextAndChange = withInsert(oldText, index, "function Foo() { }");
-
-            compareTrees(oldText, newTextAndChange.text, newTextAndChange.textChangeRange, 0);
-        });
-
-        it('Finish incomplete regular expression',() => {
-            var source = "while (true) /3; return;"
-
-            var oldText = ScriptSnapshot.fromString(source);
-            var index = source.length - 1;
-            var newTextAndChange = withInsert(oldText, index, "/");
-
-            compareTrees(oldText, newTextAndChange.text, newTextAndChange.textChangeRange, 0);
-        });
-
-        it('Regular expression to divide operation',() => {
-            var source = "return;\r\nwhile (true) /3/g;"
-
-            var oldText = ScriptSnapshot.fromString(source);
-            var index = source.indexOf("while");
-            var newTextAndChange = withDelete(oldText, index, "while ".length);
-
-            compareTrees(oldText, newTextAndChange.text, newTextAndChange.textChangeRange, 0);
-        });
-
-        it('Divide operation to regular expression',() => {
-            var source = "return;\r\n(true) /3/g;"
-
-            var oldText = ScriptSnapshot.fromString(source);
-            var index = source.indexOf("(");
-            var newTextAndChange = withInsert(oldText, index, "while ");
-
-            compareTrees(oldText, newTextAndChange.text, newTextAndChange.textChangeRange, 0);
-        });
-
-        it('Unterminated comment after keyword converted to identifier',() => {
-            // 'public' as a keyword should be incrementally unusable (because it has an 
-            // unterminated comment).  When we convert it to an identifier, that shouldn't
-            // change anything, and we should still get the same errors.
-            var source = "return; a.public /*"
-
-            var oldText = ScriptSnapshot.fromString(source);
-            var newTextAndChange = withInsert(oldText, 0, "");
-
-            compareTrees(oldText, newTextAndChange.text, newTextAndChange.textChangeRange, 7);
-        });
-
-        it('Class to interface',() => {
-            var source = "class A { public M1() { } public M2() { } public M3() { } p1 = 0; p2 = 0; p3 = 0 }"
-
-            var oldText = ScriptSnapshot.fromString(source);
-            var newTextAndChange = withChange(oldText, 0, "class".length, "interface");
-
-            compareTrees(oldText, newTextAndChange.text, newTextAndChange.textChangeRange, 0);
-        });
-
-        it('Interface to class',() => {
-            var source = "interface A { M1?(); M2?(); M3?(); p1?; p2?; p3? }"
-
-            var oldText = ScriptSnapshot.fromString(source);
-            var newTextAndChange = withChange(oldText, 0, "interface".length, "class");
-
-            compareTrees(oldText, newTextAndChange.text, newTextAndChange.textChangeRange, 0);
-        });
-
-        it('Surrounding function declarations with block',() => {
-            debugger;
-            var source = "declare function F1() { } export function F2() { } declare export function F3() { }"
-
-            var oldText = ScriptSnapshot.fromString(source);
-            var newTextAndChange = withInsert(oldText, 0, "{");
-
-            compareTrees(oldText, newTextAndChange.text, newTextAndChange.textChangeRange, 9);
-        });
-
-        it('Removing block around function declarations',() => {
-            var source = "{ declare function F1() { } export function F2() { } declare export function F3() { }"
-
-            var oldText = ScriptSnapshot.fromString(source);
-            var newTextAndChange = withDelete(oldText, 0, "{".length);
-
-            compareTrees(oldText, newTextAndChange.text, newTextAndChange.textChangeRange, 0);
-        });
-
-        it('Moving methods from class to object literal',() => {
-            var source = "class C { public A() { } public B() { } public C() { } }"
-
-            var oldText = ScriptSnapshot.fromString(source);
-            var newTextAndChange = withChange(oldText, 0, "class C".length, "var v =");
-
-            compareTrees(oldText, newTextAndChange.text, newTextAndChange.textChangeRange, 0);
-        });
-
-        it('Moving methods from object literal to class',() => {
-            var source = "var v = { public A() { } public B() { } public C() { } }"
-
-            var oldText = ScriptSnapshot.fromString(source);
-            var newTextAndChange = withChange(oldText, 0, "var v =".length, "class C");
-
-            compareTrees(oldText, newTextAndChange.text, newTextAndChange.textChangeRange, 4);
-        });
-
-        it('Moving index signatures from class to interface',() => {
-            var source = "class C { public [a: number]: string; public [a: number]: string; public [a: number]: string }"
-
-            var oldText = ScriptSnapshot.fromString(source);
-            var newTextAndChange = withChange(oldText, 0, "class".length, "interface");
-
-            compareTrees(oldText, newTextAndChange.text, newTextAndChange.textChangeRange, 18);
-        });
-
-        it('Moving index signatures from interface to class',() => {
-            var source = "interface C { public [a: number]: string; public [a: number]: string; public [a: number]: string }"
-
-            var oldText = ScriptSnapshot.fromString(source);
-            var newTextAndChange = withChange(oldText, 0, "interface".length, "class");
-
-            compareTrees(oldText, newTextAndChange.text, newTextAndChange.textChangeRange, 18);
-        });
-
-        it('Moving accessors from class to object literal',() => {
-            var source = "class C { public get A() { } public get B() { } public get C() { } }"
-
-            var oldText = ScriptSnapshot.fromString(source);
-            var newTextAndChange = withChange(oldText, 0, "class C".length, "var v =");
-
-            compareTrees(oldText, newTextAndChange.text, newTextAndChange.textChangeRange, 0);
-        });
-
-        it('Moving accessors from object literal to class',() => {
-            var source = "var v = { public get A() { } public get B() { } public get C() { } }"
-
-            var oldText = ScriptSnapshot.fromString(source);
-            var newTextAndChange = withChange(oldText, 0, "var v =".length, "class C");
-
-            compareTrees(oldText, newTextAndChange.text, newTextAndChange.textChangeRange, 4);
-        });
-
-        // Simulated typing tests.
-
-        it('Type extends clause 1',() => {
-            var source = "interface IFoo<T> { }\r\ninterface Array<T> extends IFoo<T> { }";
-
-            var index = source.indexOf('extends');
-            deleteCode(source, index, "extends IFoo<T>");
-        });
-
-        it('Type after incomplete enum 1',() => {
-            var source = "function foo() {\r\n" +
-                "            function getOccurrencesAtPosition() {\r\n" +
-                "            switch (node) {\r\n" +
-                "                enum \r\n" +
-                "            }\r\n" +
-                "                \r\n" +
-                "                return undefined;\r\n" +
-                "                \r\n" +
-                "                function keywordToReferenceEntry() {\r\n" +
-                "                }\r\n" +
-                "            }\r\n" +
-                "                \r\n" +
-                "            return {\r\n" +
-                "                getEmitOutput: (filename): Bar => null,\r\n" +
-                "            };\r\n" +
-                "        }";
-
-            var index = source.indexOf("enum ") + "enum ".length;
-            insertCode(source, index, "Fo");
-        });
-    });
+/// <reference path="..\..\..\src\harness\external\mocha.d.ts" />
+/// <reference path="..\..\..\src\compiler\parser.ts" />
+
+module ts {
+    function withChange(text: IScriptSnapshot, start: number, length: number, newText: string): { text: IScriptSnapshot; textChangeRange: TextChangeRange; } {
+        var contents = text.getText(0, text.getLength());
+        var newContents = contents.substr(0, start) + newText + contents.substring(start + length);
+
+        return { text: ScriptSnapshot.fromString(newContents), textChangeRange: createTextChangeRange(createTextSpan(start, length), newText.length) }
+    }
+
+    function withInsert(text: IScriptSnapshot, start: number, newText: string): { text: IScriptSnapshot; textChangeRange: TextChangeRange; } {
+        return withChange(text, start, 0, newText);
+    }
+
+    function withDelete(text: IScriptSnapshot, start: number, length: number): { text: IScriptSnapshot; textChangeRange: TextChangeRange; } {
+        return withChange(text, start, length, "");
+    }
+
+    function createTree(text: IScriptSnapshot, version: string) {
+        return createLanguageServiceSourceFile(/*fileName:*/ "", text, ScriptTarget.Latest, version, /*isOpen:*/ true, /*setNodeParents:*/ true)
+    }
+
+    function assertSameDiagnostics(file1: SourceFile, file2: SourceFile) {
+        var diagnostics1 = file1.getSyntacticDiagnostics();
+        var diagnostics2 = file2.getSyntacticDiagnostics();
+
+        assert.equal(diagnostics1.length, diagnostics2.length, "diagnostics1.length !== diagnostics2.length");
+        for (var i = 0, n = diagnostics1.length; i < n; i++) {
+            var d1 = diagnostics1[i];
+            var d2 = diagnostics2[i];
+
+            assert.equal(d1.file, file1, "d1.file !== file1");
+            assert.equal(d2.file, file2, "d2.file !== file2");
+            assert.equal(d1.start, d2.start, "d1.start !== d2.start");
+            assert.equal(d1.length, d2.length, "d1.length !== d2.length");
+            assert.equal(d1.messageText, d2.messageText, "d1.messageText !== d2.messageText");
+            assert.equal(d1.category, d2.category, "d1.category !== d2.category");
+            assert.equal(d1.code, d2.code, "d1.code !== d2.code");
+            assert.equal(d1.isEarly, d2.isEarly, "d1.isEarly !== d2.isEarly");
+        }
+    }
+
+    // NOTE: 'reusedElements' is the expected count of elements reused from the old tree to the new
+    // tree.  It may change as we tweak the parser.  If the count increases then that should always
+    // be a good thing.  If it decreases, that's not great (less reusability), but that may be 
+    // unavoidable.  If it does decrease an investigation should be done to make sure that things 
+    // are still ok and we're still appropriately reusing most of the tree.
+    function compareTrees(oldText: IScriptSnapshot, newText: IScriptSnapshot, textChangeRange: TextChangeRange, expectedReusedElements: number, oldTree?: SourceFile): SourceFile {
+        oldTree = oldTree || createTree(oldText, /*version:*/ ".");
+        Utils.assertInvariants(oldTree, /*parent:*/ undefined);
+
+        // Create a tree for the new text, in a non-incremental fashion.
+        var newTree = createTree(newText, oldTree.version + ".");
+        Utils.assertInvariants(newTree, /*parent:*/ undefined);
+
+        // Create a tree for the new text, in an incremental fashion.
+        var incrementalNewTree = updateLanguageServiceSourceFile(oldTree, newText, oldTree.version + ".", /*isOpen:*/ true, textChangeRange, /*useIncremental:*/ true);
+        Utils.assertInvariants(incrementalNewTree, /*parent:*/ undefined);
+
+        // We should get the same tree when doign a full or incremental parse.
+        Utils.assertStructuralEquals(newTree, incrementalNewTree);
+
+        // We should also get the exact same set of diagnostics.
+        assertSameDiagnostics(newTree, incrementalNewTree);
+
+        // There should be no reused nodes between two trees that are fully parsed.
+        assert.isTrue(reusedElements(oldTree, newTree) === 0);
+
+        assert.equal(newTree.filename, incrementalNewTree.filename, "newTree.filename !== incrementalNewTree.filename");
+        assert.equal(newTree.text, incrementalNewTree.text, "newTree.filename !== incrementalNewTree.filename");
+
+        if (expectedReusedElements !== -1) {
+            var actualReusedCount = reusedElements(oldTree, incrementalNewTree);
+            assert.equal(actualReusedCount, expectedReusedElements, actualReusedCount + " !== " + expectedReusedElements);
+        }
+
+        return incrementalNewTree;
+    }
+
+    function reusedElements(oldNode: SourceFile, newNode: SourceFile): number {
+        var allOldElements = collectElements(oldNode);
+        var allNewElements = collectElements(newNode);
+
+        return filter(allOldElements, v => contains(allNewElements, v)).length;
+    }
+
+    function collectElements(node: Node) {
+        var result: Node[] = [];
+        visit(node);
+        return result;
+
+        function visit(node: Node) {
+            result.push(node);
+            forEachChild(node, visit);
+        }
+    }
+
+    function deleteCode(source: string, index: number, toDelete: string) {
+        var repeat = toDelete.length;
+        var oldTree = createTree(ScriptSnapshot.fromString(source), /*version:*/ ".");
+        for (var i = 0; i < repeat; i++) {
+            var oldText = ScriptSnapshot.fromString(source);
+            var newTextAndChange = withDelete(oldText, index, 1);
+            var newTree = compareTrees(oldText, newTextAndChange.text, newTextAndChange.textChangeRange, -1, oldTree);
+
+            source = newTextAndChange.text.getText(0, newTextAndChange.text.getLength());
+            oldTree = newTree;
+        }
+    }
+
+    function insertCode(source: string, index: number, toInsert: string) {
+        var repeat = toInsert.length;
+        var oldTree = createTree(ScriptSnapshot.fromString(source), /*version:*/ ".");
+        for (var i = 0; i < repeat; i++) {
+            var oldText = ScriptSnapshot.fromString(source);
+            var newTextAndChange = withInsert(oldText, index + i, toInsert.charAt(i));
+            var newTree = compareTrees(oldText, newTextAndChange.text, newTextAndChange.textChangeRange, -1, oldTree);
+
+            source = newTextAndChange.text.getText(0, newTextAndChange.text.getLength());
+            oldTree = newTree;
+        }
+    }
+
+    describe('Incremental',() => {
+        it('Inserting into method',() => {
+            var source = "class C {\r\n" +
+                "    public foo1() { }\r\n" +
+                "    public foo2() {\r\n" +
+                "        return 1;\r\n" +
+                "    }\r\n" +
+                "    public foo3() { }\r\n" +
+                "}";
+
+            var oldText = ScriptSnapshot.fromString(source);
+            var semicolonIndex = source.indexOf(";");
+            var newTextAndChange = withInsert(oldText, semicolonIndex, " + 1");
+
+            compareTrees(oldText, newTextAndChange.text, newTextAndChange.textChangeRange, 8);
+        });
+
+        it('Deleting from method',() => {
+            var source = "class C {\r\n" +
+                "    public foo1() { }\r\n" +
+                "    public foo2() {\r\n" +
+                "        return 1 + 1;\r\n" +
+                "    }\r\n" +
+                "    public foo3() { }\r\n" +
+                "}";
+
+            var index = source.indexOf("+ 1");
+            var oldText = ScriptSnapshot.fromString(source);
+            var newTextAndChange = withDelete(oldText, index, "+ 1".length);
+
+            compareTrees(oldText, newTextAndChange.text, newTextAndChange.textChangeRange, 8);
+        });
+
+        it('Regular expression 1',() => {
+            var source = "class C { public foo1() { /; } public foo2() { return 1;} public foo3() { } }";
+
+            var semicolonIndex = source.indexOf(";}");
+            var oldText = ScriptSnapshot.fromString(source);
+            var newTextAndChange = withInsert(oldText, semicolonIndex, "/");
+
+            compareTrees(oldText, newTextAndChange.text, newTextAndChange.textChangeRange, 0);
+        });
+
+        it('Regular expression 2',() => {
+            var source = "class C { public foo1() { ; } public foo2() { return 1/;} public foo3() { } }";
+
+            var semicolonIndex = source.indexOf(";");
+            var oldText = ScriptSnapshot.fromString(source);
+            var newTextAndChange = withInsert(oldText, semicolonIndex, "/");
+
+            compareTrees(oldText, newTextAndChange.text, newTextAndChange.textChangeRange, 4);
+        });
+
+        it('Comment 1',() => {
+            var source = "class C { public foo1() { /; } public foo2() { return 1; } public foo3() { } }";
+
+            var semicolonIndex = source.indexOf(";");
+            var oldText = ScriptSnapshot.fromString(source);
+            var newTextAndChange = withInsert(oldText, semicolonIndex, "/");
+
+            compareTrees(oldText, newTextAndChange.text, newTextAndChange.textChangeRange, 0);
+        });
+
+        it('Comment 2',() => {
+            var source = "class C { public foo1() { /; } public foo2() { return 1; } public foo3() { } }";
+
+            var oldText = ScriptSnapshot.fromString(source);
+            var newTextAndChange = withInsert(oldText, 0, "//");
+
+            compareTrees(oldText, newTextAndChange.text, newTextAndChange.textChangeRange, 0);
+        });
+
+        it('Comment 3',() => {
+            var source = "//class C { public foo1() { /; } public foo2() { return 1; } public foo3() { } }";
+
+            var oldText = ScriptSnapshot.fromString(source);
+            var newTextAndChange = withDelete(oldText, 0, 2);
+
+            compareTrees(oldText, newTextAndChange.text, newTextAndChange.textChangeRange, 0);
+        });
+
+        it('Comment 4',() => {
+            var source = "class C { public foo1() { /; } public foo2() { */ return 1; } public foo3() { } }";
+
+            var index = source.indexOf(";");
+            var oldText = ScriptSnapshot.fromString(source);
+            var newTextAndChange = withInsert(oldText, index, "*");
+
+            compareTrees(oldText, newTextAndChange.text, newTextAndChange.textChangeRange, 4);
+        });
+
+        it('Parameter 1',() => {
+            // Should be able to reuse all the parameters.
+            var source = "class C {\r\n" +
+                "    public foo2(a, b, c, d) {\r\n" +
+                "        return 1;\r\n" +
+                "    }\r\n" +
+                "}";
+
+            var semicolonIndex = source.indexOf(";");
+            var oldText = ScriptSnapshot.fromString(source);
+            var newTextAndChange = withInsert(oldText, semicolonIndex, " + 1");
+
+            compareTrees(oldText, newTextAndChange.text, newTextAndChange.textChangeRange, 8);
+        });
+
+        it('Type member 1',() => {
+            // Should be able to reuse most of the type members.
+            var source = "interface I { a: number; b: string; (c): d; new (e): f; g(): h }";
+
+            var index = source.indexOf(": string");
+            var oldText = ScriptSnapshot.fromString(source);
+            var newTextAndChange = withInsert(oldText, index, "?");
+
+            compareTrees(oldText, newTextAndChange.text, newTextAndChange.textChangeRange, 14);
+        });
+
+        it('Enum element 1',() => {
+            // Should be able to reuse most of the enum elements.
+            var source = "enum E { a = 1, b = 1 << 1, c = 3, e = 4, f = 5, g = 7, h = 8, i = 9, j = 10 }";
+
+            var index = source.indexOf("<<");
+            var oldText = ScriptSnapshot.fromString(source);
+            var newTextAndChange = withChange(oldText, index, 2, "+");
+
+            compareTrees(oldText, newTextAndChange.text, newTextAndChange.textChangeRange, 21);
+        });
+
+        it('Strict mode 1',() => {
+            // In non-strict mode 'package' means nothing and can be reused.  In strict mode though
+            // we'll have to reparse the nodes (and generate an error for 'package();'
+            //
+            // Note: in this test we don't actually add 'use strict'.  This is so we can compare 
+            // reuse with/without a strict mode change.
+            var source = "foo1();\r\nfoo1();\r\nfoo1();\r\package();";
+
+            var oldText = ScriptSnapshot.fromString(source);
+            var newTextAndChange = withInsert(oldText, 0, "'strict';\r\n");
+
+            compareTrees(oldText, newTextAndChange.text, newTextAndChange.textChangeRange, 0);
+        });
+
+        it('Strict mode 2',() => {
+            // In non-strict mode 'package' means nothing and can be reused.  In strict mode though
+            // we'll have to reparse the nodes (and generate an error for 'package();'
+            var source = "foo1();\r\nfoo1();\r\nfoo1();\r\package();";
+
+            var oldText = ScriptSnapshot.fromString(source);
+            var newTextAndChange = withInsert(oldText, 0, "'use strict';\r\n");
+
+            // Note the decreased reuse of nodes compared to 'Strict mode 1'
+            compareTrees(oldText, newTextAndChange.text, newTextAndChange.textChangeRange, 0);
+        });
+
+        it('Strict mode 3',() => {
+            // In non-strict mode 'package' means nothing and can be reused.  In strict mode though
+            // we'll have to reparse the nodes (and generate an error for 'package();'
+            //
+            // Note: in this test we don't actually remove 'use strict'.  This is so we can compare 
+            // reuse with/without a strict mode change.
+            var source = "'strict';\r\nfoo1();\r\nfoo1();\r\nfoo1();\r\npackage();";
+
+            var index = source.indexOf('f');
+            var oldText = ScriptSnapshot.fromString(source);
+            var newTextAndChange = withDelete(oldText, 0, index);
+
+            compareTrees(oldText, newTextAndChange.text, newTextAndChange.textChangeRange, 0);
+        });
+
+        it('Strict mode 4',() => {
+            // In non-strict mode 'package' means nothing and can be reused.  In strict mode though
+            // we'll have to reparse the nodes (and generate an error for 'package();'
+            var source = "'use strict';\r\nfoo1();\r\nfoo1();\r\nfoo1();\r\npackage();";
+
+            var index = source.indexOf('f');
+            var oldText = ScriptSnapshot.fromString(source);
+            var newTextAndChange = withDelete(oldText, 0, index);
+
+            // Note the decreased reuse of nodes compared to testStrictMode3
+            compareTrees(oldText, newTextAndChange.text, newTextAndChange.textChangeRange, 0);
+        });
+
+        it('Strict mode 5',() => {
+            var source = "'use blahhh';\r\nfoo1();\r\nfoo2();\r\nfoo3();\r\nfoo4();\r\nfoo4();\r\nfoo6();\r\nfoo7();\r\nfoo8();\r\nfoo9();\r\n";
+
+            var index = source.indexOf('b');
+            var oldText = ScriptSnapshot.fromString(source);
+            var newTextAndChange = withChange(oldText, index, 6, "strict");
+
+            compareTrees(oldText, newTextAndChange.text, newTextAndChange.textChangeRange, 0);
+        });
+
+        it('Strict mode 6',() => {
+            var source = "'use strict';\r\nfoo1();\r\nfoo2();\r\nfoo3();\r\nfoo4();\r\nfoo4();\r\nfoo6();\r\nfoo7();\r\nfoo8();\r\nfoo9();\r\n";
+
+            var index = source.indexOf('s');
+            var oldText = ScriptSnapshot.fromString(source);
+            var newTextAndChange = withChange(oldText, index, 6, "blahhh");
+
+            compareTrees(oldText, newTextAndChange.text, newTextAndChange.textChangeRange, 0);
+        });
+
+        it('Strict mode 7',() => {
+            var source = "'use blahhh';\r\nfoo1();\r\nfoo2();\r\nfoo3();\r\nfoo4();\r\nfoo4();\r\nfoo6();\r\nfoo7();\r\nfoo8();\r\nfoo9();\r\n";
+
+            var index = source.indexOf('f');
+            var oldText = ScriptSnapshot.fromString(source);
+            var newTextAndChange = withDelete(oldText, 0, index);
+
+            compareTrees(oldText, newTextAndChange.text, newTextAndChange.textChangeRange, 0);
+        });
+
+        it('Parenthesized expression to arrow function 1',() => {
+            var source = "var v = (a, b, c, d, e)";
+
+            var index = source.indexOf('a');
+            var oldText = ScriptSnapshot.fromString(source);
+            var newTextAndChange = withInsert(oldText, index + 1, ":");
+
+            compareTrees(oldText, newTextAndChange.text, newTextAndChange.textChangeRange, 0);
+        });
+
+        it('Parenthesized expression to arrow function 2',() => {
+            var source = "var v = (a, b) = c";
+
+            var index = source.indexOf("= c") + 1;
+            var oldText = ScriptSnapshot.fromString(source);
+            var newTextAndChange = withInsert(oldText, index, ">");
+
+            compareTrees(oldText, newTextAndChange.text, newTextAndChange.textChangeRange, 0);
+        });
+
+        it('Arrow function to parenthesized expression 1',() => {
+            var source = "var v = (a:, b, c, d, e)";
+
+            var index = source.indexOf(':');
+            var oldText = ScriptSnapshot.fromString(source);
+            var newTextAndChange = withDelete(oldText, index, 1);
+
+            compareTrees(oldText, newTextAndChange.text, newTextAndChange.textChangeRange, 0);
+        });
+
+        it('Arrow function to parenthesized expression 2',() => {
+            var source = "var v = (a, b) => c";
+
+            var index = source.indexOf(">");
+            var oldText = ScriptSnapshot.fromString(source);
+            var newTextAndChange = withDelete(oldText, index, 1);
+
+            compareTrees(oldText, newTextAndChange.text, newTextAndChange.textChangeRange, 0);
+        });
+
+        it('Speculative generic lookahead 1',() => {
+            var source = "var v = F<b>e";
+
+            var index = source.indexOf('b');
+            var oldText = ScriptSnapshot.fromString(source);
+            var newTextAndChange = withInsert(oldText, index + 1, ",x");
+
+            compareTrees(oldText, newTextAndChange.text, newTextAndChange.textChangeRange, -1);
+        });
+
+        it('Speculative generic lookahead 2',() => {
+            var source = "var v = F<a,b>e";
+
+            var index = source.indexOf('b');
+            var oldText = ScriptSnapshot.fromString(source);
+            var newTextAndChange = withInsert(oldText, index + 1, ",x");
+
+            compareTrees(oldText, newTextAndChange.text, newTextAndChange.textChangeRange, -1);
+        });
+
+        it('Speculative generic lookahead 3',() => {
+            var source = "var v = F<a,b,c>e";
+
+            var index = source.indexOf('b');
+            var oldText = ScriptSnapshot.fromString(source);
+            var newTextAndChange = withInsert(oldText, index + 1, ",x");
+
+            compareTrees(oldText, newTextAndChange.text, newTextAndChange.textChangeRange, -1);
+        });
+
+        it('Speculative generic lookahead 4',() => {
+            var source = "var v = F<a,b,c,d>e";
+
+            var index = source.indexOf('b');
+            var oldText = ScriptSnapshot.fromString(source);
+            var newTextAndChange = withInsert(oldText, index + 1, ",x");
+
+            compareTrees(oldText, newTextAndChange.text, newTextAndChange.textChangeRange, -1);
+        });
+
+        it('Assertion to arrow function',() => {
+            var source = "var v = <T>(a);";
+
+            var index = source.indexOf(';');
+            var oldText = ScriptSnapshot.fromString(source);
+            var newTextAndChange = withInsert(oldText, index, " => 1");
+
+            compareTrees(oldText, newTextAndChange.text, newTextAndChange.textChangeRange, 0);
+        });
+
+        it('Arrow function to assertion',() => {
+            var source = "var v = <T>(a) => 1;";
+
+            var index = source.indexOf(' =>');
+            var oldText = ScriptSnapshot.fromString(source);
+            var newTextAndChange = withDelete(oldText, index, " => 1".length);
+
+            compareTrees(oldText, newTextAndChange.text, newTextAndChange.textChangeRange, 0);
+        });
+
+        it('Contextual shift to shift-equals',() => {
+            var source = "var v = 1 >> = 2";
+
+            var index = source.indexOf('>> =');
+            var oldText = ScriptSnapshot.fromString(source);
+            var newTextAndChange = withDelete(oldText, index + 2, 1);
+
+            compareTrees(oldText, newTextAndChange.text, newTextAndChange.textChangeRange, 0);
+        });
+
+        it('Contextual shift-equals to shift',() => {
+            var source = "var v = 1 >>= 2";
+
+            var index = source.indexOf('>>=');
+            var oldText = ScriptSnapshot.fromString(source);
+            var newTextAndChange = withInsert(oldText, index + 2, " ");
+
+            compareTrees(oldText, newTextAndChange.text, newTextAndChange.textChangeRange, 0);
+        });
+
+        it('Contextual shift to generic invocation',() => {
+            var source = "var v = T>>(2)";
+
+            var index = source.indexOf('T');
+            var oldText = ScriptSnapshot.fromString(source);
+            var newTextAndChange = withInsert(oldText, index, "Foo<Bar<");
+
+            compareTrees(oldText, newTextAndChange.text, newTextAndChange.textChangeRange, 0);
+        });
+
+        it('Test generic invocation to contextual shift',() => {
+            var source = "var v = Foo<Bar<T>>(2)";
+
+            var index = source.indexOf('Foo<Bar<');
+            var oldText = ScriptSnapshot.fromString(source);
+            var newTextAndChange = withDelete(oldText, index, "Foo<Bar<".length);
+
+            compareTrees(oldText, newTextAndChange.text, newTextAndChange.textChangeRange, 0);
+        });
+
+        it('Contextual shift to generic type and initializer',() => {
+            var source = "var v = T>>=2;";
+
+            var index = source.indexOf('=');
+            var oldText = ScriptSnapshot.fromString(source);
+            var newTextAndChange = withChange(oldText, index, "= ".length, ": Foo<Bar<");
+
+            compareTrees(oldText, newTextAndChange.text, newTextAndChange.textChangeRange, 0);
+        });
+
+        it('Generic type and initializer to contextual shift',() => {
+            var source = "var v : Foo<Bar<T>>=2;";
+
+            var index = source.indexOf(':');
+            var oldText = ScriptSnapshot.fromString(source);
+            var newTextAndChange = withChange(oldText, index, ": Foo<Bar<".length, "= ");
+
+            // Note the decreased reuse of nodes compared to testStrictMode3
+            compareTrees(oldText, newTextAndChange.text, newTextAndChange.textChangeRange, 0);
+        });
+
+        it('Arithmetic operator to type argument list',() => {
+            var source = "var v = new Dictionary<A, B>0";
+
+            var index = source.indexOf("0");
+            var oldText = ScriptSnapshot.fromString(source);
+            var newTextAndChange = withChange(oldText, index, 1, "()");
+
+            compareTrees(oldText, newTextAndChange.text, newTextAndChange.textChangeRange, 0);
+        });
+
+        it('Type argument list to arithmetic operator',() => {
+            var source = "var v = new Dictionary<A, B>()";
+
+            var index = source.indexOf("()");
+            var oldText = ScriptSnapshot.fromString(source);
+            var newTextAndChange = withDelete(oldText, index, 2);
+
+            compareTrees(oldText, newTextAndChange.text, newTextAndChange.textChangeRange, 0);
+        });
+
+        it('Yield context 1',() => {
+            // We're changing from a non-generator to a genarator.  We can't reuse statement nodes.
+            var source = "function foo() {\r\nyield(foo1);\r\n}";
+
+            var oldText = ScriptSnapshot.fromString(source);
+            var index = source.indexOf("foo");
+            var newTextAndChange = withInsert(oldText, index, "*");
+
+            compareTrees(oldText, newTextAndChange.text, newTextAndChange.textChangeRange, 0);
+        });
+
+        it('Yield context 2',() => {
+            // We're changing from a generator to a non-genarator.  We can't reuse statement nodes.
+            var source = "function *foo() {\r\nyield(foo1);\r\n}";
+
+            var oldText = ScriptSnapshot.fromString(source);
+            var index = source.indexOf("*");
+            var newTextAndChange = withDelete(oldText, index, "*".length);
+
+            compareTrees(oldText, newTextAndChange.text, newTextAndChange.textChangeRange, 0);
+        });
+
+        it('Delete semicolon',() => {
+            var source = "export class Foo {\r\n}\r\n\r\nexport var foo = new Foo();\r\n\r\n    export function test(foo: Foo) {\r\n        return true;\r\n    }\r\n";
+
+            var oldText = ScriptSnapshot.fromString(source);
+            var index = source.lastIndexOf(";");
+            var newTextAndChange = withDelete(oldText, index, 1);
+
+            compareTrees(oldText, newTextAndChange.text, newTextAndChange.textChangeRange, 4);
+        });
+
+        it('Edit after empty type parameter list',() => {
+            var source = "class Dictionary<> { }\r\nvar y;\r\n";
+
+            var oldText = ScriptSnapshot.fromString(source);
+            var index = source.length;
+            var newTextAndChange = withInsert(oldText, index, "var x;");
+
+            compareTrees(oldText, newTextAndChange.text, newTextAndChange.textChangeRange, 0);
+        });
+
+        it('Delete parameter after comment',() => {
+            var source = "function fn(/* comment! */ a: number, c) { }";
+
+            var oldText = ScriptSnapshot.fromString(source);
+            var index = source.indexOf("a:");
+            var newTextAndChange = withDelete(oldText, index, "a: number,".length);
+
+            compareTrees(oldText, newTextAndChange.text, newTextAndChange.textChangeRange, 0);
+        });
+
+        it('Modifier added to accessor',() => {
+            var source =
+                "class C {\
+    set Bar(bar:string) {}\
+}\
+var o2 = { set Foo(val:number) { } };";
+
+            var oldText = ScriptSnapshot.fromString(source);
+            var index = source.indexOf("set");
+            var newTextAndChange = withInsert(oldText, index, "public ");
+
+            compareTrees(oldText, newTextAndChange.text, newTextAndChange.textChangeRange, 6);
+        });
+
+        it('Insert parameter ahead of parameter',() => {
+            var source =
+                "alert(100);\
+\
+class OverloadedMonster {\
+constructor();\
+constructor(name) { }\
+}";
+
+            var oldText = ScriptSnapshot.fromString(source);
+            var index = source.indexOf("100");
+            var newTextAndChange = withInsert(oldText, index, "'1', ");
+
+            compareTrees(oldText, newTextAndChange.text, newTextAndChange.textChangeRange, 5);
+        });
+
+        it('Insert declare modifier before module',() => {
+            var source =
+                "module mAmbient {\
+module m3 { }\
+}";
+
+            var oldText = ScriptSnapshot.fromString(source);
+            var index = 0;
+            var newTextAndChange = withInsert(oldText, index, "declare ");
+
+            compareTrees(oldText, newTextAndChange.text, newTextAndChange.textChangeRange, 3);
+        });
+
+        it('Insert function above arrow function with comment',() => {
+            var source =
+                "\
+() =>\
+   // do something\
+0;";
+
+            var oldText = ScriptSnapshot.fromString(source);
+            var index = 0;
+            var newTextAndChange = withInsert(oldText, index, "function Foo() { }");
+
+            compareTrees(oldText, newTextAndChange.text, newTextAndChange.textChangeRange, 0);
+        });
+
+        it('Finish incomplete regular expression',() => {
+            var source = "while (true) /3; return;"
+
+            var oldText = ScriptSnapshot.fromString(source);
+            var index = source.length - 1;
+            var newTextAndChange = withInsert(oldText, index, "/");
+
+            compareTrees(oldText, newTextAndChange.text, newTextAndChange.textChangeRange, 0);
+        });
+
+        it('Regular expression to divide operation',() => {
+            var source = "return;\r\nwhile (true) /3/g;"
+
+            var oldText = ScriptSnapshot.fromString(source);
+            var index = source.indexOf("while");
+            var newTextAndChange = withDelete(oldText, index, "while ".length);
+
+            compareTrees(oldText, newTextAndChange.text, newTextAndChange.textChangeRange, 0);
+        });
+
+        it('Divide operation to regular expression',() => {
+            var source = "return;\r\n(true) /3/g;"
+
+            var oldText = ScriptSnapshot.fromString(source);
+            var index = source.indexOf("(");
+            var newTextAndChange = withInsert(oldText, index, "while ");
+
+            compareTrees(oldText, newTextAndChange.text, newTextAndChange.textChangeRange, 0);
+        });
+
+        it('Unterminated comment after keyword converted to identifier',() => {
+            // 'public' as a keyword should be incrementally unusable (because it has an 
+            // unterminated comment).  When we convert it to an identifier, that shouldn't
+            // change anything, and we should still get the same errors.
+            var source = "return; a.public /*"
+
+            var oldText = ScriptSnapshot.fromString(source);
+            var newTextAndChange = withInsert(oldText, 0, "");
+
+            compareTrees(oldText, newTextAndChange.text, newTextAndChange.textChangeRange, 7);
+        });
+
+        it('Class to interface',() => {
+            var source = "class A { public M1() { } public M2() { } public M3() { } p1 = 0; p2 = 0; p3 = 0 }"
+
+            var oldText = ScriptSnapshot.fromString(source);
+            var newTextAndChange = withChange(oldText, 0, "class".length, "interface");
+
+            compareTrees(oldText, newTextAndChange.text, newTextAndChange.textChangeRange, 0);
+        });
+
+        it('Interface to class',() => {
+            var source = "interface A { M1?(); M2?(); M3?(); p1?; p2?; p3? }"
+
+            var oldText = ScriptSnapshot.fromString(source);
+            var newTextAndChange = withChange(oldText, 0, "interface".length, "class");
+
+            compareTrees(oldText, newTextAndChange.text, newTextAndChange.textChangeRange, 0);
+        });
+
+        it('Surrounding function declarations with block',() => {
+            debugger;
+            var source = "declare function F1() { } export function F2() { } declare export function F3() { }"
+
+            var oldText = ScriptSnapshot.fromString(source);
+            var newTextAndChange = withInsert(oldText, 0, "{");
+
+            compareTrees(oldText, newTextAndChange.text, newTextAndChange.textChangeRange, 9);
+        });
+
+        it('Removing block around function declarations',() => {
+            var source = "{ declare function F1() { } export function F2() { } declare export function F3() { }"
+
+            var oldText = ScriptSnapshot.fromString(source);
+            var newTextAndChange = withDelete(oldText, 0, "{".length);
+
+            compareTrees(oldText, newTextAndChange.text, newTextAndChange.textChangeRange, 0);
+        });
+
+        it('Moving methods from class to object literal',() => {
+            var source = "class C { public A() { } public B() { } public C() { } }"
+
+            var oldText = ScriptSnapshot.fromString(source);
+            var newTextAndChange = withChange(oldText, 0, "class C".length, "var v =");
+
+            compareTrees(oldText, newTextAndChange.text, newTextAndChange.textChangeRange, 0);
+        });
+
+        it('Moving methods from object literal to class',() => {
+            var source = "var v = { public A() { } public B() { } public C() { } }"
+
+            var oldText = ScriptSnapshot.fromString(source);
+            var newTextAndChange = withChange(oldText, 0, "var v =".length, "class C");
+
+            compareTrees(oldText, newTextAndChange.text, newTextAndChange.textChangeRange, 4);
+        });
+
+        it('Moving index signatures from class to interface',() => {
+            var source = "class C { public [a: number]: string; public [a: number]: string; public [a: number]: string }"
+
+            var oldText = ScriptSnapshot.fromString(source);
+            var newTextAndChange = withChange(oldText, 0, "class".length, "interface");
+
+            compareTrees(oldText, newTextAndChange.text, newTextAndChange.textChangeRange, 18);
+        });
+
+        it('Moving index signatures from interface to class',() => {
+            var source = "interface C { public [a: number]: string; public [a: number]: string; public [a: number]: string }"
+
+            var oldText = ScriptSnapshot.fromString(source);
+            var newTextAndChange = withChange(oldText, 0, "interface".length, "class");
+
+            compareTrees(oldText, newTextAndChange.text, newTextAndChange.textChangeRange, 18);
+        });
+
+        it('Moving accessors from class to object literal',() => {
+            var source = "class C { public get A() { } public get B() { } public get C() { } }"
+
+            var oldText = ScriptSnapshot.fromString(source);
+            var newTextAndChange = withChange(oldText, 0, "class C".length, "var v =");
+
+            compareTrees(oldText, newTextAndChange.text, newTextAndChange.textChangeRange, 0);
+        });
+
+        it('Moving accessors from object literal to class',() => {
+            var source = "var v = { public get A() { } public get B() { } public get C() { } }"
+
+            var oldText = ScriptSnapshot.fromString(source);
+            var newTextAndChange = withChange(oldText, 0, "var v =".length, "class C");
+
+            compareTrees(oldText, newTextAndChange.text, newTextAndChange.textChangeRange, 4);
+        });
+
+        // Simulated typing tests.
+
+        it('Type extends clause 1',() => {
+            var source = "interface IFoo<T> { }\r\ninterface Array<T> extends IFoo<T> { }";
+
+            var index = source.indexOf('extends');
+            deleteCode(source, index, "extends IFoo<T>");
+        });
+
+        it('Type after incomplete enum 1',() => {
+            var source = "function foo() {\r\n" +
+                "            function getOccurrencesAtPosition() {\r\n" +
+                "            switch (node) {\r\n" +
+                "                enum \r\n" +
+                "            }\r\n" +
+                "                \r\n" +
+                "                return undefined;\r\n" +
+                "                \r\n" +
+                "                function keywordToReferenceEntry() {\r\n" +
+                "                }\r\n" +
+                "            }\r\n" +
+                "                \r\n" +
+                "            return {\r\n" +
+                "                getEmitOutput: (filename): Bar => null,\r\n" +
+                "            };\r\n" +
+                "        }";
+
+            var index = source.indexOf("enum ") + "enum ".length;
+            insertCode(source, index, "Fo");
+        });
+    });
 }
// @noImplicitReferences: true
// @traceResolution: true
// @types: jquery
<<<<<<< HEAD
// @currentDirectory: /
=======
// @currentDirectory: /a
// @typeRoots: types
>>>>>>> b8074872

// @filename: /a/types/jquery/index.d.ts
declare var $: { foo(): void };

// @filename: /a/types/jquery2/index.d.ts
declare var $2: { foo(): void };

// @filename: /a/b/consumer.ts
$.foo(); // should OK
$2.foo(); // should error<|MERGE_RESOLUTION|>--- conflicted
+++ resolved
@@ -1,19 +1,15 @@
-// @noImplicitReferences: true
-// @traceResolution: true
-// @types: jquery
-<<<<<<< HEAD
-// @currentDirectory: /
-=======
-// @currentDirectory: /a
-// @typeRoots: types
->>>>>>> b8074872
-
-// @filename: /a/types/jquery/index.d.ts
-declare var $: { foo(): void };
-
-// @filename: /a/types/jquery2/index.d.ts
-declare var $2: { foo(): void };
-
-// @filename: /a/b/consumer.ts
-$.foo(); // should OK
+// @noImplicitReferences: true
+// @traceResolution: true
+// @types: jquery
+// @currentDirectory: /a
+// @typeRoots: types
+
+// @filename: /a/types/jquery/index.d.ts
+declare var $: { foo(): void };
+
+// @filename: /a/types/jquery2/index.d.ts
+declare var $2: { foo(): void };
+
+// @filename: /a/b/consumer.ts
+$.foo(); // should OK
 $2.foo(); // should error